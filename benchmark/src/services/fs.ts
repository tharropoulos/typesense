import { access, mkdir, readdir, rm, writeFile } from "fs/promises";
import path from "path";
import { Readable } from "stream";
import type { ErrorWithMessage } from "@/utils/error";
import type { Ora } from "ora";

import { emptyDir } from "fs-extra";
import gunzip from "gunzip-maybe";
import inquirer from "inquirer";
import { errAsync, okAsync, ResultAsync } from "neverthrow";
import { extract } from "tar-stream";

import { toErrorWithMessage } from "@/utils/error";

type PlatformFlag =
  | "linux/amd64"
  | "linux/arm64"
  | "darwin/amd64"
  | "windows/amd64";

export function getPlatform(): PlatformFlag {
  const plat = process.arch;

  switch (plat) {
    case "x64":
      return "linux/amd64";
    case "arm":
    case "arm64":
      return "linux/arm64";
    default:
      return "linux/amd64";
  }
}

export class FilesystemService {
  constructor(
    private spinner: Ora,
    private yesToAll?: boolean,
  ) {}

  exists(
    directory: string,
    mode?: number,
  ): ResultAsync<boolean, ErrorWithMessage> {
    this.spinner.start("Checking directory existence");

    return ResultAsync.fromPromise(
      access(directory, mode)
        .then(() => true)
        .catch(() => false),
      toErrorWithMessage,
    ).map((exists) => {
      return exists;
    });
  }

  removeDirectory(directory: string): ResultAsync<void, ErrorWithMessage> {
    this.spinner.start(`Removing directory ${directory}`);
    return ResultAsync.fromPromise(
      rm(directory, { recursive: true }),
      toErrorWithMessage,
    ).map(() => {
      this.spinner.succeed(`Removed directory ${directory}`);
    });
  }

  createDirectory(directory: string): ResultAsync<string, ErrorWithMessage> {
    this.spinner.start(`Creating directory ${directory}`);

    const resolved = path.resolve(directory);

    return this.exists(resolved).andThen((exists) => {
      if (exists) {
        if (this.yesToAll) {
          this.spinner.text = `Emptying directory ${resolved}`;
          return ResultAsync.fromPromise(
            emptyDir(directory),
            toErrorWithMessage,
          ).map(() => {
            this.spinner.succeed(`Directory ${directory} emptied`);

            return resolved;
          });
        }

        this.spinner.stop();
        return ResultAsync.fromPromise(
          inquirer.prompt([
            {
              type: "confirm",
              name: "overwrite",
              message: `Directory ${resolved} already exists. Overwrite?`,
            },
          ]),
          toErrorWithMessage,
        ).andThen((answer) => {
          if (!answer.overwrite) {
            this.spinner.succeed(`Using existing directory ${resolved}`);
            return okAsync(resolved);
          }

          this.spinner.text = `Emptying directory ${resolved}`;
          return ResultAsync.fromPromise(
            emptyDir(directory),
            toErrorWithMessage,
          ).map(() => {
            this.spinner.succeed(`Directory ${directory} emptied`);

            return resolved;
          });
        });
      }

      return ResultAsync.fromPromise(
        mkdir(resolved, { recursive: true }),
        toErrorWithMessage,
      ).andThen((res) => {
        if (res === undefined) {
          this.spinner.fail(`Failed to create directory ${directory}`);
          return errAsync({
            message: `Failed to create directory ${directory}`,
          });
        }
        this.spinner.succeed(`Created directory ${directory}`);
        return okAsync(resolved);
      });
    });
  }

  getAbsolutePath(directory: string): string {
    return path.resolve(directory);
  }

  private handleNonEmptyDirectory(
    directory: string,
  ): ResultAsync<string, ErrorWithMessage> {
    if (this.yesToAll) {
      return this.emptyDirectory(directory);
    }

    return ResultAsync.fromPromise(
      inquirer.prompt([
        {
          type: "confirm",
          name: "emptyDir",
          message: `Directory ${directory} is not empty. Empty it?`,
          default: true,
        },
      ]),
      toErrorWithMessage,
    ).andThen((answer) => {
      if (!answer.emptyDir) {
        this.spinner.warn(
          `Directory ${directory} is not empty. Continuing may overwrite existing files.`,
        );
        return okAsync(directory);
      }

      return this.emptyDirectory(directory);
    });
  }

  private emptyDirectory(
    directory: string,
  ): ResultAsync<string, ErrorWithMessage> {
    this.spinner.text = `Emptying directory ${directory}`;
    return ResultAsync.fromPromise(emptyDir(directory), toErrorWithMessage).map(
      () => {
        this.spinner.succeed(`Directory ${directory} emptied`);
        return directory;
      },
    );
  }

  private decompressStream(
    buffer: ArrayBuffer,
  ): ResultAsync<void, ErrorWithMessage> {
    this.spinner.start("Decompressing dataset");

    return ResultAsync.fromPromise(
      new Promise<string>((resolve, reject) => {
        const extraction = extract();
        let jsonContent = "";

        extraction.on("entry", (header, stream, next) => {
          if (header.name.endsWith(".jsonl")) {
            stream.on("data", (chunk) => {
              jsonContent += chunk;
            });
          }
          stream.on("end", () => next());
          stream.resume();
        });

        extraction.on("finish", () => {
          resolve(jsonContent);
        });

        extraction.on("error", (err) => {
          // eslint-disable-next-line @typescript-eslint/prefer-promise-reject-errors
          reject(toErrorWithMessage(err));
        });

        const readable = Readable.from(Buffer.from(buffer));
        readable.pipe(gunzip()).pipe(extraction);
      }),
      toErrorWithMessage,
    )
      .andThen((jsonContent) => {
        return ResultAsync.fromPromise(
          mkdir("data", { recursive: true }).then(() =>
            writeFile("data/data.json", jsonContent),
          ),
          toErrorWithMessage,
        );
      })
      .map(() => {
        this.spinner.succeed("Dataset decompressed and saved successfully");
      });
  }

  downloadTypesenseDataset(url: string): ResultAsync<void, ErrorWithMessage> {
    this.spinner.start(`Downloading dataset from ${url}`);

    return ResultAsync.fromPromise(fetch(url), toErrorWithMessage)
      .andThen((response) => {
        if (!response.ok) {
          return errAsync({
            message: `Failed to download dataset: ${response.statusText}`,
          });
        }

        return ResultAsync.fromPromise(
          response.arrayBuffer(),
          toErrorWithMessage,
        );
      })
      .andThen((buffer) => this.decompressStream(buffer))
      .map(() => {
        this.spinner.succeed(`Dataset downloaded successfully`);
      });
  }

  private handleNonExistingDirectory(
    directory: string,
  ): ResultAsync<string, ErrorWithMessage> {
<<<<<<< HEAD
    if (this.yesToAll) {
      return ResultAsync.fromPromise(
        mkdir(directory, { recursive: true }),
        toErrorWithMessage,
      ).map(() => directory);
=======
    if (this.yesToAll){
      return ResultAsync.fromPromise(mkdir(directory, { recursive: true }), toErrorWithMessage).map(() => directory);
>>>>>>> 5a5f93ba
    }

    return ResultAsync.fromPromise(
      inquirer.prompt([
        {
          type: "confirm",
          name: "createDir",
          message: `Directory ${directory} does not exist. Create directory?`,
          default: true,
        },
      ]),
      toErrorWithMessage,
    ).andThen((answer) => {
      if (!answer.createDir) {
        return errAsync({
          message: `Directory ${directory} does not exist.`,
        });
      }

      this.spinner.text = `Save directory ${directory} does not exist. Creating directory`;
      return ResultAsync.fromPromise(
        mkdir(directory, { recursive: true }),
        toErrorWithMessage,
      ).map(() => directory);
    });
  }

  validateWorkingDirectory(
    directory: string,
  ): ResultAsync<string, ErrorWithMessage> {
    const resolved = path.resolve(directory);

    return this.exists(resolved).andThen((exists) => {
      if (exists) {
        this.spinner.succeed(`Working directory verified: ${resolved}`);
        return ResultAsync.fromPromise(
          readdir(resolved),
          toErrorWithMessage,
        ).andThen((files) => {
          if (files.length > 0) {
            return this.handleNonEmptyDirectory(resolved);
          }
          return okAsync(resolved);
        });
      }

      this.spinner.stop();
      return this.handleNonExistingDirectory(resolved);
    });
  }
}<|MERGE_RESOLUTION|>--- conflicted
+++ resolved
@@ -244,16 +244,12 @@
   private handleNonExistingDirectory(
     directory: string,
   ): ResultAsync<string, ErrorWithMessage> {
-<<<<<<< HEAD
+
     if (this.yesToAll) {
       return ResultAsync.fromPromise(
         mkdir(directory, { recursive: true }),
         toErrorWithMessage,
       ).map(() => directory);
-=======
-    if (this.yesToAll){
-      return ResultAsync.fromPromise(mkdir(directory, { recursive: true }), toErrorWithMessage).map(() => directory);
->>>>>>> 5a5f93ba
     }
 
     return ResultAsync.fromPromise(
