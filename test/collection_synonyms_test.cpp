--- conflicted
+++ resolved
@@ -703,14 +703,9 @@
     ASSERT_EQ(2, coll_mul_fields->get_synonyms().get().size());
     coll_mul_fields->remove_synonym("ipod-synonyms");
 
-<<<<<<< HEAD
-    auto synonyms = coll_mul_fields->get_synonyms();
+    auto synonyms = coll_mul_fields->get_synonyms().get();
     ASSERT_EQ(1, synonyms.size());
-    ASSERT_STREQ("samsung-synonyms", synonyms.begin()->second.id.c_str());
-=======
-    ASSERT_EQ(1, coll_mul_fields->get_synonyms().get().size());
-    ASSERT_STREQ("samsung-synonyms", coll_mul_fields->get_synonyms().get()["samsung-synonyms"]->id.c_str());
->>>>>>> a6a7c570
+    ASSERT_EQ("samsung-synonyms", synonyms.begin()->second->id);
 
     // try to upsert synonym with same ID
 
@@ -1074,7 +1069,6 @@
     ASSERT_EQ(1, res["hits"].size());
 }
 
-<<<<<<< HEAD
 TEST_F(CollectionSynonymsTest, EnableSynonymFlag) {
     nlohmann::json schema = R"({
         "name": "coll2",
@@ -1326,7 +1320,8 @@
                              "", false, true, synonym_prefix).get();
 
     ASSERT_EQ(2, res["hits"].size());
-=======
+}
+
 TEST_F(CollectionSynonymsTest, SynonymsPagination) {
     Collection *coll3;
 
@@ -1358,8 +1353,8 @@
     auto synonym_map = synonym_op.get();
     auto it = synonym_map.begin();
     ASSERT_EQ(2, synonym_map.size());
-    ASSERT_EQ("foobar4", it->second->id); it++;
-    ASSERT_EQ("foobar5", it->second->id);
+    ASSERT_EQ("foobar1", it->second->id); it++;
+    ASSERT_EQ("foobar2", it->second->id);
 
     //get 2 collection from offset 3
     offset = 3;
@@ -1367,8 +1362,8 @@
     synonym_map = synonym_op.get();
     it = synonym_map.begin();
     ASSERT_EQ(2, synonym_map.size());
-    ASSERT_EQ("foobar3", it->second->id); it++;
-    ASSERT_EQ("foobar2", it->second->id);
+    ASSERT_EQ("foobar4", it->second->id); it++;
+    ASSERT_EQ("foobar5", it->second->id);
 
     //get all collection except first
     offset = 1;
@@ -1377,10 +1372,10 @@
     synonym_map = synonym_op.get();
     it = synonym_map.begin();
     ASSERT_EQ(4, synonym_map.size());
+    ASSERT_EQ("foobar2", it->second->id); it++;
+    ASSERT_EQ("foobar3", it->second->id); it++;
+    ASSERT_EQ("foobar4", it->second->id); it++;
     ASSERT_EQ("foobar5", it->second->id); it++;
-    ASSERT_EQ("foobar1", it->second->id); it++;
-    ASSERT_EQ("foobar3", it->second->id); it++;
-    ASSERT_EQ("foobar2", it->second->id); it++;
 
     //get last collection
     offset = 4, limit = 1;
@@ -1388,7 +1383,7 @@
     synonym_map = synonym_op.get();
     it = synonym_map.begin();
     ASSERT_EQ(1, synonym_map.size());
-    ASSERT_EQ("foobar2", it->second->id);
+    ASSERT_EQ("foobar5", it->second->id);
 
     //if limit is greater than number of collection then return all from offset
     offset = 0;
@@ -1397,11 +1392,11 @@
     synonym_map = synonym_op.get();
     it = synonym_map.begin();
     ASSERT_EQ(5, synonym_map.size());
+    ASSERT_EQ("foobar1", it->second->id); it++;
+    ASSERT_EQ("foobar2", it->second->id); it++;
+    ASSERT_EQ("foobar3", it->second->id); it++;
     ASSERT_EQ("foobar4", it->second->id); it++;
     ASSERT_EQ("foobar5", it->second->id); it++;
-    ASSERT_EQ("foobar1", it->second->id); it++;
-    ASSERT_EQ("foobar3", it->second->id); it++;
-    ASSERT_EQ("foobar2", it->second->id); it++;
 
     offset = 3;
     limit = 4;
@@ -1409,8 +1404,8 @@
     synonym_map = synonym_op.get();
     it = synonym_map.begin();
     ASSERT_EQ(2, synonym_map.size());
-    ASSERT_EQ("foobar3", it->second->id); it++;
-    ASSERT_EQ("foobar2", it->second->id);
+    ASSERT_EQ("foobar4", it->second->id); it++;
+    ASSERT_EQ("foobar5", it->second->id);
 
     //invalid offset
     offset = 6;
@@ -1418,5 +1413,4 @@
     synonym_op = coll3->get_synonyms(limit, offset);
     ASSERT_FALSE(synonym_op.ok());
     ASSERT_EQ("Invalid offset param.", synonym_op.error());
->>>>>>> a6a7c570
 }