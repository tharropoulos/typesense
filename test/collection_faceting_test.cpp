--- conflicted
+++ resolved
@@ -981,33 +981,25 @@
     ASSERT_EQ("2000", results["facet_counts"][0]["counts"][0]["value"].get<std::string>());
 }
 
-<<<<<<< HEAD
 TEST_F(CollectionFacetingTest, FacetParseTest){
     std::vector<field> fields = {
-        field("score", field_types::INT32, true),
-        field("grade", field_types::INT32, true),
-        field("rank", field_types::INT32, true),
-=======
-TEST_F(CollectionFacetingTest, FacetOnArrayFieldWithSpecialChars) {
-    std::vector<field> fields = {
-        field("tags", field_types::STRING_ARRAY, true),
-        field("points", field_types::INT32, true),
->>>>>>> f380bd5f
+            field("score", field_types::INT32, true),
+            field("grade", field_types::INT32, true),
+            field("rank", field_types::INT32, true),
     };
 
     Collection* coll1 = collectionManager.create_collection("coll1", 1, fields).get();
 
-<<<<<<< HEAD
     std::vector<std::string> range_facet_fields {
-        "score(fail:[0, 40], pass:[40, 100])",
-        "grade(A:[80, 100], B:[60, 80], C:[40, 60])"
+            "score(fail:[0, 40], pass:[40, 100])",
+            "grade(A:[80, 100], B:[60, 80], C:[40, 60])"
     };
     std::vector<facet> range_facets;
     for(const std::string & facet_field: range_facet_fields) {
         coll1->parse_facet(facet_field, range_facets);
     }
     ASSERT_EQ(2, range_facets.size());
-    
+
     ASSERT_STREQ("score", range_facets[0].field_name.c_str());
     ASSERT_TRUE(range_facets[0].is_range_query);
     ASSERT_GT(range_facets[0].facet_range_map.size(), 0);
@@ -1017,8 +1009,8 @@
     ASSERT_GT(range_facets[1].facet_range_map.size(), 0);
 
     std::vector<std::string> normal_facet_fields {
-        "score",
-        "grade"
+            "score",
+            "grade"
     };
     std::vector<facet> normal_facets;
     for(const std::string & facet_field: normal_facet_fields) {
@@ -1030,25 +1022,24 @@
     ASSERT_STREQ("grade", normal_facets[1].field_name.c_str());
 
     std::vector<std::string> mixed_facet_fields {
-        "score", 
-        "grade(A:[80, 100], B:[60, 80], C:[40, 60])", 
-        "rank"
+            "score",
+            "grade(A:[80, 100], B:[60, 80], C:[40, 60])",
+            "rank"
     };
     std::vector<facet> mixed_facets;
     for(const std::string & facet_field: mixed_facet_fields) {
         coll1->parse_facet(facet_field, mixed_facets);
     }
     ASSERT_EQ(3, mixed_facets.size());
-    
+
     ASSERT_STREQ("score", mixed_facets[0].field_name.c_str());
-    
+
     ASSERT_STREQ("grade", mixed_facets[1].field_name.c_str());
     ASSERT_TRUE(mixed_facets[1].is_range_query);
     ASSERT_GT(mixed_facets[1].facet_range_map.size(), 0);
 
     ASSERT_STREQ("rank", mixed_facets[2].field_name.c_str());
 }
-
 
 TEST_F(CollectionFacetingTest, RangeFacetTest) {
     std::vector<field> fields = {field("place", field_types::STRING, false),
@@ -1353,14 +1344,23 @@
     // test for sample percent > 100
 
     auto res_op = coll1->search("*", {}, "", {"color"}, {}, {0}, 3, 1, FREQUENCY, {true}, 5,
-                        spp::sparse_hash_set<std::string>(),
-                        spp::sparse_hash_set<std::string>(), 10, "", 30, 4, "", 20, {}, {}, {}, 0,
-                        "<mark>", "</mark>", {}, 1000, true, false, true, "", false, 6000 * 1000, 4, 7, fallback,
-                        4, {off}, 3, 3, 2, 2, false, "", 200, 0);
+                                spp::sparse_hash_set<std::string>(),
+                                spp::sparse_hash_set<std::string>(), 10, "", 30, 4, "", 20, {}, {}, {}, 0,
+                                "<mark>", "</mark>", {}, 1000, true, false, true, "", false, 6000 * 1000, 4, 7, fallback,
+                                4, {off}, 3, 3, 2, 2, false, "", 200, 0);
 
     ASSERT_FALSE(res_op.ok());
     ASSERT_EQ("Value of `facet_sample_percent` must be less than 100.", res_op.error());
-=======
+}
+
+TEST_F(CollectionFacetingTest, FacetOnArrayFieldWithSpecialChars) {
+    std::vector<field> fields = {
+            field("tags", field_types::STRING_ARRAY, true),
+            field("points", field_types::INT32, true),
+    };
+
+    Collection* coll1 = collectionManager.create_collection("coll1", 1, fields).get();
+
     nlohmann::json doc;
     doc["tags"] = {"gamma"};
     doc["points"] = 10;
@@ -1384,5 +1384,4 @@
             ASSERT_EQ(1, results["facet_counts"][0]["counts"][i]["count"].get<size_t>());
         }
     }
->>>>>>> f380bd5f
 }