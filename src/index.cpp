#include "index.h"

#include <numeric>
#include <chrono>
#include <set>
#include <unordered_map>
#include <random>
#include <art.h>
#include <array_utils.h>
#include <match_score.h>
#include <string_utils.h>
#include <tokenizer.h>
#include <s2/s2point.h>
#include <s2/s2latlng.h>
#include <s2/s2region_term_indexer.h>
#include <s2/s2cap.h>
#include <s2/s2loop.h>
#include <posting.h>
#include <thread_local_vars.h>
#include <unordered_set>
#include <or_iterator.h>
#include <timsort.hpp>
#include "logger.h"
#include "validator.h"
#include <collection_manager.h>

#define RETURN_CIRCUIT_BREAKER if((std::chrono::duration_cast<std::chrono::microseconds>( \
                  std::chrono::system_clock::now().time_since_epoch()).count() - search_begin_us) > search_stop_us) { \
                    search_cutoff = true; \
                    return ;\
            }

#define RETURN_CIRCUIT_BREAKER_OP if((std::chrono::duration_cast<std::chrono::microseconds>( \
                  std::chrono::system_clock::now().time_since_epoch()).count() - search_begin_us) > search_stop_us) { \
                    search_cutoff = true; \
                    return Option<bool>(true);\
            }

#define BREAK_CIRCUIT_BREAKER if((std::chrono::duration_cast<std::chrono::microseconds>( \
                 std::chrono::system_clock::now().time_since_epoch()).count() - search_begin_us) > search_stop_us) { \
                    search_cutoff = true; \
                    break;\
                }
#define FACET_INDEX_THRESHOLD 1000000000

spp::sparse_hash_map<uint32_t, int64_t> Index::text_match_sentinel_value;
spp::sparse_hash_map<uint32_t, int64_t> Index::seq_id_sentinel_value;
spp::sparse_hash_map<uint32_t, int64_t> Index::eval_sentinel_value;
spp::sparse_hash_map<uint32_t, int64_t> Index::geo_sentinel_value;
spp::sparse_hash_map<uint32_t, int64_t> Index::str_sentinel_value;
spp::sparse_hash_map<uint32_t, int64_t> Index::vector_distance_sentinel_value;

Index::Index(const std::string& name, const uint32_t collection_id, const Store* store,
             SynonymIndex* synonym_index, ThreadPool* thread_pool,
             const tsl::htrie_map<char, field> & search_schema,
             const std::vector<char>& symbols_to_index, const std::vector<char>& token_separators):
        name(name), collection_id(collection_id), store(store), synonym_index(synonym_index), thread_pool(thread_pool),
        search_schema(search_schema),
        seq_ids(new id_list_t(256)), symbols_to_index(symbols_to_index), token_separators(token_separators) {

    facet_index_v4 = new facet_index_t();

    for(const auto& a_field: search_schema) {
        if(!a_field.index) {
            continue;
        }

        if(a_field.num_dim > 0) {
            auto hnsw_index = new hnsw_index_t(a_field.num_dim, 1024, a_field.vec_dist);
            vector_index.emplace(a_field.name, hnsw_index);
            continue;
        }

        if(a_field.is_string()) {
            art_tree *t = new art_tree;
            art_tree_init(t);
            search_index.emplace(a_field.name, t);
        } else if(a_field.is_geopoint()) {
            geo_range_index.emplace(a_field.name, new NumericTrie(32));

            if(!a_field.is_single_geopoint()) {
                spp::sparse_hash_map<uint32_t, int64_t*> * doc_to_geos = new spp::sparse_hash_map<uint32_t, int64_t*>();
                geo_array_index.emplace(a_field.name, doc_to_geos);
            }
        } else {
            if (a_field.range_index) {
                auto trie = a_field.is_bool() ? new NumericTrie(8) :
                            a_field.is_int32() ? new NumericTrie(32) : new NumericTrie(64);
                range_index.emplace(a_field.name, trie);
            } else {
                num_tree_t* num_tree = new num_tree_t;
                numerical_index.emplace(a_field.name, num_tree);
            }
        }

        if(a_field.sort) {
            if(a_field.type == field_types::STRING) {
                adi_tree_t* tree = new adi_tree_t();
                str_sort_index.emplace(a_field.name, tree);
            } else if(a_field.type != field_types::GEOPOINT_ARRAY) {
                spp::sparse_hash_map<uint32_t, int64_t> * doc_to_score = new spp::sparse_hash_map<uint32_t, int64_t>();
                sort_index.emplace(a_field.name, doc_to_score);
            }
        }

        if(a_field.facet) {
            initialize_facet_indexes(a_field);
        }

        // initialize for non-string facet fields
        if(a_field.facet && !a_field.is_string()) {
            art_tree *ft = new art_tree;
            art_tree_init(ft);
            search_index.emplace(a_field.faceted_name(), ft);
        }

        if(a_field.infix) {
            array_mapped_infix_t infix_sets(ARRAY_INFIX_DIM);

            for(auto& infix_set: infix_sets) {
                infix_set = new tsl::htrie_set<char>();
            }

            infix_index.emplace(a_field.name, infix_sets);
        }
    }

    num_documents = 0;
}

Index::~Index() {
    std::unique_lock lock(mutex);

    for(auto & name_tree: search_index) {
        art_tree_destroy(name_tree.second);
        delete name_tree.second;
        name_tree.second = nullptr;
    }

    search_index.clear();

    for(auto & name_index: geo_range_index) {
        delete name_index.second;
        name_index.second = nullptr;
    }

    geo_range_index.clear();

    for(auto& name_index: geo_array_index) {
        for(auto& kv: *name_index.second) {
            delete [] kv.second;
        }

        delete name_index.second;
        name_index.second = nullptr;
    }

    geo_array_index.clear();

    for(auto & name_tree: numerical_index) {
        delete name_tree.second;
        name_tree.second = nullptr;
    }

    numerical_index.clear();

    for(auto & name_tree: range_index) {
        delete name_tree.second;
        name_tree.second = nullptr;
    }

    range_index.clear();

    for(auto & name_map: sort_index) {
        delete name_map.second;
        name_map.second = nullptr;
    }

    sort_index.clear();

    for(auto& kv: infix_index) {
        for(auto& infix_set: kv.second) {
            delete infix_set;
            infix_set = nullptr;
        }
    }

    infix_index.clear();

    for(auto& name_tree: str_sort_index) {
        delete name_tree.second;
        name_tree.second = nullptr;
    }

    str_sort_index.clear();

    delete facet_index_v4;
    
    delete seq_ids;

    for(auto& vec_index_kv: vector_index) {
        delete vec_index_kv.second;
    }
}

int64_t Index::get_points_from_doc(const nlohmann::json &document, const std::string & default_sorting_field) {
    int64_t points = 0;

    if(document[default_sorting_field].is_number_float()) {
        // serialize float to an integer and reverse the inverted range
        float n = document[default_sorting_field];
        memcpy(&points, &n, sizeof(int32_t));
        points ^= ((points >> (std::numeric_limits<int32_t>::digits - 1)) | INT32_MIN);
        points = -1 * (INT32_MAX - points);
    } else if(document[default_sorting_field].is_string()) {
        // not much value in supporting default sorting field as string, so we will just dummy it out
        points = 0;
    } else {
        points = document[default_sorting_field].is_boolean() ? int64_t(document[default_sorting_field].get<bool>()) :
                 document[default_sorting_field].get<int64_t>();
    }

    return points;
}

int64_t Index::float_to_int64_t(float f) {
    // https://stackoverflow.com/questions/60530255/convert-float-to-int64-t-while-preserving-ordering
    int32_t i;
    memcpy(&i, &f, sizeof i);
    if (i < 0) {
        i ^= INT32_MAX;
    }
    return i;
}

float Index::int64_t_to_float(int64_t n) {
    int32_t i = (int32_t) n;

    if(i < 0) {
        i ^= INT32_MAX;
    }

    float f;
    memcpy(&f, &i, sizeof f);
    return f;
}

void Index::compute_token_offsets_facets(index_record& record,
                                         const tsl::htrie_map<char, field>& search_schema,
                                         const std::vector<char>& local_token_separators,
                                         const std::vector<char>& local_symbols_to_index) {

    const auto& document = record.doc;

    for(const auto& the_field: search_schema) {
        const std::string& field_name = the_field.name;
        if(document.count(field_name) == 0 || !the_field.index) {
            continue;
        }

        offsets_facet_hashes_t offset_facet_hashes;

        bool is_facet = search_schema.at(field_name).facet;

        // non-string, non-geo faceted field should be indexed as faceted string field as well
        if(the_field.facet && !the_field.is_string() && !the_field.is_geopoint()) {
            if(the_field.is_array()) {
                std::vector<std::string> strings;

                if(the_field.type == field_types::INT32_ARRAY) {
                    for(int32_t value: document[field_name]){
                        auto str = std::to_string(value);
                        strings.emplace_back(std::move(str));
                    }
                } else if(the_field.type == field_types::INT64_ARRAY) {
                    for(int64_t value: document[field_name]){
                        auto str = std::to_string(value);
                        strings.emplace_back(std::move(str));
                    }
                } else if(the_field.type == field_types::FLOAT_ARRAY) {
                    for(float value: document[field_name]){
                        auto str = StringUtils::float_to_str(value);
                        strings.emplace_back(std::move(str));
                    }
                } else if(the_field.type == field_types::BOOL_ARRAY) {
                    for(bool value: document[field_name]){
                        auto str = std::to_string(value);
                        strings.emplace_back(std::move(str));
                    }
                }

                tokenize_string_array(strings, the_field,
                                      local_symbols_to_index, local_token_separators,
                                      offset_facet_hashes.offsets);
            } else {
                std::string text;

                if(the_field.type == field_types::INT32) {
                    auto val = document[field_name].get<int32_t>();
                    text = std::to_string(val);
                } else if(the_field.type == field_types::INT64) {
                    auto val = document[field_name].get<int64_t>();
                    text = std::to_string(val);
                } else if(the_field.type == field_types::FLOAT) {
                    auto val = document[field_name].get<float>();
                    text = StringUtils::float_to_str(val);
                } else if(the_field.type == field_types::BOOL) {
                    auto val = document[field_name].get<bool>();
                    text = std::to_string(val);
                }

                tokenize_string(text, the_field,
                                local_symbols_to_index, local_token_separators,
                                offset_facet_hashes.offsets);
            }
        }

        if(the_field.is_string()) {
            if(the_field.type == field_types::STRING) {
                tokenize_string(document[field_name], the_field,
                                local_symbols_to_index, local_token_separators,
                                offset_facet_hashes.offsets);
            } else {
                tokenize_string_array(document[field_name], the_field,
                                      local_symbols_to_index, local_token_separators,
                                      offset_facet_hashes.offsets);
            }
        }

        if(!offset_facet_hashes.offsets.empty()) {
            record.field_index.emplace(field_name, std::move(offset_facet_hashes));
        }
    }
}

bool doc_contains_field(const nlohmann::json& doc, const field& a_field,
                        const tsl::htrie_map<char, field> & search_schema) {

    if(doc.count(a_field.name)) {
        return true;
    }

    // check for a nested field, e.g. `foo.bar.baz` indexed but `foo.bar` present in schema
    if(a_field.is_object()) {
        auto prefix_it = search_schema.equal_prefix_range(a_field.name);
        std::string nested_field_name;
        for(auto kv = prefix_it.first; kv != prefix_it.second; kv++) {
            kv.key(nested_field_name);
            bool is_child_field = (nested_field_name.size() > a_field.name.size() &&
                                   nested_field_name[a_field.name.size()] == '.');
            if(is_child_field && doc.count(nested_field_name) != 0) {
                return true;
            }
        }
    }

    return false;
}

bool validate_object_field(nlohmann::json& doc, const field& a_field) {
    auto field_it = doc.find(a_field.name);
    if(field_it != doc.end()) {
        if(a_field.type == field_types::OBJECT && doc[a_field.name].is_object()) {
            return true;
        } else if(a_field.type == field_types::OBJECT_ARRAY && doc[a_field.name].is_array()) {
            return true;
        }

        return false;
    }

    std::vector<std::string> field_parts;
    StringUtils::split(a_field.name, field_parts, ".");

    nlohmann::json* obj = &doc;
    bool has_array = false;

    for(auto& field_part: field_parts) {
        if(obj->is_array()) {
            has_array = true;

            if(obj->empty()) {
                return false;
            }

            obj = &obj->at(0);
            if(!obj->is_object()) {
                return false;
            }
        }

        auto obj_it = obj->find(field_part);
        if(obj_it == obj->end()) {
            return false;
        }

        obj = &obj_it.value();
    }

    LOG(INFO) << "obj: " << *obj;
    LOG(INFO) << "doc: " << doc;

    if(a_field.type == field_types::OBJECT && obj->is_object()) {
        return true;
    } else if(a_field.type == field_types::OBJECT_ARRAY && (obj->is_array() || (has_array && obj->is_object()))) {
        return true;
    }

    return false;
}

void Index::validate_and_preprocess(Index *index,
                                    std::vector<index_record>& iter_batch,
                                    const size_t batch_start_index, const size_t batch_size,
                                    const std::string& default_sorting_field,
                                    const tsl::htrie_map<char, field>& search_schema,
                                    const tsl::htrie_map<char, field>& embedding_fields,
                                    const std::string& fallback_field_type,
                                    const std::vector<char>& token_separators,
                                    const std::vector<char>& symbols_to_index,
                                    const bool do_validation, const size_t remote_embedding_batch_size, const bool generate_embeddings) {

    // runs in a partitioned thread
    std::vector<index_record*> records_to_embed;

    for(size_t i = 0; i < batch_size; i++) {
        index_record& index_rec = iter_batch[batch_start_index + i];

        try {
            if(!index_rec.indexed.ok()) {
                // some records could have been invalidated upstream
                continue;
            }

            if(index_rec.operation == DELETE) {
                continue;
            }

            handle_doc_ops(search_schema, index_rec.doc, index_rec.old_doc);

            if(do_validation) {
                Option<uint32_t> validation_op = validator_t::validate_index_in_memory(index_rec.doc, index_rec.seq_id,
                                                                          default_sorting_field,
                                                                          search_schema,
                                                                          embedding_fields,
                                                                          index_rec.operation,
                                                                          index_rec.is_update,
                                                                          fallback_field_type,
                                                                          index_rec.dirty_values, generate_embeddings);

                if(!validation_op.ok()) {
                    index_rec.index_failure(validation_op.code(), validation_op.error());
                    continue;
                }
            }

            if(index_rec.is_update) {
                // scrub string fields to reduce delete ops
                get_doc_changes(index_rec.operation, embedding_fields, index_rec.doc, index_rec.old_doc,
                                index_rec.new_doc, index_rec.del_doc);

                if(generate_embeddings) {
                    for(auto& field: index_rec.doc.items()) {
                        for(auto& embedding_field : embedding_fields) {
                            if(!embedding_field.embed[fields::from].is_null()) {
                                auto embed_from_vector = embedding_field.embed[fields::from].get<std::vector<std::string>>();
                                for(auto& embed_from: embed_from_vector) {
                                    if(embed_from == field.key()) {
                                        records_to_embed.push_back(&index_rec);
                                        break;
                                    }
                                }
                            }
                        }
                    }
                }
            } else {
                if(generate_embeddings) {
                    records_to_embed.push_back(&index_rec);
                }
            }

            compute_token_offsets_facets(index_rec, search_schema, token_separators, symbols_to_index);

            int64_t points = 0;

            if(index_rec.doc.count(default_sorting_field) == 0) {
                auto default_sorting_field_it = index->sort_index.find(default_sorting_field);
                if(default_sorting_field_it != index->sort_index.end()) {
                    auto seq_id_it = default_sorting_field_it->second->find(index_rec.seq_id);
                    if(seq_id_it != default_sorting_field_it->second->end()) {
                        points = seq_id_it->second;
                    } else {
                        points = INT64_MIN;
                    }
                } else {
                    points = INT64_MIN;
                }
            } else {
                points = get_points_from_doc(index_rec.doc, default_sorting_field);
            }

            index_rec.points = points;
            index_rec.index_success();
        } catch(const std::exception &e) {
            LOG(INFO) << "Error while validating document: " << e.what();
            index_rec.index_failure(400, e.what());
        }
    }

    if(generate_embeddings) {
        batch_embed_fields(records_to_embed, embedding_fields, search_schema, remote_embedding_batch_size);
    }
}

size_t Index::batch_memory_index(Index *index,
                                 std::vector<index_record>& iter_batch,
                                 const std::string & default_sorting_field,
                                 const tsl::htrie_map<char, field> & search_schema,
                                 const tsl::htrie_map<char, field> & embedding_fields,
                                 const std::string& fallback_field_type,
                                 const std::vector<char>& token_separators,
                                 const std::vector<char>& symbols_to_index,
                                 const bool do_validation, const size_t remote_embedding_batch_size, const bool generate_embeddings) {

    const size_t concurrency = 4;
    const size_t num_threads = std::min(concurrency, iter_batch.size());
    const size_t window_size = (num_threads == 0) ? 0 :
                               (iter_batch.size() + num_threads - 1) / num_threads;  // rounds up

    size_t num_indexed = 0;
    size_t num_processed = 0;
    std::mutex m_process;
    std::condition_variable cv_process;

    size_t num_queued = 0;
    size_t batch_index = 0;

    // local is need to propogate the thread local inside threads launched below
    auto local_write_log_index = write_log_index;

    for(size_t thread_id = 0; thread_id < num_threads && batch_index < iter_batch.size(); thread_id++) {
        size_t batch_len = window_size;

        if(batch_index + window_size > iter_batch.size()) {
            batch_len = iter_batch.size() - batch_index;
        }

        num_queued++;

        index->thread_pool->enqueue([&, batch_index, batch_len]() {
            write_log_index = local_write_log_index;
            validate_and_preprocess(index, iter_batch, batch_index, batch_len, default_sorting_field, search_schema,
                                    embedding_fields, fallback_field_type, token_separators, symbols_to_index, do_validation, remote_embedding_batch_size, generate_embeddings);

            std::unique_lock<std::mutex> lock(m_process);
            num_processed++;

            cv_process.notify_one();
        });

        batch_index += batch_len;
    }

    {
        std::unique_lock<std::mutex> lock_process(m_process);
        cv_process.wait(lock_process, [&](){ return num_processed == num_queued; });
    }

    std::unordered_set<std::string> found_fields;

    for(size_t i = 0; i < iter_batch.size(); i++) {
        auto& index_rec = iter_batch[i];

        if(!index_rec.indexed.ok()) {
            // some records could have been invalidated upstream
            continue;
        }

        if(index_rec.is_update) {
            index->remove(index_rec.seq_id, index_rec.del_doc, {}, index_rec.is_update);
        } else if(index_rec.indexed.ok()) {
            num_indexed++;
        }

        for(const auto& kv: index_rec.doc.items()) {
            found_fields.insert(kv.key());
        }
    }

    num_queued = num_processed = 0;

    for(const auto& field_name: found_fields) {
        //LOG(INFO) << "field name: " << field_name;
        if(field_name != "id" && search_schema.count(field_name) == 0) {
            continue;
        }

        num_queued++;

        index->thread_pool->enqueue([&]() {
            write_log_index = local_write_log_index;

            const field& f = (field_name == "id") ?
                             field("id", field_types::STRING, false) : search_schema.at(field_name);
            try {
                index->index_field_in_memory(f, iter_batch);
            } catch(std::exception& e) {
                LOG(ERROR) << "Unhandled Typesense error: " << e.what();
                for(auto& record: iter_batch) {
                    record.index_failure(500, "Unhandled Typesense error in index batch, check logs for details.");
                }
            }

            std::unique_lock<std::mutex> lock(m_process);
            num_processed++;
            cv_process.notify_one();
        });
    }

    {
        std::unique_lock<std::mutex> lock_process(m_process);
        cv_process.wait(lock_process, [&](){ return num_processed == num_queued; });
    }

    return num_indexed;
}

void Index::index_field_in_memory(const field& afield, std::vector<index_record>& iter_batch) {
    // indexes a given field of all documents in the batch

    if(afield.name == "id") {
        for(const auto& record: iter_batch) {
            if(!record.indexed.ok()) {
                // some records could have been invalidated upstream
                continue;
            }
            if(!record.is_update && record.indexed.ok()) {
                // for updates, the seq_id will already exist
                seq_ids->upsert(record.seq_id);
            }
        }

        return;
    }

    if(!afield.index) {
        return;
    }

    // We have to handle both these edge cases:
    // a) `afield` might not exist in the document (optional field)
    // b) `afield` value could be empty

    // non-geo faceted field should be indexed as faceted string field as well
    bool is_facet_field = (afield.facet && !afield.is_geopoint());

    if(afield.is_string() || is_facet_field) {
        std::unordered_map<std::string, std::vector<art_document>> token_to_doc_offsets;
        int64_t max_score = INT64_MIN;

        std::unordered_map<facet_value_id_t, std::vector<uint32_t>, facet_value_id_t::Hash> fvalue_to_seq_ids;
        std::unordered_map<uint32_t, std::vector<facet_value_id_t>> seq_id_to_fvalues;

        auto facet_count = facet_index_v4->get_facet_count(afield.name);

#ifdef TEST_BUILD
        facet_count = FACET_INDEX_THRESHOLD + 1;
#endif

        /*if(afield.facet) {
            size_t total_num_docs = seq_ids->num_ids();
            facet_index_v4->handle_index_change(afield.name, total_num_docs, FACET_INDEX_THRESHOLD, facet_count);
        }*/

        for(const auto& record: iter_batch) {
            if(!record.indexed.ok()) {
                // some records could have been invalidated upstream
                continue;
            }

            const auto& document = record.doc;
            const auto seq_id = record.seq_id;

            if(document.count(afield.name) == 0 || !record.indexed.ok()) {
                continue;
            }

            auto field_index_it = record.field_index.find(afield.name);
            if(field_index_it == record.field_index.end()) {
                continue;
            }

            if(afield.facet) {
                if(afield.is_array()) {
                    const auto& field_values = document[afield.name];
                    for(size_t i = 0; i < field_values.size(); i++) {
                        if(afield.type == field_types::INT32_ARRAY) {
                            int32_t raw_val = field_values[i].get<int32_t>();
                            auto fhash = reinterpret_cast<uint32_t&>(raw_val);
                            facet_value_id_t facet_value_id(std::to_string(raw_val), fhash);
                            fvalue_to_seq_ids[facet_value_id].push_back(seq_id);
                            seq_id_to_fvalues[seq_id].push_back(facet_value_id);
                        } else if(afield.type == field_types::INT64_ARRAY) {
                            int64_t raw_val = field_values[i].get<int64_t>();
                            facet_value_id_t facet_value_id(std::to_string(raw_val));
                            fvalue_to_seq_ids[facet_value_id].push_back(seq_id);
                            seq_id_to_fvalues[seq_id].push_back(facet_value_id);
                        } else if(afield.type == field_types::STRING_ARRAY) {
                            const std::string& raw_val = field_values[i].get<std::string>().substr(0, 100);
                            facet_value_id_t facet_value_id(raw_val);
                            fvalue_to_seq_ids[facet_value_id].push_back(seq_id);
                            seq_id_to_fvalues[seq_id].push_back(facet_value_id);
                        } else if(afield.type == field_types::FLOAT_ARRAY) {
                            float raw_val = field_values[i].get<float>();
                            auto fhash = reinterpret_cast<uint32_t&>(raw_val);
                            facet_value_id_t facet_value_id(StringUtils::float_to_str(raw_val), fhash);
                            fvalue_to_seq_ids[facet_value_id].push_back(seq_id);
                            seq_id_to_fvalues[seq_id].push_back(facet_value_id);
                        } else if(afield.type == field_types::BOOL_ARRAY) {
                            bool raw_val = field_values[i].get<bool>();
                            auto fhash = (uint32_t)raw_val;
                            auto str_val = (raw_val == 1) ? "true" : "false";
                            facet_value_id_t facet_value_id(str_val, fhash);
                            fvalue_to_seq_ids[facet_value_id].push_back(seq_id);
                            seq_id_to_fvalues[seq_id].push_back(facet_value_id);
                        }
                    }
                } else {
                    if(afield.type == field_types::INT32) {
                        int32_t raw_val = document[afield.name].get<int32_t>();
                        auto fhash = reinterpret_cast<uint32_t&>(raw_val);
                        facet_value_id_t facet_value_id(std::to_string(raw_val), fhash);
                        fvalue_to_seq_ids[facet_value_id].push_back(seq_id);
                        seq_id_to_fvalues[seq_id].push_back(facet_value_id);
                    }
                    else if(afield.type == field_types::INT64) {
                        int64_t raw_val = document[afield.name].get<int64_t>();
                        facet_value_id_t facet_value_id(std::to_string(raw_val));
                        fvalue_to_seq_ids[facet_value_id].push_back(seq_id);
                        seq_id_to_fvalues[seq_id].push_back(facet_value_id);
                    }
                    else if(afield.type == field_types::STRING) {
                        const std::string& raw_val = document[afield.name].get<std::string>().substr(0, 100);
                        facet_value_id_t facet_value_id(raw_val);
                        fvalue_to_seq_ids[facet_value_id].push_back(seq_id);
                        seq_id_to_fvalues[seq_id].push_back(facet_value_id);
                    }
                    else if(afield.type == field_types::FLOAT) {
                        float raw_val = document[afield.name].get<float>();
                        auto fhash = reinterpret_cast<uint32_t&>(raw_val);
                        facet_value_id_t facet_value_id(StringUtils::float_to_str(raw_val), fhash);
                        fvalue_to_seq_ids[facet_value_id].push_back(seq_id);
                        seq_id_to_fvalues[seq_id].push_back(facet_value_id);
                    }
                    else if(afield.type == field_types::BOOL) {
                        bool raw_val = document[afield.name].get<bool>();
                        auto fhash = (uint32_t)raw_val;
                        auto str_val = (raw_val == 1) ? "true" : "false";
                        facet_value_id_t facet_value_id(str_val, fhash);
                        fvalue_to_seq_ids[facet_value_id].push_back(seq_id);
                        seq_id_to_fvalues[seq_id].push_back(facet_value_id);
                    }
                }
            }

            if(record.points > max_score) {
                max_score = record.points;
            }

            for(auto& token_offsets: field_index_it->second.offsets) {
                token_to_doc_offsets[token_offsets.first].emplace_back(seq_id, record.points, token_offsets.second);

                if(afield.infix) {
                    auto strhash = StringUtils::hash_wy(token_offsets.first.c_str(), token_offsets.first.size());
                    const auto& infix_sets = infix_index.at(afield.name);
                    infix_sets[strhash % 4]->insert(token_offsets.first);
                }
            }
        }

        facet_index_v4->insert(afield.name, afield.is_string(), fvalue_to_seq_ids, seq_id_to_fvalues);

        auto tree_it = search_index.find(afield.faceted_name());
        if(tree_it == search_index.end()) {
            return;
        }

        art_tree *t = tree_it->second;

        for(auto& token_to_doc: token_to_doc_offsets) {
            const std::string& token = token_to_doc.first;
            std::vector<art_document>& documents = token_to_doc.second;

            const auto *key = (const unsigned char *) token.c_str();
            int key_len = (int) token.length() + 1;  // for the terminating \0 char

            //LOG(INFO) << "key: " << key << ", art_doc.id: " << art_doc.id;
            art_inserts(t, key, key_len, max_score, documents);
        }
    }

    if(!afield.is_string()) {
        if (afield.type == field_types::INT32) {
            auto num_tree = afield.range_index ? nullptr : numerical_index.at(afield.name);
            auto trie = afield.range_index ? range_index.at(afield.name) : nullptr;
            iterate_and_index_numerical_field(iter_batch, afield, [&afield, num_tree, trie]
                    (const index_record& record, uint32_t seq_id) {
                int32_t value = record.doc[afield.name].get<int32_t>();
                if (afield.range_index) {
                    trie->insert(value, seq_id);
                } else {
                    num_tree->insert(value, seq_id);
                }
            });
        }

        else if(afield.type == field_types::INT64) {
            auto num_tree = afield.range_index ? nullptr : numerical_index.at(afield.name);
            auto trie = afield.range_index ? range_index.at(afield.name) : nullptr;
            iterate_and_index_numerical_field(iter_batch, afield, [&afield, num_tree, trie]
                    (const index_record& record, uint32_t seq_id) {
                int64_t value = record.doc[afield.name].get<int64_t>();
                if (afield.range_index) {
                    trie->insert(value, seq_id);
                } else {
                    num_tree->insert(value, seq_id);
                }
            });
        }

        else if(afield.type == field_types::FLOAT) {
            auto num_tree = afield.range_index ? nullptr : numerical_index.at(afield.name);
            auto trie = afield.range_index ? range_index.at(afield.name) : nullptr;
            iterate_and_index_numerical_field(iter_batch, afield, [&afield, num_tree, trie]
                    (const index_record& record, uint32_t seq_id) {
                float fvalue = record.doc[afield.name].get<float>();
                int64_t value = float_to_int64_t(fvalue);
                if (afield.range_index) {
                    trie->insert(value, seq_id);
                } else {
                    num_tree->insert(value, seq_id);
                }
            });
        } else if(afield.type == field_types::BOOL) {
            auto num_tree = afield.range_index ? nullptr : numerical_index.at(afield.name);
            auto trie = afield.range_index ? range_index.at(afield.name) : nullptr;
            iterate_and_index_numerical_field(iter_batch, afield, [&afield, num_tree, trie]
                    (const index_record& record, uint32_t seq_id) {
                bool value = record.doc[afield.name].get<bool>();
                if (afield.range_index) {
                    trie->insert(value, seq_id);
                } else {
                    num_tree->insert(value, seq_id);
                }
            });
        } else if(afield.type == field_types::GEOPOINT || afield.type == field_types::GEOPOINT_ARRAY) {
            auto geopoint_range_index = geo_range_index.at(afield.name);

            iterate_and_index_numerical_field(iter_batch, afield,
            [&afield, &geo_array_index=geo_array_index, geopoint_range_index](const index_record& record, uint32_t seq_id) {
                // nested geopoint value inside an array of object will be a simple array so must be treated as geopoint
                bool nested_obj_arr_geopoint = (afield.nested && afield.type == field_types::GEOPOINT_ARRAY &&
                                    !record.doc[afield.name].empty() && record.doc[afield.name][0].is_number());

                if(afield.type == field_types::GEOPOINT || nested_obj_arr_geopoint) {
                    // this could be a nested gepoint array so can have more than 2 array values
                    const std::vector<double>& latlongs = record.doc[afield.name];
                    for(size_t li = 0; li < latlongs.size(); li+=2) {
                        S2RegionTermIndexer::Options options;
                        options.set_index_contains_points_only(true);
                        S2RegionTermIndexer indexer(options);
                        S2Point point = S2LatLng::FromDegrees(latlongs[li], latlongs[li+1]).ToPoint();

                        auto cell = S2CellId(point);
                        geopoint_range_index->insert_geopoint(cell.id(), seq_id);
                    }

                    if(nested_obj_arr_geopoint) {
                        int64_t* packed_latlongs = new int64_t[(latlongs.size()/2) + 1];
                        packed_latlongs[0] = latlongs.size()/2;
                        size_t j_packed_latlongs = 0;

                        for(size_t li = 0; li < latlongs.size(); li+=2) {
                            int64_t packed_latlong = GeoPoint::pack_lat_lng(latlongs[li], latlongs[li+1]);
                            packed_latlongs[j_packed_latlongs + 1] = packed_latlong;
                            j_packed_latlongs++;
                        }

                        geo_array_index.at(afield.name)->emplace(seq_id, packed_latlongs);
                    }
                } else {
                    const std::vector<std::vector<double>>& latlongs = record.doc[afield.name];
                    S2RegionTermIndexer::Options options;
                    options.set_index_contains_points_only(true);
                    S2RegionTermIndexer indexer(options);

                    int64_t* packed_latlongs = new int64_t[latlongs.size() + 1];
                    packed_latlongs[0] = latlongs.size();

                    for(size_t li = 0; li < latlongs.size(); li++) {
                        auto& latlong = latlongs[li];
                        S2Point point = S2LatLng::FromDegrees(latlong[0], latlong[1]).ToPoint();

                        auto cell = S2CellId(point);
                        geopoint_range_index->insert_geopoint(cell.id(), seq_id);

                        int64_t packed_latlong = GeoPoint::pack_lat_lng(latlong[0], latlong[1]);
                        packed_latlongs[li + 1] = packed_latlong;
                    }

                    geo_array_index.at(afield.name)->emplace(seq_id, packed_latlongs);
                }
            });
        } else if(afield.is_array()) {
            // handle vector index first
            if(afield.type == field_types::FLOAT_ARRAY && afield.num_dim > 0) {
                auto vec_index = vector_index[afield.name]->vecdex;
                size_t curr_ele_count = vec_index->getCurrentElementCount();
                if(curr_ele_count + iter_batch.size() > vec_index->getMaxElements()) {
                    vec_index->resizeIndex((curr_ele_count + iter_batch.size()) * 1.3);
                }

                const size_t num_threads = std::min<size_t>(4, iter_batch.size());
                const size_t window_size = (num_threads == 0) ? 0 :
                                           (iter_batch.size() + num_threads - 1) / num_threads;  // rounds up
                size_t num_processed = 0;
                std::mutex m_process;
                std::condition_variable cv_process;

                size_t num_queued = 0;
                size_t result_index = 0;

                for(size_t thread_id = 0; thread_id < num_threads && result_index < iter_batch.size(); thread_id++) {
                    size_t batch_len = window_size;

                    if(result_index + window_size > iter_batch.size()) {
                        batch_len = iter_batch.size() - result_index;
                    }

                    num_queued++;

                    thread_pool->enqueue([thread_id, &afield, &vec_index, &records = iter_batch,
                                          result_index, batch_len, &num_processed, &m_process, &cv_process]() {

                        size_t batch_counter = 0;
                        while(batch_counter < batch_len) {
                            auto& record = records[result_index + batch_counter];
                            if(record.doc.count(afield.name) == 0 || !record.indexed.ok()) {
                                batch_counter++;
                                continue;
                            }

                            try {
                                const std::vector<float>& float_vals = record.doc[afield.name].get<std::vector<float>>();
                                if(float_vals.size() != afield.num_dim) {
                                    record.index_failure(400, "Vector size mismatch.");
                                } else {
                                    if(afield.vec_dist == cosine) {
                                        std::vector<float> normalized_vals(afield.num_dim);
                                        hnsw_index_t::normalize_vector(float_vals, normalized_vals);
                                        vec_index->addPoint(normalized_vals.data(), (size_t)record.seq_id, true);
                                    } else {
                                        vec_index->addPoint(float_vals.data(), (size_t)record.seq_id, true);
                                    }
                                }
                            } catch(const std::exception &e) {
                                record.index_failure(400, e.what());
                            }

                            batch_counter++;
                        }

                        std::unique_lock<std::mutex> lock(m_process);
                        num_processed++;
                        cv_process.notify_one();
                    });

                    result_index += batch_len;
                }

                std::unique_lock<std::mutex> lock_process(m_process);
                cv_process.wait(lock_process, [&](){ return num_processed == num_queued; });
                return;
            }

            // all other numerical arrays
            auto num_tree = afield.range_index ? nullptr : numerical_index.at(afield.name);
            auto trie = afield.range_index ? range_index.at(afield.name) : nullptr;
            iterate_and_index_numerical_field(iter_batch, afield, [&afield, num_tree, trie]
                    (const index_record& record, uint32_t seq_id) {
                for(size_t arr_i = 0; arr_i < record.doc[afield.name].size(); arr_i++) {
                    const auto& arr_value = record.doc[afield.name][arr_i];

                    if(afield.type == field_types::INT32_ARRAY) {
                        const int32_t value = arr_value;
                        if (afield.range_index) {
                            trie->insert(value, seq_id);
                        } else {
                            num_tree->insert(value, seq_id);
                        }
                    }

                    else if(afield.type == field_types::INT64_ARRAY) {
                        const int64_t value = arr_value;
                        if (afield.range_index) {
                            trie->insert(value, seq_id);
                        } else {
                            num_tree->insert(value, seq_id);
                        }
                    }

                    else if(afield.type == field_types::FLOAT_ARRAY) {
                        const float fvalue = arr_value;
                        int64_t value = float_to_int64_t(fvalue);
                        if (afield.range_index) {
                            trie->insert(value, seq_id);
                        } else {
                            num_tree->insert(value, seq_id);
                        }
                    }

                    else if(afield.type == field_types::BOOL_ARRAY) {
                        const bool value = record.doc[afield.name][arr_i];
                        if (afield.range_index) {
                            trie->insert(value, seq_id);
                        } else {
                            num_tree->insert(value, seq_id);
                        }
                    }
                }
            });
        }

        // add numerical values automatically into sort index if sorting is enabled
        if(afield.is_num_sortable() && afield.type != field_types::GEOPOINT_ARRAY) {
            spp::sparse_hash_map<uint32_t, int64_t> *doc_to_score = sort_index.at(afield.name);

            bool is_integer = afield.is_integer();
            bool is_float = afield.is_float();
            bool is_bool = afield.is_bool();
            bool is_geopoint = afield.is_geopoint();

            for(const auto& record: iter_batch) {
                if(!record.indexed.ok()) {
                    continue;
                }

                const auto& document = record.doc;
                const auto seq_id = record.seq_id;

                if (document.count(afield.name) == 0 || !afield.index) {
                    continue;
                }

                if(is_integer) {
                    doc_to_score->emplace(seq_id, document[afield.name].get<int64_t>());
                } else if(is_float) {
                    int64_t ifloat = float_to_int64_t(document[afield.name].get<float>());
                    doc_to_score->emplace(seq_id, ifloat);
                } else if(is_bool) {
                    doc_to_score->emplace(seq_id, (int64_t) document[afield.name].get<bool>());
                } else if(is_geopoint) {
                    const std::vector<double>& latlong = document[afield.name];
                    int64_t lat_lng = GeoPoint::pack_lat_lng(latlong[0], latlong[1]);
                    doc_to_score->emplace(seq_id, lat_lng);
                }
            }
        }
    } else if(afield.is_str_sortable()) {
        adi_tree_t* str_tree = str_sort_index.at(afield.name);

        for(const auto& record: iter_batch) {
            if(!record.indexed.ok()) {
                continue;
            }

            const auto& document = record.doc;
            const auto seq_id = record.seq_id;

            if (document.count(afield.name) == 0 || !afield.index) {
                continue;
            }

            std::string raw_str = document[afield.name].get<std::string>();
            Tokenizer str_tokenizer("", true, false, "", {' '});
            str_tokenizer.tokenize(raw_str);

            if(!raw_str.empty()) {
                str_tree->index(seq_id, raw_str.substr(0, 2000));
            }
        }
    }
}

void Index::tokenize_string(const std::string& text, const field& a_field,
                            const std::vector<char>& symbols_to_index,
                            const std::vector<char>& token_separators,
                            std::unordered_map<std::string, std::vector<uint32_t>>& token_to_offsets) {

    Tokenizer tokenizer(text, true, !a_field.is_string(), a_field.locale, symbols_to_index, token_separators);
    std::string token;
    std::string last_token;
    size_t token_index = 0;

    while(tokenizer.next(token, token_index)) {
        if(token.empty()) {
            continue;
        }

        if(token.size() > 100) {
            token.erase(100);
        }

        token_to_offsets[token].push_back(token_index + 1);
        last_token = token;
    }

    if(!token_to_offsets.empty()) {
        // push 0 for the last occurring token (used for exact match ranking)
        token_to_offsets[last_token].push_back(0);
    }
}

void Index::tokenize_string_array(const std::vector<std::string>& strings,
                                  const field& a_field,
                                  const std::vector<char>& symbols_to_index,
                                  const std::vector<char>& token_separators,
                                  std::unordered_map<std::string, std::vector<uint32_t>>& token_to_offsets) {

    for(size_t array_index = 0; array_index < strings.size(); array_index++) {
        const std::string& str = strings[array_index];
        std::set<std::string> token_set;  // required to deal with repeating tokens

        Tokenizer tokenizer(str, true, !a_field.is_string(), a_field.locale, symbols_to_index, token_separators);
        std::string token, last_token;
        size_t token_index = 0;

        // iterate and append offset positions
        while(tokenizer.next(token, token_index)) {
            if(token.empty()) {
                continue;
            }

            if(token.size() > 100) {
                token.erase(100);
            }

            token_to_offsets[token].push_back(token_index + 1);
            token_set.insert(token);
            last_token = token;
        }

        if(token_set.empty()) {
            continue;
        }

        for(auto& the_token: token_set) {
            // repeat last element to indicate end of offsets for this array index
            token_to_offsets[the_token].push_back(token_to_offsets[the_token].back());

            // iterate and append this array index to all tokens
            token_to_offsets[the_token].push_back(array_index);
        }

        // push 0 for the last occurring token (used for exact match ranking)
        token_to_offsets[last_token].push_back(0);
    }
}

void Index::initialize_facet_indexes(const field& facet_field) {
    facet_index_v4->initialize(facet_field.name);
}

void Index::compute_facet_stats(facet &a_facet, const std::string& raw_value, const std::string & field_type) {
    if(field_type == field_types::INT32 || field_type == field_types::INT32_ARRAY) {
        int32_t val = std::stoi(raw_value);
        if (val < a_facet.stats.fvmin) {
            a_facet.stats.fvmin = val;
        }
        if (val > a_facet.stats.fvmax) {
            a_facet.stats.fvmax = val;
        }
        a_facet.stats.fvsum += val;
        a_facet.stats.fvcount++;
    } else if(field_type == field_types::INT64 || field_type == field_types::INT64_ARRAY) {
        int64_t val = std::stoll(raw_value);
        if(val < a_facet.stats.fvmin) {
            a_facet.stats.fvmin = val;
        }
        if(val > a_facet.stats.fvmax) {
            a_facet.stats.fvmax = val;
        }
        a_facet.stats.fvsum += val;
        a_facet.stats.fvcount++;
    } else if(field_type == field_types::FLOAT || field_type == field_types::FLOAT_ARRAY) {
        float val = std::stof(raw_value);
        if(val < a_facet.stats.fvmin) {
            a_facet.stats.fvmin = val;
        }
        if(val > a_facet.stats.fvmax) {
            a_facet.stats.fvmax = val;
        }
        a_facet.stats.fvsum += val;
        a_facet.stats.fvcount++;
    }
}

void Index::compute_facet_stats(facet &a_facet, int64_t raw_value, const std::string & field_type) {
    if(field_type == field_types::INT32 || field_type == field_types::INT32_ARRAY) {
        int32_t val = raw_value;
        if (val < a_facet.stats.fvmin) {
            a_facet.stats.fvmin = val;
        }
        if (val > a_facet.stats.fvmax) {
            a_facet.stats.fvmax = val;
        }
        a_facet.stats.fvsum += val;
        a_facet.stats.fvcount++;
    } else if(field_type == field_types::INT64 || field_type == field_types::INT64_ARRAY) {
        int64_t val = raw_value;
        if(val < a_facet.stats.fvmin) {
            a_facet.stats.fvmin = val;
        }
        if(val > a_facet.stats.fvmax) {
            a_facet.stats.fvmax = val;
        }
        a_facet.stats.fvsum += val;
        a_facet.stats.fvcount++;
    } else if(field_type == field_types::FLOAT || field_type == field_types::FLOAT_ARRAY) {
        float val = reinterpret_cast<float&>(raw_value);
        if(val < a_facet.stats.fvmin) {
            a_facet.stats.fvmin = val;
        }
        if(val > a_facet.stats.fvmax) {
            a_facet.stats.fvmax = val;
        }
        a_facet.stats.fvsum += val;
        a_facet.stats.fvcount++;
    }
}

int64_t Index::get_doc_val_from_sort_index(sort_index_iterator sort_index_it, uint32_t doc_seq_id) const {

    if(sort_index_it != sort_index.end()){
        auto doc_id_val_map = sort_index_it->second;
        auto doc_seq_id_it = doc_id_val_map->find(doc_seq_id);

        if(doc_seq_id_it != doc_id_val_map->end()){
            return doc_seq_id_it->second;
        }
    }

    return INT64_MAX;
}

void Index::do_facets(std::vector<facet> & facets, facet_query_t & facet_query,
                      bool estimate_facets, size_t facet_sample_percent,
                      const std::vector<facet_info_t>& facet_infos,
                      const size_t group_limit, const std::vector<std::string>& group_by_fields,
                      const uint32_t* result_ids, size_t results_size, 
                      int max_facet_count, bool is_wildcard_query, bool no_filters_provided,
                      facet_index_type_t facet_index_type) const {

    if(results_size == 0) {
        return ;
    }

    size_t total_docs = seq_ids->num_ids();

    // assumed that facet fields have already been validated upstream
    for(size_t findex=0; findex < facets.size(); findex++) {
        auto& a_facet = facets[findex];
        const auto& facet_field = facet_infos[findex].facet_field;
        const bool use_facet_query = facet_infos[findex].use_facet_query;
        const auto& fquery_hashes = facet_infos[findex].hashes;
        const bool should_compute_stats = facet_infos[findex].should_compute_stats;
        const bool use_value_index = facet_infos[findex].use_value_index;

        auto sort_index_it = sort_index.find(a_facet.field_name);

        size_t mod_value = 100 / facet_sample_percent;

        auto num_facet_values = facet_index_v4->get_facet_count(facet_field.name);
        if(num_facet_values == 0) {
            continue;
        }

        bool is_wildcard_no_filter_query = is_wildcard_query && no_filters_provided;
        bool facet_value_index_exists = facet_index_v4->has_value_index(facet_field.name);

#ifdef TEST_BUILD
        if(facet_index_type == VALUE) {
#else
        if(facet_value_index_exists && use_value_index) {
#endif
            // LOG(INFO) << "Using intersection to find facets";
            a_facet.is_intersected = true;

            std::map<std::string, uint32_t> facet_results;

            facet_index_v4->intersect(a_facet, use_facet_query,
                                      facet_infos[findex].fvalue_searched_tokens, result_ids,
                                      results_size, max_facet_count, facet_results, is_wildcard_no_filter_query);

            for(const auto& kv : facet_results) {
                //range facet processing
                if(a_facet.is_range_query) {
                    const auto doc_val = kv.first;
                    std::pair<int64_t , std::string> range_pair {};
                    if(a_facet.get_range(std::stoll(doc_val), range_pair)) {
                        const auto& range_id = range_pair.first;
                        facet_count_t& facet_count = a_facet.result_map[range_id];
                        facet_count.count = kv.second;
                    }
                } else { 
                    facet_count_t& facet_count = a_facet.value_result_map[kv.first];
                    facet_count.count = kv.second;
                }

                if(should_compute_stats) {
                    //LOG(INFO) << "Computing facet stas for facet " << a_facet.field_name;
                    for(size_t i = 0; i < kv.second; ++i) {
                        compute_facet_stats(a_facet, kv.first, facet_field.type);
                    }
                } 
            }
        } else {
            //LOG(INFO) << "Using hashing to find facets";
            bool facet_hash_index_exists = facet_index_v4->has_hash_index(facet_field.name);
            if(!facet_hash_index_exists) {
                continue;
            }

            const auto facet_field_is_array = facet_field.is_array();

            const auto& facet_index = facet_index_v4->get_facet_hash_index(facet_field.name);
            posting_list_t::iterator_t facet_index_it = facet_index->new_iterator();
            std::vector<uint32_t> facet_hashes;

            for(size_t i = 0; i < results_size; i++) {
                // if sampling is enabled, we will skip a portion of the results to speed up things
                if(estimate_facets) {
                    if(i % mod_value != 0) {
                        continue;
                    }
                }

                uint32_t doc_seq_id = result_ids[i];
                facet_index_it.skip_to(doc_seq_id);

                if(!facet_index_it.valid()) {
                    break;
                }

                if(facet_index_it.id() != doc_seq_id) {
                    continue;
                }

                facet_hashes.clear();
                posting_list_t::get_offsets(facet_index_it, facet_hashes);

                const uint64_t distinct_id = group_limit ? get_distinct_id(group_by_fields, doc_seq_id) : 0;
                //LOG(INFO) << "facet_hash_count " << facet_hash_count;
                if(((i + 1) % 16384) == 0) {
                    RETURN_CIRCUIT_BREAKER
                }

                std::set<uint32_t> unique_facet_hashes;

                for(size_t j = 0; j < facet_hashes.size(); j++) {

                    const auto& fhash = facet_hashes[j];

                    if(unique_facet_hashes.count(fhash) == 0) {
                        unique_facet_hashes.insert(fhash);
                    } else {
                        continue;
                    }

                    if(should_compute_stats) {
                        compute_facet_stats(a_facet, fhash, facet_field.type);
                    }

                    if(a_facet.is_range_query) {
                        int64_t doc_val = get_doc_val_from_sort_index(sort_index_it, doc_seq_id);

                        std::pair<int64_t , std::string> range_pair {};
                        if(a_facet.get_range(doc_val, range_pair)) {
                            const auto& range_id = range_pair.first;
                            facet_count_t& facet_count = a_facet.result_map[range_id];
                            facet_count.count += 1;
                        }
                    } else if(!use_facet_query || fquery_hashes.find(fhash) != fquery_hashes.end()) {
                        facet_count_t& facet_count = a_facet.result_map[fhash];
                        //LOG(INFO) << "field: " << a_facet.field_name << ", doc id: " << doc_seq_id << ", hash: " <<  fhash;
                        facet_count.doc_id = doc_seq_id;
                        facet_count.array_pos = j;
                        if(group_limit) {
                            a_facet.hash_groups[fhash].emplace(distinct_id);
                        } else {
                            facet_count.count += 1;
                        }
                        if(use_facet_query) {
                            //LOG (INFO) << "adding hash tokens for hash " << fhash;
                            a_facet.hash_tokens[fhash] = fquery_hashes.at(fhash);
                        }
                    }
                }
            }
        }
    }
}

void Index::aggregate_topster(Topster* agg_topster, Topster* index_topster) {
    if(index_topster->distinct) {
        for(auto &group_topster_entry: index_topster->group_kv_map) {
            Topster* group_topster = group_topster_entry.second;
            for(const auto& map_kv: group_topster->kv_map) {
                agg_topster->add(map_kv.second);
            }
        }
    } else {
        for(const auto& map_kv: index_topster->kv_map) {
            agg_topster->add(map_kv.second);
        }
    }
}

Option<bool> Index::search_all_candidates(const size_t num_search_fields,
                                          const text_match_type_t match_type,
                                          const std::vector<search_field_t>& the_fields,
                                          filter_result_iterator_t* const filter_result_iterator,
                                          const uint32_t* exclude_token_ids, size_t exclude_token_ids_size,
                                          const std::unordered_set<uint32_t>& excluded_group_ids,
                                          const std::vector<sort_by>& sort_fields,
                                          std::vector<tok_candidates>& token_candidates_vec,
                                          std::vector<std::vector<art_leaf*>>& searched_queries,
                                          tsl::htrie_map<char, token_leaf>& qtoken_set,
                                          const std::vector<token_t>& dropped_tokens,
                                          Topster* topster,
                                          spp::sparse_hash_map<uint64_t, uint32_t>& groups_processed,
                                          uint32_t*& all_result_ids, size_t& all_result_ids_len,
                                          const size_t typo_tokens_threshold,
                                          const size_t group_limit,
                                          const std::vector<std::string>& group_by_fields,
                                          const std::vector<token_t>& query_tokens,
                                          const std::vector<uint32_t>& num_typos,
                                          const std::vector<bool>& prefixes,
                                          bool prioritize_exact_match,
                                          const bool prioritize_token_position,
                                          const bool exhaustive_search,
                                          const size_t max_candidates,
                                          int syn_orig_num_tokens,
                                          const int* sort_order,
                                          std::array<spp::sparse_hash_map<uint32_t, int64_t>*, 3>& field_values,
                                          const std::vector<size_t>& geopoint_indices,
                                          std::set<uint64>& query_hashes,
                                          std::vector<uint32_t>& id_buff, const std::string& collection_name) const {

    /*if(!token_candidates_vec.empty()) {
        LOG(INFO) << "Prefix candidates size: " << token_candidates_vec.back().candidates.size();
        LOG(INFO) << "max_candidates: " << max_candidates;
        LOG(INFO) << "token_candidates_vec.size(): " << token_candidates_vec.size();
    }*/

    auto product = []( long long a, tok_candidates & b ) { return a*b.candidates.size(); };
    long long int N = std::accumulate(token_candidates_vec.begin(), token_candidates_vec.end(), 1LL, product);

    // escape hatch to prevent too much looping but subject to being overriden explicitly via `max_candidates`
    long long combination_limit = (num_search_fields == 1 && prefixes[0]) ? max_candidates :
                                  std::max<size_t>(Index::COMBINATION_MIN_LIMIT, max_candidates);

    for(long long n = 0; n < N && n < combination_limit; ++n) {
        RETURN_CIRCUIT_BREAKER_OP

        std::vector<token_t> query_suggestion(token_candidates_vec.size());

        uint64 qhash;
        uint32_t total_cost = next_suggestion2(token_candidates_vec, n, query_suggestion, qhash);

        /*LOG(INFO) << "n: " << n;
        std::stringstream fullq;
        for(const auto& qtok : query_suggestion) {
            fullq << qtok.value << " ";
        }
        LOG(INFO) << "query: " << fullq.str() << ", total_cost: " << total_cost
                  << ", all_result_ids_len: " << all_result_ids_len << ", bufsiz: " << id_buff.size();*/

        if(query_hashes.find(qhash) != query_hashes.end()) {
            // skip this query since it has already been processed before
            //LOG(INFO) << "Skipping qhash " << qhash;
            continue;
        }

        //LOG(INFO) << "field_num_results: " << field_num_results << ", typo_tokens_threshold: " << typo_tokens_threshold;

        auto search_across_fields_op =  search_across_fields(query_suggestion, num_typos, prefixes, the_fields,
                                                             num_search_fields, match_type,
                                                             sort_fields, topster,groups_processed,
                                                             searched_queries, qtoken_set, dropped_tokens,
                                                             group_limit, group_by_fields,
                                                             prioritize_exact_match, prioritize_token_position,
                                                             filter_result_iterator,
                                                             total_cost, syn_orig_num_tokens,
                                                             exclude_token_ids, exclude_token_ids_size, excluded_group_ids,
                                                             sort_order, field_values, geopoint_indices,
                                                             id_buff, all_result_ids, all_result_ids_len,
                                                             collection_name);
        if (!search_across_fields_op.ok()) {
            return search_across_fields_op;
        }

        query_hashes.insert(qhash);
        filter_result_iterator->reset();
    }

    return Option<bool>(true);
}

void Index::search_candidates(const uint8_t & field_id, bool field_is_array,
                              const uint32_t* filter_ids, size_t filter_ids_length,
                              const uint32_t* exclude_token_ids, size_t exclude_token_ids_size,
                              const std::vector<uint32_t>& curated_ids,
                              std::vector<sort_by> & sort_fields,
                              std::vector<token_candidates> & token_candidates_vec,
                              std::vector<std::vector<art_leaf*>> & searched_queries,
                              Topster* topster,
                              spp::sparse_hash_map<uint64_t, uint32_t>& groups_processed,
                              uint32_t** all_result_ids, size_t & all_result_ids_len,
                              size_t& field_num_results,
                              const size_t typo_tokens_threshold,
                              const size_t group_limit,
                              const std::vector<std::string>& group_by_fields,
                              const std::vector<token_t>& query_tokens,
                              bool prioritize_exact_match,
                              const bool exhaustive_search,
                              int syn_orig_num_tokens,
                              const size_t concurrency,
                              std::set<uint64>& query_hashes,
                              std::vector<uint32_t>& id_buff) const {

    auto product = []( long long a, token_candidates & b ) { return a*b.candidates.size(); };
    long long int N = std::accumulate(token_candidates_vec.begin(), token_candidates_vec.end(), 1LL, product);

    int sort_order[3]; // 1 or -1 based on DESC or ASC respectively
    std::array<spp::sparse_hash_map<uint32_t, int64_t>*, 3> field_values;
    std::vector<size_t> geopoint_indices;

    populate_sort_mapping(sort_order, geopoint_indices, sort_fields, field_values);

    // escape hatch to prevent too much looping
    size_t combination_limit = exhaustive_search ? Index::COMBINATION_MAX_LIMIT : Index::COMBINATION_MIN_LIMIT;

    for (long long n = 0; n < N && n < combination_limit; ++n) {
        RETURN_CIRCUIT_BREAKER

        // every element in `query_suggestion` contains a token and its associated hits
        std::vector<art_leaf*> query_suggestion(token_candidates_vec.size());

        // actual query suggestion preserves original order of tokens in query
        std::vector<art_leaf*> actual_query_suggestion(token_candidates_vec.size());
        uint64 qhash;

        uint32_t token_bits = 0;
        uint32_t total_cost = next_suggestion(token_candidates_vec, n, actual_query_suggestion,
                                              query_suggestion, syn_orig_num_tokens, token_bits, qhash);

        if(query_hashes.find(qhash) != query_hashes.end()) {
            // skip this query since it has already been processed before
            continue;
        }

        query_hashes.insert(qhash);

        //LOG(INFO) << "field_num_results: " << field_num_results << ", typo_tokens_threshold: " << typo_tokens_threshold;
        //LOG(INFO) << "n: " << n;

        /*std::stringstream fullq;
        for(const auto& qleaf : actual_query_suggestion) {
            std::string qtok(reinterpret_cast<char*>(qleaf->key),qleaf->key_len - 1);
            fullq << qtok << " ";
        }
        LOG(INFO) << "field: " << size_t(field_id) << ", query: " << fullq.str() << ", total_cost: " << total_cost;*/

        // Prepare excluded document IDs that we can later remove from the result set
        uint32_t* excluded_result_ids = nullptr;
        size_t excluded_result_ids_size = ArrayUtils::or_scalar(exclude_token_ids, exclude_token_ids_size,
                                                                &curated_ids[0], curated_ids.size(), &excluded_result_ids);

        std::vector<void*> posting_lists;

        for(auto& query_leaf : query_suggestion) {
            posting_lists.push_back(query_leaf->values);
        }

        result_iter_state_t iter_state(
                excluded_result_ids, excluded_result_ids_size, filter_ids, filter_ids_length
        );

        // We fetch offset positions only for multi token query
        bool single_exact_query_token = false;

        if(total_cost == 0 && query_suggestion.size() == query_tokens.size() == 1) {
            // does this candidate suggestion token match query token exactly?
            single_exact_query_token = true;
        }

        if(topster == nullptr) {
            posting_t::block_intersector_t(posting_lists, iter_state)
            .intersect([&](uint32_t seq_id, std::vector<posting_list_t::iterator_t>& its) {
                id_buff.push_back(seq_id);
            });
        } else {
            posting_t::block_intersector_t(posting_lists, iter_state)
            .intersect([&](uint32_t seq_id, std::vector<posting_list_t::iterator_t>& its) {
                score_results(sort_fields, searched_queries.size(), field_id, field_is_array,
                              total_cost, topster, query_suggestion, groups_processed,
                              seq_id, sort_order, field_values, geopoint_indices,
                              group_limit, group_by_fields, token_bits,
                              prioritize_exact_match, single_exact_query_token, syn_orig_num_tokens, its);

                id_buff.push_back(seq_id);
            });
        }

        delete [] excluded_result_ids;
        const size_t num_result_ids = id_buff.size();

        if(id_buff.size() > 100000) {
            // prevents too many ORs during exhaustive searching
            std::sort(id_buff.begin(), id_buff.end());
            id_buff.erase(std::unique( id_buff.begin(), id_buff.end() ), id_buff.end());

            uint32_t* new_all_result_ids = nullptr;
            all_result_ids_len = ArrayUtils::or_scalar(*all_result_ids, all_result_ids_len, &id_buff[0],
                                                       id_buff.size(), &new_all_result_ids);
            delete[] *all_result_ids;
            *all_result_ids = new_all_result_ids;
            id_buff.clear();
        }

        if(num_result_ids == 0) {
            continue;
        }

        field_num_results += num_result_ids;
        searched_queries.push_back(actual_query_suggestion);
    }
}

bool Index::field_is_indexed(const std::string& field_name) const {
    return search_index.count(field_name) != 0 ||
    numerical_index.count(field_name) != 0 ||
    range_index.count(field_name) != 0 ||
    geo_range_index.count(field_name) != 0;
}

Option<bool> Index::do_filtering_with_lock(filter_node_t* const filter_tree_root,
                                           filter_result_t& filter_result,
                                           const std::string& collection_name) const {
    std::shared_lock lock(mutex);

    auto filter_result_iterator = filter_result_iterator_t(collection_name, this, filter_tree_root);
    auto filter_init_op = filter_result_iterator.init_status();
    if (!filter_init_op.ok()) {
        return filter_init_op;
    }

    filter_result.count = filter_result_iterator.to_filter_id_array(filter_result.docs);

    return Option(true);
}

Option<bool> Index::do_reference_filtering_with_lock(filter_node_t* const filter_tree_root,
                                                     filter_result_t& filter_result,
                                                     const std::string& collection_name,
                                                     const std::string& reference_helper_field_name) const {
    std::shared_lock lock(mutex);

    auto filter_result_iterator = filter_result_iterator_t(collection_name, this, filter_tree_root);
    auto filter_init_op = filter_result_iterator.init_status();
    if (!filter_init_op.ok()) {
        return filter_init_op;
    }

    uint32_t* reference_docs = nullptr;
    uint32_t count = filter_result_iterator.to_filter_id_array(reference_docs);
    std::unique_ptr<uint32_t[]> docs_guard(reference_docs);

    // doc id -> reference doc ids
    std::map<uint32_t, std::vector<uint32_t>> reference_map;
    for (uint32_t i = 0; i < count; i++) {
        auto reference_doc_id = reference_docs[i];
        auto doc_id = sort_index.at(reference_helper_field_name)->at(reference_doc_id);

        reference_map[doc_id].push_back(reference_doc_id);
    }

    filter_result.count = reference_map.size();
    filter_result.docs = new uint32_t[reference_map.size()];
    filter_result.reference_filter_results[collection_name] = new reference_filter_result_t[reference_map.size()];

    size_t doc_index = 0;
    for (auto &item: reference_map) {
        filter_result.docs[doc_index] = item.first;

        auto& reference_result = filter_result.reference_filter_results[collection_name][doc_index];
        reference_result.count = item.second.size();
        reference_result.docs = new uint32_t[item.second.size()];
        std::copy(item.second.begin(), item.second.end(), reference_result.docs);

        doc_index++;
    }

    return Option(true);
}

Option<bool> Index::run_search(search_args* search_params, const std::string& collection_name,
                               facet_index_type_t facet_index_type) {
    return search(search_params->field_query_tokens,
           search_params->search_fields,
           search_params->match_type,
           search_params->filter_tree_root, search_params->facets, search_params->facet_query,
           search_params->max_facet_values,
           search_params->included_ids, search_params->excluded_ids,
           search_params->sort_fields_std, search_params->num_typos,
           search_params->topster, search_params->curated_topster,
           search_params->per_page, search_params->offset, search_params->token_order,
           search_params->prefixes, search_params->drop_tokens_threshold,
           search_params->all_result_ids_len, search_params->groups_processed,
           search_params->searched_queries,
           search_params->qtoken_set,
           search_params->raw_result_kvs, search_params->override_result_kvs,
           search_params->typo_tokens_threshold,
           search_params->group_limit, search_params->group_by_fields,
           search_params->default_sorting_field,
           search_params->prioritize_exact_match,
           search_params->prioritize_token_position,
           search_params->exhaustive_search,
           search_params->concurrency,
           search_params->search_cutoff_ms,
           search_params->min_len_1typo,
           search_params->min_len_2typo,
           search_params->max_candidates,
           search_params->infixes,
           search_params->max_extra_prefix,
           search_params->max_extra_suffix,
           search_params->facet_query_num_typos,
           search_params->filter_curated_hits,
           search_params->split_join_tokens,
           search_params->vector_query,
           search_params->facet_sample_percent,
           search_params->facet_sample_threshold,
           collection_name,
           facet_index_type);
}

void Index::collate_included_ids(const std::vector<token_t>& q_included_tokens,
                                 const std::map<size_t, std::map<size_t, uint32_t>> & included_ids_map,
                                 Topster* curated_topster,
                                 std::vector<std::vector<art_leaf*>> & searched_queries) const {

    if(included_ids_map.empty()) {
        return;
    }

    for(const auto& pos_ids: included_ids_map) {
        const size_t outer_pos = pos_ids.first;

        for(const auto& index_seq_id: pos_ids.second) {
            uint32_t inner_pos = index_seq_id.first;
            uint32_t seq_id = index_seq_id.second;

            uint64_t distinct_id = outer_pos;                           // outer pos is the group distinct key
            uint64_t match_score = (64000 - outer_pos - inner_pos);    // both outer pos and inner pos inside group

            // LOG(INFO) << "seq_id: " << seq_id << " - " << match_score;

            int64_t scores[3];
            scores[0] = match_score;
            scores[1] = int64_t(1);
            scores[2] = int64_t(1);

            KV kv(searched_queries.size(), seq_id, distinct_id, 0, scores);
            curated_topster->add(&kv);
        }
    }
}

void Index::concat_topster_ids(Topster* topster, spp::sparse_hash_map<uint64_t, std::vector<KV*>>& topster_ids) {
    if(topster->distinct) {
        for(auto &group_topster_entry: topster->group_kv_map) {
            Topster* group_topster = group_topster_entry.second;
            for(const auto& map_kv: group_topster->kv_map) {
                topster_ids[map_kv.first].push_back(map_kv.second);
            }
        }
    } else {
        for(const auto& map_kv: topster->kv_map) {
            //LOG(INFO) << "map_kv.second.key: " << map_kv.second->key;
            //LOG(INFO) << "map_kv.first: " << map_kv.first;
            topster_ids[map_kv.first].push_back(map_kv.second);
        }
    }
}

bool Index::static_filter_query_eval(const override_t* override,
                                     std::vector<std::string>& tokens,
                                     filter_node_t*& filter_tree_root) const {
    std::string query = StringUtils::join(tokens, " ");

    if ((override->rule.match == override_t::MATCH_EXACT && override->rule.normalized_query == query) ||
        (override->rule.match == override_t::MATCH_CONTAINS &&
         StringUtils::contains_word(query, override->rule.normalized_query))) {
        filter_node_t* new_filter_tree_root = nullptr;
        Option<bool> filter_op = filter::parse_filter_query(override->filter_by, search_schema,
                                                            store, "", new_filter_tree_root);
        if (filter_op.ok()) {
            if (filter_tree_root == nullptr) {
                filter_tree_root = new_filter_tree_root;
            } else {
                auto root = new filter_node_t(AND, filter_tree_root,
                                                        new_filter_tree_root);
                filter_tree_root = root;
            }
            return true;
        } else {
            delete new_filter_tree_root;
        }
    }

    return false;
}

bool Index::resolve_override(const std::vector<std::string>& rule_tokens, const bool exact_rule_match,
                             const std::vector<std::string>& query_tokens,
                             token_ordering token_order, std::set<std::string>& absorbed_tokens,
                             std::string& filter_by_clause) const {

    bool resolved_override = false;
    size_t i = 0, j = 0;

    std::unordered_map<std::string, std::vector<std::string>> field_placeholder_tokens;

    while(i < rule_tokens.size()) {
        if(rule_tokens[i].front() == '{' && rule_tokens[i].back() == '}') {
            // found a field placeholder
            std::vector<std::string> field_names;
            std::string rule_part = rule_tokens[i];
            field_names.emplace_back(rule_part.erase(0, 1).erase(rule_part.size() - 1));

            // skip until we find a non-placeholder token
            i++;

            while(i < rule_tokens.size() && (rule_tokens[i].front() == '{' && rule_tokens[i].back() == '}')) {
                rule_part = rule_tokens[i];
                field_names.emplace_back(rule_part.erase(0, 1).erase(rule_part.size() - 1));
                i++;
            }

            std::vector<std::string> matched_tokens;

            // `i` now points to either end of array or at a non-placeholder rule token
            // end of array: add remaining query tokens as matched tokens
            // non-placeholder: skip query tokens until it matches a rule token

            while(j < query_tokens.size() && (i == rule_tokens.size() || rule_tokens[i] != query_tokens[j])) {
                matched_tokens.emplace_back(query_tokens[j]);
                j++;
            }

            resolved_override = true;

            // we try to map `field_names` against `matched_tokens` now
            for(size_t findex = 0; findex < field_names.size(); findex++) {
                const auto& field_name = field_names[findex];
                bool slide_window = (findex == 0);  // fields following another field should match exactly
                std::vector<std::string> field_absorbed_tokens;
                resolved_override &= check_for_overrides(token_order, field_name, slide_window,
                                                         exact_rule_match, matched_tokens, absorbed_tokens,
                                                         field_absorbed_tokens);

                if(!resolved_override) {
                    goto RETURN_EARLY;
                }

                field_placeholder_tokens[field_name] = field_absorbed_tokens;
            }
        } else {
            // rule token is not a placeholder, so we have to skip the query tokens until it matches rule token
            while(j < query_tokens.size() && query_tokens[j] != rule_tokens[i]) {
                if(exact_rule_match) {
                    // a single mismatch is enough to fail exact match
                    return false;
                }
                j++;
            }

            // either we have exhausted all query tokens
            if(j == query_tokens.size()) {
                return false;
            }

            //  or query token matches rule token, so we can proceed

            i++;
            j++;
        }
    }

    RETURN_EARLY:

    if(!resolved_override || (exact_rule_match && query_tokens.size() != absorbed_tokens.size())) {
        return false;
    }

    // replace placeholder with field_absorbed_tokens in rule_tokens
    for(const auto& kv: field_placeholder_tokens) {
        std::string pattern = "{" + kv.first + "}";
        std::string replacement = StringUtils::join(kv.second, " ");
        StringUtils::replace_all(filter_by_clause, pattern, replacement);
    }

    return true;
}

void Index::process_filter_overrides(const std::vector<const override_t*>& filter_overrides,
                                     std::vector<std::string>& query_tokens,
                                     token_ordering token_order,
                                     filter_node_t*& filter_tree_root,
                                     std::vector<const override_t*>& matched_dynamic_overrides) const {
    std::shared_lock lock(mutex);

    for (auto& override : filter_overrides) {
        if (!override->rule.dynamic_query) {
            // Simple static filtering: add to filter_by and rewrite query if needed.
            // Check the original query and then the synonym variants until a rule matches.
            bool resolved_override = static_filter_query_eval(override, query_tokens, filter_tree_root);

            if (resolved_override) {
                if (override->remove_matched_tokens) {
                    std::vector<std::string> rule_tokens;
                    Tokenizer(override->rule.query, true).tokenize(rule_tokens);
                    std::set<std::string> rule_token_set(rule_tokens.begin(), rule_tokens.end());
                    remove_matched_tokens(query_tokens, rule_token_set);
                }

                if (override->stop_processing) {
                    return;
                }
            }
        } else {
            // need to extract placeholder field names from the search query, filter on them and rewrite query
            // we will cover both original query and synonyms

            std::vector<std::string> rule_parts;
            StringUtils::split(override->rule.normalized_query, rule_parts, " ");

            bool exact_rule_match = override->rule.match == override_t::MATCH_EXACT;
            std::string filter_by_clause = override->filter_by;

            std::set<std::string> absorbed_tokens;
            bool resolved_override = resolve_override(rule_parts, exact_rule_match, query_tokens,
                                                      token_order, absorbed_tokens, filter_by_clause);

            if (resolved_override) {
                filter_node_t* new_filter_tree_root = nullptr;
                Option<bool> filter_op = filter::parse_filter_query(filter_by_clause, search_schema,
                                                                    store, "", new_filter_tree_root);
                if (filter_op.ok()) {
                    // have to ensure that dropped hits take precedence over added hits
                    matched_dynamic_overrides.push_back(override);

                    if (override->remove_matched_tokens) {
                        std::vector<std::string>& tokens = query_tokens;
                        remove_matched_tokens(tokens, absorbed_tokens);
                    }

                    if (filter_tree_root == nullptr) {
                        filter_tree_root = new_filter_tree_root;
                    } else {
                        filter_node_t* root = new filter_node_t(AND, filter_tree_root,
                                                                new_filter_tree_root);
                        filter_tree_root = root;
                    }
                } else {
                    delete new_filter_tree_root;
                }

                if (override->stop_processing) {
                    return;
                }
            }
        }
    }
}

void Index::remove_matched_tokens(std::vector<std::string>& tokens, const std::set<std::string>& rule_token_set) {
    std::vector<std::string> new_tokens;

    for(std::string& token: tokens) {
        if(rule_token_set.count(token) == 0) {
            new_tokens.push_back(token);
        }
    }

    if(new_tokens.empty()) {
        tokens = {"*"};
    } else {
        tokens = new_tokens;
    }
}

bool Index::check_for_overrides(const token_ordering& token_order, const string& field_name, const bool slide_window,
                                bool exact_rule_match, std::vector<std::string>& tokens,
                                std::set<std::string>& absorbed_tokens,
                                std::vector<std::string>& field_absorbed_tokens) const {

    for(size_t window_len = tokens.size(); window_len > 0; window_len--) {
        for(size_t start_index = 0; start_index+window_len-1 < tokens.size(); start_index++) {
            std::vector<token_t> window_tokens;
            std::set<std::string> window_tokens_set;
            for (size_t i = start_index; i < start_index + window_len; i++) {
                bool is_prefix = (i == (start_index + window_len - 1));
                window_tokens.emplace_back(i, tokens[i], is_prefix, tokens[i].size(), 0);
                window_tokens_set.emplace(tokens[i]);
            }

            std::vector<facet> facets;
            std::vector<std::vector<art_leaf*>> searched_queries;
            Topster* topster = nullptr;
            spp::sparse_hash_map<uint64_t, uint32_t> groups_processed;
            uint32_t* result_ids = nullptr;
            size_t result_ids_len = 0;
            size_t field_num_results = 0;
            std::vector<std::string> group_by_fields;
            std::set<uint64> query_hashes;

            size_t num_toks_dropped = 0;

            auto field_it = search_schema.find(field_name);
            if(field_it == search_schema.end()) {
                continue;
            }

            std::vector<sort_by> sort_fields;
            search_field(0, window_tokens, nullptr, 0, num_toks_dropped, field_it.value(), field_name,
                         nullptr, 0, {}, sort_fields, -1, 0, searched_queries, topster, groups_processed,
                         &result_ids, result_ids_len, field_num_results, 0, group_by_fields,
                         false, 4, query_hashes, token_order, false, 0, 0, false, -1, 3, 7, 4);

            if(result_ids_len != 0) {
                // we need to narraw onto the exact matches
                std::vector<void*> posting_lists;
                art_tree* t = search_index.at(field_name);

                for(auto& w_token: window_tokens) {
                    art_leaf* leaf = (art_leaf *) art_search(t, (const unsigned char*) w_token.value.c_str(),
                                                             w_token.value.length()+1);
                    if(leaf == nullptr) {
                        continue;
                    }

                    posting_lists.push_back(leaf->values);
                }

                uint32_t* exact_strt_ids = new uint32_t[result_ids_len];
                size_t exact_strt_size = 0;

                posting_t::get_exact_matches(posting_lists, field_it.value().is_array(), result_ids, result_ids_len,
                                             exact_strt_ids, exact_strt_size);

                delete [] result_ids;
                delete [] exact_strt_ids;

                if(exact_strt_size != 0) {
                    // remove window_tokens from `tokens`
                    std::vector<std::string> new_tokens;
                    for(size_t new_i = start_index; new_i < tokens.size(); new_i++) {
                        const auto& token = tokens[new_i];
                        if(window_tokens_set.count(token) == 0) {
                            new_tokens.emplace_back(token);
                        } else {
                            absorbed_tokens.insert(token);
                            field_absorbed_tokens.emplace_back(token);
                        }
                    }

                    tokens = new_tokens;
                    return true;
                }
            }

            if(!slide_window) {
                break;
            }
        }
    }

    return false;
}

void Index::search_infix(const std::string& query, const std::string& field_name,
                         std::vector<uint32_t>& ids, const size_t max_extra_prefix, const size_t max_extra_suffix) const {

    auto infix_maps_it = infix_index.find(field_name);

    if(infix_maps_it == infix_index.end()) {
        return ;
    }

    auto infix_sets = infix_maps_it->second;
    std::vector<art_leaf*> leaves;

    size_t num_processed = 0;
    std::mutex m_process;
    std::condition_variable cv_process;

    auto search_tree = search_index.at(field_name);

    const auto parent_search_begin = search_begin_us;
    const auto parent_search_stop_ms = search_stop_us;
    auto parent_search_cutoff = search_cutoff;

    for(auto infix_set: infix_sets) {
        thread_pool->enqueue([infix_set, &leaves, search_tree, &query, max_extra_prefix, max_extra_suffix,
                                     &num_processed, &m_process, &cv_process,
                                     &parent_search_begin, &parent_search_stop_ms, &parent_search_cutoff]() {

            search_begin_us = parent_search_begin;
            search_cutoff = parent_search_cutoff;
            auto op_search_stop_ms = parent_search_stop_ms/2;

            std::vector<art_leaf*> this_leaves;
            std::string key_buffer;
            size_t num_iterated = 0;

            for(auto it = infix_set->begin(); it != infix_set->end(); it++) {
                it.key(key_buffer);
                num_iterated++;

                auto start_index = key_buffer.find(query);
                if(start_index != std::string::npos && start_index <= max_extra_prefix &&
                   (key_buffer.size() - (start_index + query.size())) <= max_extra_suffix) {
                    art_leaf* l = (art_leaf *) art_search(search_tree,
                                                          (const unsigned char *) key_buffer.c_str(),
                                                          key_buffer.size()+1);
                    if(l != nullptr) {
                        this_leaves.push_back(l);
                    }
                }

                // check for search cutoff but only once every 2^10 docs to reduce overhead
                if(((num_iterated + 1) % (1 << 12)) == 0) {
                    if ((std::chrono::duration_cast<std::chrono::microseconds>(std::chrono::system_clock::now().
                        time_since_epoch()).count() - search_begin_us) > op_search_stop_ms) {
                        search_cutoff = true;
                        break;
                    }
                }
            }

            std::unique_lock<std::mutex> lock(m_process);
            leaves.insert(leaves.end(), this_leaves.begin(), this_leaves.end());
            num_processed++;
            parent_search_cutoff = parent_search_cutoff || search_cutoff;
            cv_process.notify_one();
        });
    }

    std::unique_lock<std::mutex> lock_process(m_process);
    cv_process.wait(lock_process, [&](){ return num_processed == infix_sets.size(); });
    search_cutoff = parent_search_cutoff;

    for(auto leaf: leaves) {
        posting_t::merge({leaf->values}, ids);
    }
}

Option<bool> Index::search(std::vector<query_tokens_t>& field_query_tokens, const std::vector<search_field_t>& the_fields,
                   const text_match_type_t match_type,
                   filter_node_t*& filter_tree_root, std::vector<facet>& facets, facet_query_t& facet_query,
                   const int max_facet_values,
                   const std::vector<std::pair<uint32_t, uint32_t>>& included_ids,
                   const std::vector<uint32_t>& excluded_ids, std::vector<sort_by>& sort_fields_std,
                   const std::vector<uint32_t>& num_typos, Topster* topster, Topster* curated_topster,
                   const size_t per_page,
                   const size_t offset, const token_ordering token_order, const std::vector<bool>& prefixes,
                   const size_t drop_tokens_threshold, size_t& all_result_ids_len,
                   spp::sparse_hash_map<uint64_t, uint32_t>& groups_processed,
                   std::vector<std::vector<art_leaf*>>& searched_queries,
                   tsl::htrie_map<char, token_leaf>& qtoken_set,
                   std::vector<std::vector<KV*>>& raw_result_kvs, std::vector<std::vector<KV*>>& override_result_kvs,
                   const size_t typo_tokens_threshold, const size_t group_limit,
                   const std::vector<std::string>& group_by_fields,
                   const string& default_sorting_field, bool prioritize_exact_match,
                   const bool prioritize_token_position, bool exhaustive_search,
                   size_t concurrency, size_t search_cutoff_ms, size_t min_len_1typo, size_t min_len_2typo,
                   size_t max_candidates, const std::vector<enable_t>& infixes, const size_t max_extra_prefix,
                   const size_t max_extra_suffix, const size_t facet_query_num_typos,
                   const bool filter_curated_hits, const enable_t split_join_tokens,
                   const vector_query_t& vector_query,
                   size_t facet_sample_percent, size_t facet_sample_threshold,
                   const std::string& collection_name, facet_index_type_t facet_index_type) const {
    std::shared_lock lock(mutex);

    auto filter_result_iterator = new filter_result_iterator_t(collection_name, this, filter_tree_root);
    std::unique_ptr<filter_result_iterator_t> filter_iterator_guard(filter_result_iterator);

    auto filter_init_op = filter_result_iterator->init_status();
    if (!filter_init_op.ok()) {
        return filter_init_op;
    }

    if (filter_tree_root != nullptr && !filter_result_iterator->is_valid) {
        return Option(true);
    }

    size_t fetch_size = offset + per_page;

    std::set<uint32_t> curated_ids;
    std::map<size_t, std::map<size_t, uint32_t>> included_ids_map;  // outer pos => inner pos => list of IDs
    std::vector<uint32_t> included_ids_vec;
    std::unordered_set<uint32_t> excluded_group_ids;

    process_curated_ids(included_ids, excluded_ids, group_by_fields, group_limit, filter_curated_hits,
                        filter_result_iterator, curated_ids, included_ids_map,
                        included_ids_vec, excluded_group_ids);
    filter_result_iterator->reset();

    std::vector<uint32_t> curated_ids_sorted(curated_ids.begin(), curated_ids.end());
    std::sort(curated_ids_sorted.begin(), curated_ids_sorted.end());

    // Order of `fields` are used to sort results
    // auto begin = std::chrono::high_resolution_clock::now();
    uint32_t* all_result_ids = nullptr;

    const size_t num_search_fields = std::min(the_fields.size(), (size_t) FIELD_LIMIT_NUM);

    // handle exclusion of tokens/phrases
    uint32_t* exclude_token_ids = nullptr;
    size_t exclude_token_ids_size = 0;
    handle_exclusion(num_search_fields, field_query_tokens, the_fields, exclude_token_ids, exclude_token_ids_size);

    int sort_order[3];  // 1 or -1 based on DESC or ASC respectively
    std::array<spp::sparse_hash_map<uint32_t, int64_t>*, 3> field_values;
    std::vector<size_t> geopoint_indices;
    populate_sort_mapping(sort_order, geopoint_indices, sort_fields_std, field_values);

    // Prepare excluded document IDs that we can later remove from the result set
    uint32_t* excluded_result_ids = nullptr;
    size_t excluded_result_ids_size = ArrayUtils::or_scalar(exclude_token_ids, exclude_token_ids_size,
                                                            &curated_ids_sorted[0], curated_ids_sorted.size(),
                                                            &excluded_result_ids);

    auto is_wildcard_query = !field_query_tokens.empty() && !field_query_tokens[0].q_include_tokens.empty() &&
                             field_query_tokens[0].q_include_tokens[0].value == "*";
    
    bool no_filters_provided = (filter_tree_root == nullptr && !filter_result_iterator->is_valid);
    

    // handle phrase searches
    if (!field_query_tokens[0].q_phrases.empty()) {
        auto do_phrase_search_op = do_phrase_search(num_search_fields, the_fields, field_query_tokens,
                                                    sort_fields_std, searched_queries, group_limit, group_by_fields,
                                                    topster, sort_order, field_values, geopoint_indices, curated_ids_sorted,
                                                    filter_result_iterator, all_result_ids, all_result_ids_len,
                                                    groups_processed, curated_ids,
                                                    excluded_result_ids, excluded_result_ids_size, excluded_group_ids,
                                                    curated_topster, included_ids_map, is_wildcard_query,
                                                    collection_name);

        filter_iterator_guard.release();
        filter_iterator_guard.reset(filter_result_iterator);

        if (!do_phrase_search_op.ok()) {
            return do_phrase_search_op;
        }

        if (filter_result_iterator->approx_filter_ids_length == 0) {
            goto process_search_results;
        }
    }
    // for phrase query, parser will set field_query_tokens to "*", need to handle that
    if (is_wildcard_query && field_query_tokens[0].q_phrases.empty()) {

        if(no_filters_provided && facets.empty() && curated_ids.empty() && vector_query.field_name.empty() &&
           sort_fields_std.size() == 1 && sort_fields_std[0].name == sort_field_const::seq_id &&
           sort_fields_std[0].order == sort_field_const::desc) {
            // optimize for this path specifically
            std::vector<uint32_t> result_ids;
            auto it = seq_ids->new_rev_iterator();
            while (it.valid()) {
                uint32_t seq_id = it.id();
                uint64_t distinct_id = seq_id;
                if (group_limit != 0) {
                    distinct_id = get_distinct_id(group_by_fields, seq_id);
                    if(excluded_group_ids.count(distinct_id) != 0) {
                       continue;
                   }
                }

                int64_t scores[3] = {0};
                scores[0] = seq_id;
                int64_t match_score_index = -1;

                result_ids.push_back(seq_id);
                KV kv(searched_queries.size(), seq_id, distinct_id, match_score_index, scores);
                int ret = topster->add(&kv);

                if(group_limit != 0 && ret < 2) {
                    groups_processed[distinct_id]++;
                }

                if (result_ids.size() == fetch_size) {
                    break;
                }

                it.previous();
            }

            all_result_ids_len = seq_ids->num_ids();
            goto process_search_results;
        }

        collate_included_ids({}, included_ids_map, curated_topster, searched_queries);

        if (!vector_query.field_name.empty()) {
            auto k = vector_query.k == 0 ? std::max<size_t>(vector_query.k, fetch_size) : vector_query.k;

            if(vector_query.query_doc_given) {
                // since we will omit the query doc from results
                k++;
            }

            auto& field_vector_index = vector_index.at(vector_query.field_name);

            std::vector<std::pair<float, single_filter_result_t>> dist_results;

            uint32_t filter_id_count = 0;
            while (!no_filters_provided &&
                    filter_id_count < vector_query.flat_search_cutoff && filter_result_iterator->is_valid) {
                auto& seq_id = filter_result_iterator->seq_id;
                auto filter_result = single_filter_result_t(seq_id, std::move(filter_result_iterator->reference));
                filter_result_iterator->next();
                std::vector<float> values;

                try {
                    values = field_vector_index->vecdex->getDataByLabel<float>(seq_id);
                } catch(...) {
                    // likely not found
                    continue;
                }

                float dist;
                if(field_vector_index->distance_type == cosine) {
                    std::vector<float> normalized_q(vector_query.values.size());
                    hnsw_index_t::normalize_vector(vector_query.values, normalized_q);
                    dist = field_vector_index->space->get_dist_func()(normalized_q.data(), values.data(),
                                                                      &field_vector_index->num_dim);
                } else {
                    dist = field_vector_index->space->get_dist_func()(vector_query.values.data(), values.data(),
                                                                      &field_vector_index->num_dim);
                }

                dist_results.emplace_back(dist, filter_result);
                filter_id_count++;
            }
            filter_result_iterator->reset();

            if(no_filters_provided ||
                (filter_id_count >= vector_query.flat_search_cutoff && filter_result_iterator->is_valid)) {
                dist_results.clear();

                VectorFilterFunctor filterFunctor(filter_result_iterator);

                std::vector<std::pair<float, size_t>> pairs;
                if(field_vector_index->distance_type == cosine) {
                    std::vector<float> normalized_q(vector_query.values.size());
                    hnsw_index_t::normalize_vector(vector_query.values, normalized_q);
                    pairs = field_vector_index->vecdex->searchKnnCloserFirst(normalized_q.data(), k, &filterFunctor);
                } else {
                    pairs = field_vector_index->vecdex->searchKnnCloserFirst(vector_query.values.data(), k, &filterFunctor);
                }
                filter_result_iterator->reset();

                if (filter_result_iterator->is_valid && !filter_result_iterator->reference.empty()) {
                    // We'll have to get the references of each document.
                    for (auto pair: pairs) {
                        // The doc_id must be valid otherwise it would've been filtered out upstream.
                        filter_result_iterator->skip_to(pair.second);
                        auto filter_result = single_filter_result_t(pair.second,
                                                                    std::move(filter_result_iterator->reference));
                        dist_results.emplace_back(pair.first, filter_result);
                        filter_result_iterator->reset();
                    }
                } else {
                    for (const auto &pair: pairs) {
                        auto filter_result = single_filter_result_t(pair.second, {});
                        dist_results.emplace_back(pair.first, filter_result);
                    }
                }
            }

            std::vector<uint32_t> nearest_ids;

            for (auto& dist_result : dist_results) {
                auto& seq_id = dist_result.second.seq_id;
                auto references = std::move(dist_result.second.reference_filter_results);

                if(vector_query.query_doc_given && vector_query.seq_id == seq_id) {
                    continue;
                }

                uint64_t distinct_id = seq_id;
                if (group_limit != 0) {
                    distinct_id = get_distinct_id(group_by_fields, seq_id);
                    if(excluded_group_ids.count(distinct_id) != 0) {
                       continue;
                   }
                }

                auto vec_dist_score = (field_vector_index->distance_type == cosine) ? std::abs(dist_result.first) :
                                      dist_result.first;
                                      
                if(vec_dist_score > vector_query.distance_threshold) {
                    continue;
                }

                int64_t scores[3] = {0};
                int64_t match_score_index = -1;

                auto compute_sort_scores_op = compute_sort_scores(sort_fields_std, sort_order, field_values,
                                                                  geopoint_indices, seq_id, references, 0, 0, scores,
                                                                  match_score_index, vec_dist_score, collection_name);
                if (!compute_sort_scores_op.ok()) {
                    return compute_sort_scores_op;
                }

                KV kv(searched_queries.size(), seq_id, distinct_id, match_score_index, scores, std::move(references));
                kv.vector_distance = vec_dist_score;
                int ret = topster->add(&kv);

                if(group_limit != 0 && ret < 2) {
                    groups_processed[distinct_id]++;
                }
                nearest_ids.push_back(seq_id);
            }

            if(!nearest_ids.empty()) {
                std::sort(nearest_ids.begin(), nearest_ids.end());  // seq_ids should be in ascending order
                all_result_ids = new uint32[nearest_ids.size()];
                std::copy(nearest_ids.begin(), nearest_ids.end(), all_result_ids);
                all_result_ids_len = nearest_ids.size();
            }
        } else {
            // if filters were not provided, use the seq_ids index to generate the list of all document ids
            if (no_filters_provided) {
                filter_result_iterator = new filter_result_iterator_t(seq_ids->uncompress(), seq_ids->num_ids());
                filter_iterator_guard.reset(filter_result_iterator);
            }

            auto search_wildcard_op = search_wildcard(filter_tree_root, included_ids_map, sort_fields_std, topster,
                                                      curated_topster, groups_processed, searched_queries, group_limit, group_by_fields,
                                                      curated_ids, curated_ids_sorted,
                                                      excluded_result_ids, excluded_result_ids_size, excluded_group_ids,
                                                      all_result_ids, all_result_ids_len,
                                                      filter_result_iterator, concurrency,
                                                      sort_order, field_values, geopoint_indices, collection_name);
            if (!search_wildcard_op.ok()) {
                return search_wildcard_op;
            }
            filter_result_iterator->reset();
        }

        uint32_t _all_result_ids_len = all_result_ids_len;
        curate_filtered_ids(curated_ids, excluded_result_ids,
                            excluded_result_ids_size, all_result_ids, _all_result_ids_len, curated_ids_sorted);
        all_result_ids_len = _all_result_ids_len;
    } else {
        // Non-wildcard
        // In multi-field searches, a record can be matched across different fields, so we use this for aggregation
        //begin = std::chrono::high_resolution_clock::now();

        // FIXME: needed?
        std::set<uint64> query_hashes;

        // resolve synonyms so that we can compute `syn_orig_num_tokens`
        std::vector<std::vector<token_t>> all_queries = {field_query_tokens[0].q_include_tokens};
        std::vector<std::vector<token_t>> q_pos_synonyms;
        std::vector<std::string> q_include_tokens;
        int syn_orig_num_tokens = -1;

        for(size_t j = 0; j < field_query_tokens[0].q_include_tokens.size(); j++) {
            q_include_tokens.push_back(field_query_tokens[0].q_include_tokens[j].value);
        }
        synonym_index->synonym_reduction(q_include_tokens, field_query_tokens[0].q_synonyms);

        if(!field_query_tokens[0].q_synonyms.empty()) {
            syn_orig_num_tokens = field_query_tokens[0].q_include_tokens.size();
        }

        for(const auto& q_syn_vec: field_query_tokens[0].q_synonyms) {
            std::vector<token_t> q_pos_syn;
            for(size_t j=0; j < q_syn_vec.size(); j++) {
                bool is_prefix = (j == q_syn_vec.size()-1);
                q_pos_syn.emplace_back(j, q_syn_vec[j], is_prefix, q_syn_vec[j].size(), 0);
            }

            q_pos_synonyms.push_back(q_pos_syn);
            all_queries.push_back(q_pos_syn);

            if((int)q_syn_vec.size() > syn_orig_num_tokens) {
                syn_orig_num_tokens = (int) q_syn_vec.size();
            }
        }

        auto fuzzy_search_fields_op = fuzzy_search_fields(the_fields, field_query_tokens[0].q_include_tokens, {}, match_type,
                                                          excluded_result_ids, excluded_result_ids_size,
                                                          filter_result_iterator, curated_ids_sorted,
                                                          excluded_group_ids, sort_fields_std, num_typos,
                                                          searched_queries, qtoken_set, topster, groups_processed,
                                                          all_result_ids, all_result_ids_len,
                                                          group_limit, group_by_fields, prioritize_exact_match,
                                                          prioritize_token_position, query_hashes, token_order, prefixes,
                                                          typo_tokens_threshold, exhaustive_search,
                                                          max_candidates, min_len_1typo, min_len_2typo,
                                                          syn_orig_num_tokens, sort_order, field_values, geopoint_indices,
                                                          collection_name);
        if (!fuzzy_search_fields_op.ok()) {
            return fuzzy_search_fields_op;
        }

        // try split/joining tokens if no results are found
        if(split_join_tokens == always || (all_result_ids_len == 0 && split_join_tokens == fallback)) {
            std::vector<std::vector<std::string>> space_resolved_queries;

            for (size_t i = 0; i < num_search_fields; i++) {
                std::vector<std::string> orig_q_include_tokens;
                for(auto& q_include_token: field_query_tokens[i].q_include_tokens) {
                    orig_q_include_tokens.push_back(q_include_token.value);
                }

                resolve_space_as_typos(orig_q_include_tokens, the_fields[i].name,space_resolved_queries);

                if (!space_resolved_queries.empty()) {
                    break;
                }
            }

            // only one query is resolved for now, so just use that
            if (!space_resolved_queries.empty()) {
                const auto& resolved_query = space_resolved_queries[0];
                std::vector<token_t> resolved_tokens;

                for(size_t j=0; j < resolved_query.size(); j++) {
                    bool is_prefix = (j == resolved_query.size()-1);
                    resolved_tokens.emplace_back(j, space_resolved_queries[0][j], is_prefix,
                                                 space_resolved_queries[0][j].size(), 0);
                }

                auto fuzzy_search_fields_op = fuzzy_search_fields(the_fields, resolved_tokens, {}, match_type, excluded_result_ids,
                                                                  excluded_result_ids_size, filter_result_iterator, curated_ids_sorted,
                                                                  excluded_group_ids,
                                                                  sort_fields_std, num_typos, searched_queries,
                                                                  qtoken_set, topster, groups_processed,
                                                                  all_result_ids, all_result_ids_len,
                                                                  group_limit, group_by_fields, prioritize_exact_match,
                                                                  prioritize_token_position, query_hashes, token_order,
                                                                  prefixes, typo_tokens_threshold, exhaustive_search,
                                                                  max_candidates, min_len_1typo, min_len_2typo,
                                                                  syn_orig_num_tokens, sort_order, field_values, geopoint_indices,
                                                                  collection_name);
                if (!fuzzy_search_fields_op.ok()) {
                    return fuzzy_search_fields_op;
                }
            }
        }

        // do synonym based searches
       auto do_synonym_search_op = do_synonym_search(the_fields, match_type, filter_tree_root, included_ids_map,
                                                     sort_fields_std, curated_topster, token_order, 0, group_limit,
                                                     group_by_fields, prioritize_exact_match, prioritize_token_position,
                                                     exhaustive_search, concurrency, prefixes,
                                                     min_len_1typo, min_len_2typo, max_candidates, curated_ids, curated_ids_sorted,
                                                     excluded_result_ids, excluded_result_ids_size, excluded_group_ids,
                                                     topster, q_pos_synonyms, syn_orig_num_tokens,
                                                     groups_processed, searched_queries, all_result_ids, all_result_ids_len,
                                                     filter_result_iterator, query_hashes,
                                                     sort_order, field_values, geopoint_indices,
                                                     qtoken_set, collection_name);
        if (!do_synonym_search_op.ok()) {
            return do_synonym_search_op;
        }
        filter_result_iterator->reset();

        // gather up both original query and synonym queries and do drop tokens

        if (exhaustive_search || all_result_ids_len < drop_tokens_threshold) {
            for (size_t qi = 0; qi < all_queries.size(); qi++) {
                auto& orig_tokens = all_queries[qi];
                size_t num_tokens_dropped = 0;

                while(exhaustive_search || all_result_ids_len < drop_tokens_threshold) {
                    // When atleast two tokens from the query are available we can drop one
                    std::vector<token_t> truncated_tokens;
                    std::vector<token_t> dropped_tokens;

                    if(orig_tokens.size() > 1 && num_tokens_dropped < 2*(orig_tokens.size()-1)) {
                        bool prefix_search = false;

                        if (num_tokens_dropped < orig_tokens.size() - 1) {
                            // drop from right
                            size_t truncated_len = orig_tokens.size() - num_tokens_dropped - 1;
                            for (size_t i = 0; i < orig_tokens.size(); i++) {
                                if(i < truncated_len) {
                                    truncated_tokens.emplace_back(orig_tokens[i]);
                                } else {
                                    dropped_tokens.emplace_back(orig_tokens[i]);
                                }
                            }
                        } else {
                            // drop from left
                            prefix_search = true;
                            size_t start_index = (num_tokens_dropped + 1) - orig_tokens.size() + 1;
                            for(size_t i = 0; i < orig_tokens.size(); i++) {
                                if(i >= start_index) {
                                    truncated_tokens.emplace_back(orig_tokens[i]);
                                } else {
                                    dropped_tokens.emplace_back(orig_tokens[i]);
                                }
                            }
                        }

                        num_tokens_dropped++;
                        std::vector<bool> drop_token_prefixes;

                        for (const auto p : prefixes) {
                            drop_token_prefixes.push_back(p && prefix_search);
                        }

                        auto fuzzy_search_fields_op = fuzzy_search_fields(the_fields, truncated_tokens, dropped_tokens, match_type,
                                                                          excluded_result_ids, excluded_result_ids_size,
                                                                          filter_result_iterator,
                                                                          curated_ids_sorted, excluded_group_ids,
                                                                          sort_fields_std, num_typos, searched_queries,
                                                                          qtoken_set, topster, groups_processed,
                                                                          all_result_ids, all_result_ids_len,
                                                                          group_limit, group_by_fields,
                                                                          prioritize_exact_match, prioritize_token_position, query_hashes,
                                                                          token_order, prefixes, typo_tokens_threshold,
                                                                          exhaustive_search, max_candidates, min_len_1typo,
                                                                          min_len_2typo, -1, sort_order, field_values, geopoint_indices,
                                                                          collection_name);
                        if (!fuzzy_search_fields_op.ok()) {
                            return fuzzy_search_fields_op;
                        }

                    } else {
                        break;
                    }
                }
            }
        }

        auto do_infix_search_op =  do_infix_search(num_search_fields, the_fields, infixes, sort_fields_std,
                                                   searched_queries,
                                                   group_limit, group_by_fields,
                                                   max_extra_prefix, max_extra_suffix,
                                                   field_query_tokens[0].q_include_tokens,
                                                   topster, filter_result_iterator,
                                                   sort_order, field_values, geopoint_indices,
                                                   curated_ids_sorted, excluded_group_ids,
                                                   all_result_ids, all_result_ids_len, groups_processed,
                                                   collection_name);
        if (!do_infix_search_op.ok()) {
            return do_infix_search_op;
        }
        filter_result_iterator->reset();

        if(!vector_query.field_name.empty()) {
            // check at least one of sort fields is text match
            bool has_text_match = false;
            for(auto& sort_field : sort_fields_std) {
                if(sort_field.name == sort_field_const::text_match) {
                    has_text_match = true;
                    break;
                }
            }

            if(has_text_match) {
                // For hybrid search, we need to give weight to text match and vector search
                constexpr float TEXT_MATCH_WEIGHT = 0.7;
                constexpr float VECTOR_SEARCH_WEIGHT = 1.0 - TEXT_MATCH_WEIGHT;

                VectorFilterFunctor filterFunctor(filter_result_iterator);
                auto& field_vector_index = vector_index.at(vector_query.field_name);

                std::vector<std::pair<float, size_t>> dist_labels;
                // use k as 100 by default for ensuring results stability in pagination
                size_t default_k = 100;
                auto k = vector_query.k == 0 ? std::max<size_t>(fetch_size, default_k) : vector_query.k;

                if(field_vector_index->distance_type == cosine) {
                    std::vector<float> normalized_q(vector_query.values.size());
                    hnsw_index_t::normalize_vector(vector_query.values, normalized_q);
                    dist_labels = field_vector_index->vecdex->searchKnnCloserFirst(normalized_q.data(), k, &filterFunctor);
                } else {
                    dist_labels = field_vector_index->vecdex->searchKnnCloserFirst(vector_query.values.data(), k, &filterFunctor);
                }
                filter_result_iterator->reset();

                std::vector<std::pair<uint32_t,float>> vec_results;
                for (const auto& dist_label : dist_labels) {
                    uint32_t seq_id = dist_label.second;

                    auto vec_dist_score = (field_vector_index->distance_type == cosine) ? std::abs(dist_label.first) :
                                            dist_label.first;
                    if(vec_dist_score > vector_query.distance_threshold) {
                        continue;
                    }
                    vec_results.emplace_back(seq_id, vec_dist_score);
                }
                
                std::sort(vec_results.begin(), vec_results.end(), [](const auto& a, const auto& b) {
                    return a.second < b.second;
                });

                topster->sort();
                // Reciprocal rank fusion
                // Score is  sum of (1 / rank_of_document) * WEIGHT from each list (text match and vector search)
                for(uint32_t i = 0; i < topster->size; i++) {
                    auto result = topster->getKV(i);
                    if(result->match_score_index < 0 || result->match_score_index > 2) {
                        continue;
                    }
                    // (1 / rank_of_document) * WEIGHT)

                    result->text_match_score = result->scores[result->match_score_index];
                    result->scores[result->match_score_index] = float_to_int64_t((1.0 / (i + 1)) * TEXT_MATCH_WEIGHT);
                }

                std::vector<uint32_t> vec_search_ids;  // list of IDs found only in vector search

                for(size_t res_index = 0; res_index < vec_results.size(); res_index++) {
                    auto& vec_result = vec_results[res_index];
<<<<<<< HEAD
                    auto doc_id = vec_result.first;

                    filter_result_iterator->skip_to(doc_id);
                    auto references = std::move(filter_result_iterator->reference);
                    filter_result_iterator->reset();
                    auto result_it = topster->kv_map.find(doc_id);
=======
                    auto seq_id = vec_result.first;
                    auto result_it = topster->kv_map.find(seq_id);
>>>>>>> bb572095

                    if(result_it != topster->kv_map.end()) {
                        if(result_it->second->match_score_index < 0 || result_it->second->match_score_index > 2) {
                            continue;
                        }

                        // result overlaps with keyword search: we have to combine the scores

                        KV* kv = result_it->second;
                        // old_score + (1 / rank_of_document) * WEIGHT)
                        kv->vector_distance = vec_result.second;
                        kv->text_match_score  = kv->scores[kv->match_score_index];
                        int64_t match_score = float_to_int64_t(
                                (int64_t_to_float(kv->scores[kv->match_score_index])) +
                                ((1.0 / (res_index + 1)) * VECTOR_SEARCH_WEIGHT));
                        int64_t match_score_index = -1;
                        int64_t scores[3] = {0};
<<<<<<< HEAD

                        auto compute_sort_scores_op = compute_sort_scores(sort_fields_std, sort_order, field_values,
                                                                          geopoint_indices, doc_id, references, 0,
                                                                          match_score, scores, match_score_index,
                                                                          vec_result.second, collection_name);
                        if (!compute_sort_scores_op.ok()) {
                            return compute_sort_scores_op;
                        }
=======
                        
                        compute_sort_scores(sort_fields_std, sort_order, field_values, geopoint_indices, seq_id, 0,
                                            match_score, scores, match_score_index, vec_result.second);
>>>>>>> bb572095

                        for(int i = 0; i < 3; i++) {
                            kv->scores[i] = scores[i];
                        }

                        kv->match_score_index = match_score_index;

                    } else {
                        // Result has been found only in vector search: we have to add it to both KV and result_ids
                        // (1 / rank_of_document) * WEIGHT)
                        int64_t scores[3] = {0};
                        int64_t match_score = float_to_int64_t((1.0 / (res_index + 1)) * VECTOR_SEARCH_WEIGHT);
                        int64_t match_score_index = -1;
<<<<<<< HEAD
=======
                        compute_sort_scores(sort_fields_std, sort_order, field_values, geopoint_indices, seq_id, 0, match_score, scores, match_score_index, vec_result.second);

                        uint64_t distinct_id = seq_id;
                        if (group_limit != 0) {
                            distinct_id = get_distinct_id(group_by_fields, seq_id);
                            if(excluded_group_ids.count(distinct_id) != 0) {
                                continue;
                            }
                        }

                        KV kv(searched_queries.size(), seq_id, distinct_id, match_score_index, scores);
                        kv.text_match_score = 0;
                        kv.vector_distance = vec_result.second;
>>>>>>> bb572095

                        auto compute_sort_scores_op = compute_sort_scores(sort_fields_std, sort_order, field_values,
                                                                          geopoint_indices, doc_id, references, 0,
                                                                          match_score, scores, match_score_index,
                                                                          vec_result.second, collection_name);
                        if (!compute_sort_scores_op.ok()) {
                            return compute_sort_scores_op;
                        }
                        KV kv(searched_queries.size(), doc_id, doc_id, match_score_index, scores, std::move(references));
                        kv.text_match_score = 0;
                        kv.vector_distance = vec_result.second;

                        topster->add(&kv);
                        vec_search_ids.push_back(seq_id);
                    }
                }

                if(!vec_search_ids.empty()) {
                    uint32_t* new_all_result_ids = nullptr;
                    all_result_ids_len = ArrayUtils::or_scalar(all_result_ids, all_result_ids_len, &vec_search_ids[0],
                                                               vec_search_ids.size(), &new_all_result_ids);
                    delete[] all_result_ids;
                    all_result_ids = new_all_result_ids;
                }
            }
        }

        /*auto timeMillis0 = std::chrono::duration_cast<std::chrono::milliseconds>(
                 std::chrono::high_resolution_clock::now() - begin0).count();
         LOG(INFO) << "Time taken for multi-field aggregation: " << timeMillis0 << "ms";*/

    }

    //LOG(INFO) << "topster size: " << topster->size;

    process_search_results:

    delete [] exclude_token_ids;
    delete [] excluded_result_ids;

    bool estimate_facets = (facet_sample_percent < 100 && all_result_ids_len > facet_sample_threshold);
    bool is_wildcard_no_filter_query = is_wildcard_query && no_filters_provided;

    if(!facets.empty()) {
        const size_t num_threads = 1;

        const size_t window_size = (num_threads == 0) ? 0 :
                                   (all_result_ids_len + num_threads - 1) / num_threads;  // rounds up
        size_t num_processed = 0;
        std::mutex m_process;
        std::condition_variable cv_process;

        // We have to choose between hash and value index:
        // 1. Group queries -> requires hash index
        // 2. Wildcard + no filters -> use value index
        // 3. Very few unique facet values (< 250) -> use value index
        // 4. Result match > 50%

        std::vector<facet_info_t> facet_infos(facets.size());
        compute_facet_infos(facets, facet_query, facet_query_num_typos, all_result_ids, all_result_ids_len,
                            group_by_fields, group_limit, is_wildcard_no_filter_query,
                            max_candidates, facet_infos, facet_index_type);

        std::vector<std::vector<facet>> facet_batches(num_threads);
        for(size_t i = 0; i < num_threads; i++) {
            for(const auto& this_facet: facets) {
                facet_batches[i].emplace_back(facet(this_facet.field_name, this_facet.facet_range_map, 
                    this_facet.is_range_query));
            }
        }

        size_t num_queued = 0;
        size_t result_index = 0;

        const auto parent_search_begin = search_begin_us;
        const auto parent_search_stop_ms = search_stop_us;
        auto parent_search_cutoff = search_cutoff;

        //auto beginF = std::chrono::high_resolution_clock::now();

        for(size_t thread_id = 0; thread_id < num_threads && result_index < all_result_ids_len; thread_id++) {
            size_t batch_res_len = window_size;

            if(result_index + window_size > all_result_ids_len) {
                batch_res_len = all_result_ids_len - result_index;
            }

            uint32_t* batch_result_ids = all_result_ids + result_index;
            num_queued++;

            thread_pool->enqueue([this, thread_id, &facet_batches, &facet_query, group_limit, group_by_fields,
                                         batch_result_ids, batch_res_len, &facet_infos, max_facet_values,
                                         is_wildcard_query, no_filters_provided, estimate_facets, facet_sample_percent,
                                         &parent_search_begin, &parent_search_stop_ms, &parent_search_cutoff,
                                         &num_processed, &m_process, &cv_process, facet_index_type]() {
                search_begin_us = parent_search_begin;
                search_stop_us = parent_search_stop_ms;
                search_cutoff = parent_search_cutoff;

                auto fq = facet_query;
                std::vector<std::pair<std::string, uint32_t>> found_docs;
                do_facets(facet_batches[thread_id], fq, estimate_facets, facet_sample_percent,
                          facet_infos, group_limit, group_by_fields,
                          batch_result_ids, batch_res_len, max_facet_values, 
                          is_wildcard_query, no_filters_provided,
                          facet_index_type);
                std::unique_lock<std::mutex> lock(m_process);
                num_processed++;
                parent_search_cutoff = parent_search_cutoff || search_cutoff;
                cv_process.notify_one();
            });

            result_index += batch_res_len;
        }

        std::unique_lock<std::mutex> lock_process(m_process);
        cv_process.wait(lock_process, [&](){ return num_processed == num_queued; });
        search_cutoff = parent_search_cutoff;

        for(auto& facet_batch: facet_batches) {
            for(size_t fi = 0; fi < facet_batch.size(); fi++) {
                auto& this_facet = facet_batch[fi];
                auto& acc_facet = facets[fi];
                for(auto & facet_kv: this_facet.result_map) {
                    uint32_t fhash = 0;
                    if(group_limit) {
                        fhash = facet_kv.first;
                        // we have to add all group sets
                        acc_facet.hash_groups[fhash].insert(
                            this_facet.hash_groups[fhash].begin(),
                            this_facet.hash_groups[fhash].end()
                        );
                    } else {
                        size_t count = 0;
                        if(acc_facet.result_map.count(facet_kv.first) == 0) {
                            // not found, so set it
                            count = facet_kv.second.count;
                        } else {
                            count = acc_facet.result_map[facet_kv.first].count + facet_kv.second.count;
                        }
                        acc_facet.result_map[facet_kv.first].count = count;
                    }

                    acc_facet.result_map[facet_kv.first].doc_id = facet_kv.second.doc_id;
                    acc_facet.result_map[facet_kv.first].array_pos = facet_kv.second.array_pos;
                    acc_facet.is_intersected = this_facet.is_intersected;

                    acc_facet.hash_tokens[facet_kv.first] = this_facet.hash_tokens[facet_kv.first];
                }

                for(auto& facet_kv: this_facet.value_result_map) {
                    size_t count = 0;
                    if(acc_facet.value_result_map.count(facet_kv.first) == 0) {
                        // not found, so set it
                        count = facet_kv.second.count;
                    } else {
                        count = acc_facet.value_result_map[facet_kv.first].count + facet_kv.second.count;
                    }

                    acc_facet.value_result_map[facet_kv.first].count = count;

                    acc_facet.value_result_map[facet_kv.first].doc_id = facet_kv.second.doc_id;
                    acc_facet.value_result_map[facet_kv.first].array_pos = facet_kv.second.array_pos;
                    acc_facet.is_intersected = this_facet.is_intersected;

                    acc_facet.fvalue_tokens[facet_kv.first] = this_facet.fvalue_tokens[facet_kv.first];
                }

                if(this_facet.stats.fvcount != 0) {
                    acc_facet.stats.fvcount += this_facet.stats.fvcount;
                    acc_facet.stats.fvsum += this_facet.stats.fvsum;
                    acc_facet.stats.fvmax = std::max(acc_facet.stats.fvmax, this_facet.stats.fvmax);
                    acc_facet.stats.fvmin = std::min(acc_facet.stats.fvmin, this_facet.stats.fvmin);
                }
            }
        }

        for(auto & acc_facet: facets) {
            for(auto& facet_kv: acc_facet.result_map) {
                if(group_limit) {
                    facet_kv.second.count = acc_facet.hash_groups[facet_kv.first].size();
                }

                if(estimate_facets) {
                    facet_kv.second.count = size_t(double(facet_kv.second.count) * (100.0f / facet_sample_percent));
                }
            }

            for(auto& facet_kv: acc_facet.value_result_map) {
                if(estimate_facets) {
                    facet_kv.second.count = size_t(double(facet_kv.second.count) * (100.0f / facet_sample_percent));
                }
            }

            if(estimate_facets) {
                acc_facet.sampled = true;
            }
        }

        /*long long int timeMillisF = std::chrono::duration_cast<std::chrono::milliseconds>(
                std::chrono::high_resolution_clock::now() - beginF).count();
        LOG(INFO) << "Time for faceting: " << timeMillisF;*/
    }
    std::vector<std::pair<std::string, uint32_t>> found_docs;
    std::vector<facet_info_t> facet_infos(facets.size());
    compute_facet_infos(facets, facet_query, facet_query_num_typos,
                        &included_ids_vec[0], included_ids_vec.size(), group_by_fields,
                        group_limit, is_wildcard_no_filter_query,
                        max_candidates, facet_infos, facet_index_type);
    do_facets(facets, facet_query, estimate_facets, facet_sample_percent,
              facet_infos, group_limit, group_by_fields, &included_ids_vec[0], 
              included_ids_vec.size(), max_facet_values, is_wildcard_query, no_filters_provided,
              facet_index_type);

    all_result_ids_len += curated_topster->size;

    delete [] all_result_ids;

    //LOG(INFO) << "all_result_ids_len " << all_result_ids_len << " for index " << name;
    //long long int timeMillis = std::chrono::duration_cast<std::chrono::milliseconds>(std::chrono::high_resolution_clock::now() - begin).count();
    //LOG(INFO) << "Time taken for result calc: " << timeMillis << "ms";

    return Option(true);
}

void Index::process_curated_ids(const std::vector<std::pair<uint32_t, uint32_t>>& included_ids,
                                const std::vector<uint32_t>& excluded_ids,
                                const std::vector<std::string>& group_by_fields, const size_t group_limit,
                                const bool filter_curated_hits, filter_result_iterator_t* const filter_result_iterator,
                                std::set<uint32_t>& curated_ids,
                                std::map<size_t, std::map<size_t, uint32_t>>& included_ids_map,
                                std::vector<uint32_t>& included_ids_vec,
                                std::unordered_set<uint32_t>& excluded_group_ids) const {

    for(const auto& seq_id_pos: included_ids) {
        included_ids_vec.push_back(seq_id_pos.first);
    }

    if(group_limit != 0) {
        // if one `id` of a group is present in curated hits, we have to exclude that entire group from results
        for(auto seq_id: included_ids_vec) {
            uint64_t distinct_id = get_distinct_id(group_by_fields, seq_id);
            excluded_group_ids.emplace(distinct_id);
        }
    }

    std::sort(included_ids_vec.begin(), included_ids_vec.end());

    // if `filter_curated_hits` is enabled, we will remove curated hits that don't match filter condition
    std::set<uint32_t> included_ids_set;

    if(filter_result_iterator->is_valid && filter_curated_hits) {
        for (const auto &included_id: included_ids_vec) {
            auto result = filter_result_iterator->valid(included_id);

            if (result == -1) {
                break;
            }

            if (result == 1) {
                included_ids_set.insert(included_id);
            }
        }
    } else {
        included_ids_set.insert(included_ids_vec.begin(), included_ids_vec.end());
    }

    std::map<size_t, std::vector<uint32_t>> included_ids_grouped;  // pos -> seq_ids
    std::vector<uint32_t> all_positions;

    for(const auto& seq_id_pos: included_ids) {
        all_positions.push_back(seq_id_pos.second);
        if(included_ids_set.count(seq_id_pos.first) == 0) {
            continue;
        }
        included_ids_grouped[seq_id_pos.second].push_back(seq_id_pos.first);
    }


    for(const auto& pos_ids: included_ids_grouped) {
        size_t outer_pos = pos_ids.first;
        size_t ids_per_pos = std::max(size_t(1), group_limit);
        auto num_inner_ids = std::min(ids_per_pos, pos_ids.second.size());

        for(size_t inner_pos = 0; inner_pos < num_inner_ids; inner_pos++) {
            auto seq_id = pos_ids.second[inner_pos];
            included_ids_map[outer_pos][inner_pos] = seq_id;
            curated_ids.insert(seq_id);
        }
    }

    curated_ids.insert(excluded_ids.begin(), excluded_ids.end());

    if(all_positions.size() > included_ids_map.size()) {
        // Some curated IDs may have been removed via filtering or simply don't exist.
        // We have to shift lower placed hits upwards to fill those positions.
        std::sort(all_positions.begin(), all_positions.end());
        all_positions.erase(unique(all_positions.begin(), all_positions.end()), all_positions.end());

        std::map<size_t, std::map<size_t, uint32_t>> new_included_ids_map;
        auto included_id_it = included_ids_map.begin();
        auto all_pos_it = all_positions.begin();

        while(included_id_it != included_ids_map.end()) {
            new_included_ids_map[*all_pos_it] = included_id_it->second;
            all_pos_it++;
            included_id_it++;
        }

        included_ids_map = new_included_ids_map;
    }
}

Option<bool> Index::fuzzy_search_fields(const std::vector<search_field_t>& the_fields,
                                        const std::vector<token_t>& query_tokens,
                                        const std::vector<token_t>& dropped_tokens,
                                        const text_match_type_t match_type,
                                        const uint32_t* exclude_token_ids,
                                        size_t exclude_token_ids_size,
                                        filter_result_iterator_t* const filter_result_iterator,
                                        const std::vector<uint32_t>& curated_ids,
                                        const std::unordered_set<uint32_t>& excluded_group_ids,
                                        const std::vector<sort_by> & sort_fields,
                                        const std::vector<uint32_t>& num_typos,
                                        std::vector<std::vector<art_leaf*>> & searched_queries,
                                        tsl::htrie_map<char, token_leaf>& qtoken_set,
                                        Topster* topster, spp::sparse_hash_map<uint64_t, uint32_t>& groups_processed,
                                        uint32_t*& all_result_ids, size_t & all_result_ids_len,
                                        const size_t group_limit, const std::vector<std::string>& group_by_fields,
                                        bool prioritize_exact_match,
                                        const bool prioritize_token_position,
                                        std::set<uint64>& query_hashes,
                                        const token_ordering token_order,
                                        const std::vector<bool>& prefixes,
                                        const size_t typo_tokens_threshold,
                                        const bool exhaustive_search,
                                        const size_t max_candidates,
                                        size_t min_len_1typo,
                                        size_t min_len_2typo,
                                        int syn_orig_num_tokens,
                                        const int* sort_order,
                                        std::array<spp::sparse_hash_map<uint32_t, int64_t>*, 3>& field_values,
                                        const std::vector<size_t>& geopoint_indices,
                                        const std::string& collection_name) const {

    // NOTE: `query_tokens` preserve original tokens, while `search_tokens` could be a result of dropped tokens

    // To prevent us from doing ART search repeatedly as we iterate through possible corrections
    spp::sparse_hash_map<std::string, std::vector<std::string>> token_cost_cache;

    std::vector<std::vector<int>> token_to_costs;

    for(size_t stoken_index=0; stoken_index < query_tokens.size(); stoken_index++) {
        const std::string& token = query_tokens[stoken_index].value;

        std::vector<int> all_costs;
        // This ensures that we don't end up doing a cost of 1 for a single char etc.
        int bounded_cost = get_bounded_typo_cost(2, token.length(), min_len_1typo, min_len_2typo);

        for(int cost = 0; cost <= bounded_cost; cost++) {
            all_costs.push_back(cost);
        }

        token_to_costs.push_back(all_costs);
    }

    // stores candidates for each token, i.e. i-th index would have all possible tokens with a cost of "c"
    std::vector<tok_candidates> token_candidates_vec;
    std::set<std::string> unique_tokens;

    const size_t num_search_fields = std::min(the_fields.size(), (size_t) FIELD_LIMIT_NUM);

    auto product = []( long long a, std::vector<int>& b ) { return a*b.size(); };
    long long n = 0;
    long long int N = token_to_costs.size() > 30 ? 1 :
                      std::accumulate(token_to_costs.begin(), token_to_costs.end(), 1LL, product);

    const long long combination_limit = exhaustive_search ? Index::COMBINATION_MAX_LIMIT : Index::COMBINATION_MIN_LIMIT;

    while(n < N && n < combination_limit) {
        RETURN_CIRCUIT_BREAKER_OP

        //LOG(INFO) << "fuzzy_search_fields, n: " << n;

        // Outerloop generates combinations of [cost to max_cost] for each token
        // For e.g. for a 3-token query: [0, 0, 0], [0, 0, 1], [0, 1, 1] etc.
        std::vector<uint32_t> costs(token_to_costs.size());
        ldiv_t q { n, 0 };
        for(long long i = (token_to_costs.size() - 1); 0 <= i ; --i ) {
            q = ldiv(q.quot, token_to_costs[i].size());
            costs[i] = token_to_costs[i][q.rem];
        }

        unique_tokens.clear();
        token_candidates_vec.clear();
        size_t token_index = 0;

        while(token_index < query_tokens.size()) {
            // For each token, look up the generated cost for this iteration and search using that cost
            const std::string& token = query_tokens[token_index].value;
            const std::string token_cost_hash = token + std::to_string(costs[token_index]);

            std::vector<std::string> leaf_tokens;

            if(token_cost_cache.count(token_cost_hash) != 0) {
                leaf_tokens = token_cost_cache[token_cost_hash];
            } else {
                //auto begin = std::chrono::high_resolution_clock::now();

                // Prefix query with a preceding token should be handled in such a way that we give preference to
                // possible phrase continuation. Example: "steve j" for "steve jobs" name field query. To do this,
                // we will first attempt to match the prefix with the most "popular" fields of the preceding token.
                // Tokens matched from popular fields will also be searched across other query fields.
                // Only when we find *no results* for such an expansion, we will attempt cross field matching.
                bool last_token = query_tokens.size() > 1 && dropped_tokens.empty() &&
                                  (token_index == (query_tokens.size() - 1));

                std::vector<size_t> query_field_ids(num_search_fields);
                for(size_t field_id = 0; field_id < num_search_fields; field_id++) {
                    query_field_ids[field_id] = the_fields[field_id].orig_index;
                }

                std::vector<size_t> popular_field_ids; // fields containing the token most across documents

                if(last_token) {
                    popular_fields_of_token(search_index,
                                            token_candidates_vec.back().candidates[0],
                                            the_fields, num_search_fields, popular_field_ids);

                    if(popular_field_ids.empty()) {
                        break;
                    }
                }

                const std::vector<size_t>& field_ids = last_token ? popular_field_ids : query_field_ids;

                for(size_t field_id: field_ids) {
                    // NOTE: when accessing other field ordered properties like prefixes or num_typos we have to index
                    // them by `the_field.orig_index` since the original fields could be reordered on their weights.
                    auto& the_field = the_fields[field_id];
                    const bool field_prefix = (the_field.orig_index < prefixes.size()) ? prefixes[the_field.orig_index] : prefixes[0];
                    const bool prefix_search = field_prefix && query_tokens[token_index].is_prefix_searched;
                    const size_t token_len = prefix_search ? (int) token.length() : (int) token.length() + 1;

                    /*LOG(INFO) << "Searching for field: " << the_field.name << ", token:"
                              << token << " - cost: " << costs[token_index] << ", prefix_search: " << prefix_search;*/

                    int64_t field_num_typos = (the_field.orig_index < num_typos.size()) ? num_typos[the_field.orig_index] : num_typos[0];

                    auto& locale = search_schema.at(the_field.name).locale;
                    if(locale != "" && (locale == "zh" || locale == "ko" || locale == "ja")) {
                        // disable fuzzy trie traversal for CJK locales
                        field_num_typos = 0;
                    }

                    if(costs[token_index] > field_num_typos) {
                        continue;
                    }

                    //LOG(INFO) << "Searching for field: " << the_field.name << ", found token:" << token;
                    const auto& prev_token = last_token ? token_candidates_vec.back().candidates[0] : "";

                    std::vector<art_leaf*> field_leaves;
                    art_fuzzy_search_i(search_index.at(the_field.name), (const unsigned char *) token.c_str(), token_len,
                                     costs[token_index], costs[token_index], max_candidates, token_order, prefix_search,
                                     last_token, prev_token, filter_result_iterator, field_leaves, unique_tokens);
                    filter_result_iterator->reset();

                    /*auto timeMillis = std::chrono::duration_cast<std::chrono::milliseconds>(
                                    std::chrono::high_resolution_clock::now() - begin).count();
                    LOG(INFO) << "Time taken for fuzzy search: " << timeMillis << "ms";*/

                    if(field_leaves.empty()) {
                        // look at the next field
                        continue;
                    }

                    for(size_t i = 0; i < field_leaves.size(); i++) {
                        auto leaf = field_leaves[i];
                        std::string tok(reinterpret_cast<char*>(leaf->key), leaf->key_len - 1);
                        leaf_tokens.push_back(tok);
                    }

                    token_cost_cache.emplace(token_cost_hash, leaf_tokens);

                    if(leaf_tokens.size() >= max_candidates) {
                        goto token_done;
                    }
                }

                if(last_token && leaf_tokens.size() < max_candidates) {
                    // field-wise matching with previous token has failed, have to look at cross fields matching docs
                    std::vector<uint32_t> prev_token_doc_ids;
                    find_across_fields(token_candidates_vec.back().token,
                                       token_candidates_vec.back().candidates[0],
                                       the_fields, num_search_fields, filter_result_iterator, exclude_token_ids,
                                       exclude_token_ids_size, prev_token_doc_ids, popular_field_ids);
                    filter_result_iterator->reset();

                    for(size_t field_id: query_field_ids) {
                        auto& the_field = the_fields[field_id];
                        const bool field_prefix = (the_field.orig_index < prefixes.size()) ? prefixes[the_field.orig_index] : prefixes[0];;
                        const bool prefix_search = field_prefix && query_tokens[token_index].is_prefix_searched;
                        const size_t token_len = prefix_search ? (int) token.length() : (int) token.length() + 1;
                        int64_t field_num_typos = (the_field.orig_index < num_typos.size()) ? num_typos[the_field.orig_index] : num_typos[0];

                        auto& locale = search_schema.at(the_field.name).locale;
                        if(locale != "" && locale != "en" && locale != "th" && !Tokenizer::is_cyrillic(locale)) {
                            // disable fuzzy trie traversal for non-english locales
                            field_num_typos = 0;
                        }

                        if(costs[token_index] > field_num_typos) {
                            continue;
                        }

                        std::vector<art_leaf*> field_leaves;
                        art_fuzzy_search_i(search_index.at(the_field.name), (const unsigned char *) token.c_str(), token_len,
                                         costs[token_index], costs[token_index], max_candidates, token_order, prefix_search,
                                         false, "", filter_result_iterator, field_leaves, unique_tokens);
                        filter_result_iterator->reset();

                        if(field_leaves.empty()) {
                            // look at the next field
                            continue;
                        }

                        for(size_t i = 0; i < field_leaves.size(); i++) {
                            auto leaf = field_leaves[i];
                            std::string tok(reinterpret_cast<char*>(leaf->key), leaf->key_len - 1);
                            leaf_tokens.push_back(tok);
                        }

                        token_cost_cache.emplace(token_cost_hash, leaf_tokens);

                        if(leaf_tokens.size() >= max_candidates) {
                            goto token_done;
                        }
                    }
                }
            }

            token_done:

            if(!leaf_tokens.empty()) {
                //log_leaves(costs[token_index], token, leaves);
                token_candidates_vec.push_back(tok_candidates{query_tokens[token_index], costs[token_index],
                                                              query_tokens[token_index].is_prefix_searched, leaf_tokens});
            } else {
                // No result at `cost = costs[token_index]`. Remove `cost` for token and re-do combinations
                auto it = std::find(token_to_costs[token_index].begin(), token_to_costs[token_index].end(), costs[token_index]);
                if(it != token_to_costs[token_index].end()) {
                    token_to_costs[token_index].erase(it);

                    // when no more costs are left for this token
                    if(token_to_costs[token_index].empty()) {
                        // we cannot proceed further, as this token is not found within cost limits
                        // and, dropping of tokens are done elsewhere.
                        return Option<bool>(true);
                    }
                }

                // Continue outerloop on new cost combination
                n = -1;
                N = std::accumulate(token_to_costs.begin(), token_to_costs.end(), 1LL, product);
                goto resume_typo_loop;
            }

            token_index++;
        }

        if(token_candidates_vec.size() == query_tokens.size()) {
            std::vector<uint32_t> id_buff;

            auto search_all_candidates_op = search_all_candidates(num_search_fields, match_type, the_fields,
                                                                  filter_result_iterator,
                                                                  exclude_token_ids, exclude_token_ids_size, excluded_group_ids,
                                                                  sort_fields, token_candidates_vec, searched_queries, qtoken_set,
                                                                  dropped_tokens, topster,
                                                                  groups_processed, all_result_ids, all_result_ids_len,
                                                                  typo_tokens_threshold, group_limit, group_by_fields, query_tokens,
                                                                  num_typos, prefixes, prioritize_exact_match, prioritize_token_position,
                                                                  exhaustive_search, max_candidates,
                                                                  syn_orig_num_tokens, sort_order, field_values, geopoint_indices,
                                                                  query_hashes, id_buff, collection_name);
            if (!search_all_candidates_op.ok()) {
                return search_all_candidates_op;
            }

            if(id_buff.size() > 1) {
                gfx::timsort(id_buff.begin(), id_buff.end());
                id_buff.erase(std::unique( id_buff.begin(), id_buff.end() ), id_buff.end());
            }

            uint32_t* new_all_result_ids = nullptr;
            all_result_ids_len = ArrayUtils::or_scalar(all_result_ids, all_result_ids_len, &id_buff[0],
                                                       id_buff.size(), &new_all_result_ids);
            delete[] all_result_ids;
            all_result_ids = new_all_result_ids;
        }

        resume_typo_loop:

        if(!exhaustive_search && all_result_ids_len >= typo_tokens_threshold) {
            // if typo threshold is breached, we are done
            return Option<bool>(true);
        }

        n++;
    }

    return Option<bool>(true);
}

void Index::popular_fields_of_token(const spp::sparse_hash_map<std::string, art_tree*>& search_index,
                                    const std::string& previous_token,
                                    const std::vector<search_field_t>& the_fields,
                                    const size_t num_search_fields,
                                    std::vector<size_t>& popular_field_ids) {

    const auto token_c_str = (const unsigned char*) previous_token.c_str();
    const int token_len = (int) previous_token.size() + 1;

    std::vector<std::pair<size_t, size_t>> field_id_doc_counts;

    for(size_t i = 0; i < num_search_fields; i++) {
        const std::string& field_name = the_fields[i].name;
        auto leaf = static_cast<art_leaf*>(art_search(search_index.at(field_name), token_c_str, token_len));

        if(!leaf) {
            continue;
        }

        auto num_docs = posting_t::num_ids(leaf->values);
        field_id_doc_counts.emplace_back(i, num_docs);
    }

    std::sort(field_id_doc_counts.begin(), field_id_doc_counts.end(), [](const auto& p1, const auto& p2) {
        return p1.second > p2.second;
    });

    for(const auto& field_id_doc_count: field_id_doc_counts) {
        popular_field_ids.push_back(field_id_doc_count.first);
    }
}

void Index::find_across_fields(const token_t& previous_token,
                               const std::string& previous_token_str,
                               const std::vector<search_field_t>& the_fields,
                               const size_t num_search_fields,
                               filter_result_iterator_t* const filter_result_iterator,
                               const uint32_t* exclude_token_ids, size_t exclude_token_ids_size,
                               std::vector<uint32_t>& prev_token_doc_ids,
                               std::vector<size_t>& top_prefix_field_ids) const {

    // one iterator for each token, each underlying iterator contains results of token across multiple fields
    std::vector<or_iterator_t> token_its;

    // used to track plists that must be destructed once done
    std::vector<posting_list_t*> expanded_plists;

    result_iter_state_t istate(exclude_token_ids, exclude_token_ids_size, filter_result_iterator);

    const bool prefix_search = previous_token.is_prefix_searched;
    const uint32_t token_num_typos = previous_token.num_typos;
    const bool token_prefix = previous_token.is_prefix_searched;

    auto& token_str = previous_token_str;
    auto token_c_str = (const unsigned char*) token_str.c_str();
    const size_t token_len = token_str.size() + 1;
    std::vector<posting_list_t::iterator_t> its;

    std::vector<std::pair<size_t, size_t>> field_id_doc_counts;

    for(size_t i = 0; i < num_search_fields; i++) {
        const std::string& field_name = the_fields[i].name;

        art_tree* tree = search_index.at(field_name);
        art_leaf* leaf = static_cast<art_leaf*>(art_search(tree, token_c_str, token_len));

        if(!leaf) {
            continue;
        }

        /*LOG(INFO) << "Token: " << token_str << ", field_name: " << field_name
                  << ", num_ids: " << posting_t::num_ids(leaf->values);*/

        if(IS_COMPACT_POSTING(leaf->values)) {
            auto compact_posting_list = COMPACT_POSTING_PTR(leaf->values);
            posting_list_t* full_posting_list = compact_posting_list->to_full_posting_list();
            expanded_plists.push_back(full_posting_list);
            its.push_back(full_posting_list->new_iterator(nullptr, nullptr, i)); // moved, not copied
        } else {
            posting_list_t* full_posting_list = (posting_list_t*)(leaf->values);
            its.push_back(full_posting_list->new_iterator(nullptr, nullptr, i)); // moved, not copied
        }

        field_id_doc_counts.emplace_back(i, posting_t::num_ids(leaf->values));
    }

    if(its.empty()) {
        // this token does not have any match across *any* field: probably a typo
        LOG(INFO) << "No matching field found for token: " << token_str;
        return;
    }

    std::sort(field_id_doc_counts.begin(), field_id_doc_counts.end(), [](const auto& p1, const auto& p2) {
        return p1.second > p2.second;
    });

    for(auto& field_id_doc_count: field_id_doc_counts) {
        top_prefix_field_ids.push_back(field_id_doc_count.first);
    }

    or_iterator_t token_fields(its);
    token_its.push_back(std::move(token_fields));

    or_iterator_t::intersect(token_its, istate,
                             [&](const single_filter_result_t& filter_result, const std::vector<or_iterator_t>& its) {
        auto& seq_id = filter_result.seq_id;
        prev_token_doc_ids.push_back(seq_id);
    });

    for(posting_list_t* plist: expanded_plists) {
        delete plist;
    }
}

Option<bool> Index::search_across_fields(const std::vector<token_t>& query_tokens,
                                         const std::vector<uint32_t>& num_typos,
                                         const std::vector<bool>& prefixes,
                                         const std::vector<search_field_t>& the_fields,
                                         const size_t num_search_fields,
                                         const text_match_type_t match_type,
                                         const std::vector<sort_by>& sort_fields,
                                         Topster* topster,
                                         spp::sparse_hash_map<uint64_t, uint32_t>& groups_processed,
                                         std::vector<std::vector<art_leaf*>>& searched_queries,
                                         tsl::htrie_map<char, token_leaf>& qtoken_set,
                                         const std::vector<token_t>& dropped_tokens,
                                         const size_t group_limit,
                                         const std::vector<std::string>& group_by_fields,
                                         const bool prioritize_exact_match,
                                         const bool prioritize_token_position,
                                         filter_result_iterator_t* const filter_result_iterator,
                                         const uint32_t total_cost, const int syn_orig_num_tokens,
                                         const uint32_t* exclude_token_ids, size_t exclude_token_ids_size,
                                         const std::unordered_set<uint32_t>& excluded_group_ids,
                                         const int* sort_order,
                                         std::array<spp::sparse_hash_map<uint32_t, int64_t>*, 3>& field_values,
                                         const std::vector<size_t>& geopoint_indices,
                                         std::vector<uint32_t>& id_buff,
                                         uint32_t*& all_result_ids, size_t& all_result_ids_len,
                                         const std::string& collection_name) const {

    std::vector<art_leaf*> query_suggestion;

    // one or_iterator for each token (across multiple fields)
    std::vector<or_iterator_t> dropped_token_its;

    // used to track plists that must be destructed once done
    std::vector<posting_list_t*> expanded_dropped_plists;

    for(auto& dropped_token: dropped_tokens) {
        auto& token = dropped_token.value;
        auto token_c_str = (const unsigned char*) token.c_str();

        // convert token from each field into an or_iterator
        std::vector<posting_list_t::iterator_t> its;

        for(size_t i = 0; i < the_fields.size(); i++) {
            const std::string& field_name = the_fields[i].name;

            art_tree* tree = search_index.at(field_name);
            art_leaf* leaf = static_cast<art_leaf*>(art_search(tree, token_c_str, token.size()+1));

            if(!leaf) {
                continue;
            }

            /*LOG(INFO) << "Token: " << token << ", field_name: " << field_name
                        << ", num_ids: " << posting_t::num_ids(leaf->values);*/

            if(IS_COMPACT_POSTING(leaf->values)) {
                auto compact_posting_list = COMPACT_POSTING_PTR(leaf->values);
                posting_list_t* full_posting_list = compact_posting_list->to_full_posting_list();
                expanded_dropped_plists.push_back(full_posting_list);
                its.push_back(full_posting_list->new_iterator(nullptr, nullptr, i)); // moved, not copied
            } else {
                posting_list_t* full_posting_list = (posting_list_t*)(leaf->values);
                its.push_back(full_posting_list->new_iterator(nullptr, nullptr, i)); // moved, not copied
            }
        }

        or_iterator_t token_fields(its);
        dropped_token_its.push_back(std::move(token_fields));
    }



    // one iterator for each token, each underlying iterator contains results of token across multiple fields
    std::vector<or_iterator_t> token_its;

    // used to track plists that must be destructed once done
    std::vector<posting_list_t*> expanded_plists;

    result_iter_state_t istate(exclude_token_ids, exclude_token_ids_size, filter_result_iterator);

    // for each token, find the posting lists across all query_by fields
    for(size_t ti = 0; ti < query_tokens.size(); ti++) {
        const uint32_t token_num_typos = query_tokens[ti].num_typos;
        const bool token_prefix = query_tokens[ti].is_prefix_searched;

        auto& token_str = query_tokens[ti].value;
        auto token_c_str = (const unsigned char*) token_str.c_str();
        const size_t token_len = token_str.size() + 1;
        std::vector<posting_list_t::iterator_t> its;

        for(size_t i = 0; i < num_search_fields; i++) {
            const std::string& field_name = the_fields[i].name;
            const uint32_t field_num_typos = (the_fields[i].orig_index < num_typos.size())
                                             ? num_typos[the_fields[i].orig_index] : num_typos[0];
            const bool field_prefix = (the_fields[i].orig_index < prefixes.size()) ? prefixes[the_fields[i].orig_index]
                                                                                   : prefixes[0];

            if(token_num_typos > field_num_typos) {
                // since the token can come from any field, we still have to respect per-field num_typos
                continue;
            }

            if(token_prefix && !field_prefix) {
                // even though this token is an outcome of prefix search, we can't use it for this field, since
                // this field has prefix search disabled.
                continue;
            }

            art_tree* tree = search_index.at(field_name);
            art_leaf* leaf = static_cast<art_leaf*>(art_search(tree, token_c_str, token_len));

            if(!leaf) {
                continue;
            }

            query_suggestion.push_back(leaf);

            /*LOG(INFO) << "Token: " << token_str << ", field_name: " << field_name
                      << ", num_ids: " << posting_t::num_ids(leaf->values);*/

            if(IS_COMPACT_POSTING(leaf->values)) {
                auto compact_posting_list = COMPACT_POSTING_PTR(leaf->values);
                posting_list_t* full_posting_list = compact_posting_list->to_full_posting_list();
                expanded_plists.push_back(full_posting_list);
                its.push_back(full_posting_list->new_iterator(nullptr, nullptr, i)); // moved, not copied
            } else {
                posting_list_t* full_posting_list = (posting_list_t*)(leaf->values);
                its.push_back(full_posting_list->new_iterator(nullptr, nullptr, i)); // moved, not copied
            }
        }

        if(its.empty()) {
            // this token does not have any match across *any* field: probably a typo
            LOG(INFO) << "No matching field found for token: " << token_str;
            continue;
        }

        or_iterator_t token_fields(its);
        token_its.push_back(std::move(token_fields));
    }

    std::vector<uint32_t> result_ids;
    size_t filter_index = 0;
    Option<bool> status(true);

    or_iterator_t::intersect(token_its, istate,
                             [&](single_filter_result_t& filter_result, const std::vector<or_iterator_t>& its) {
        auto& seq_id = filter_result.seq_id;
        auto references = std::move(filter_result.reference_filter_results);
        //LOG(INFO) << "seq_id: " << seq_id;
        // Convert [token -> fields] orientation to [field -> tokens] orientation
        std::vector<std::vector<posting_list_t::iterator_t>> field_to_tokens(num_search_fields);

        for(size_t ti = 0; ti < its.size(); ti++) {
            const or_iterator_t& token_fields_iters = its[ti];
            const std::vector<posting_list_t::iterator_t>& field_iters = token_fields_iters.get_its();

            for(size_t fi = 0; fi < field_iters.size(); fi++) {
                const posting_list_t::iterator_t& field_iter = field_iters[fi];
                if(field_iter.id() == seq_id) {
                    // not all fields might contain a given token
                    field_to_tokens[field_iter.get_field_id()].push_back(field_iter.clone());
                }
            }
        }

        int64_t best_field_match_score = 0, best_field_weight = 0;
        uint32_t num_matching_fields = 0;

        for(size_t fi = 0; fi < field_to_tokens.size(); fi++) {
            const std::vector<posting_list_t::iterator_t>& token_postings = field_to_tokens[fi];
            if(token_postings.empty()) {
                continue;
            }

            const int64_t field_weight = the_fields[fi].weight;
            const bool field_is_array = search_schema.at(the_fields[fi].name).is_array();

            int64_t field_match_score = 0;
            bool single_exact_query_token = false;

            if(total_cost == 0 && query_tokens.size() == 1) {
                // does this candidate suggestion token match query token exactly?
                single_exact_query_token = true;
            }

            score_results2(sort_fields, searched_queries.size(), fi, field_is_array,
                           total_cost, field_match_score,
                           seq_id, sort_order,
                           prioritize_exact_match, single_exact_query_token, prioritize_token_position,
                           query_tokens.size(), syn_orig_num_tokens, token_postings);

            if(match_type == max_score && field_match_score > best_field_match_score) {
                best_field_match_score = field_match_score;
                best_field_weight = field_weight;
            }

            if(match_type == max_weight && field_weight > best_field_weight) {
                best_field_weight = field_weight;
                best_field_match_score = field_match_score;
            }

            num_matching_fields++;
        }

        uint64_t distinct_id = seq_id;
        if(group_limit != 0) {
            distinct_id = get_distinct_id(group_by_fields, seq_id);
            if(excluded_group_ids.count(distinct_id) != 0) {
               return;
           }
        }

        int64_t scores[3] = {0};
        int64_t match_score_index = -1;

        auto compute_sort_scores_op = compute_sort_scores(sort_fields, sort_order, field_values, geopoint_indices,
                                                          seq_id, references, filter_index, best_field_match_score,
                                                          scores, match_score_index, 0, collection_name);
        if (!compute_sort_scores_op.ok()) {
            status = Option<bool>(compute_sort_scores_op.code(), compute_sort_scores_op.error());
            return;
        }

        size_t query_len = query_tokens.size();

        // check if seq_id exists in any of the dropped_token iters and increment matching fields accordingly
        for(auto& dropped_token_it: dropped_token_its) {
            if(dropped_token_it.skip_to(seq_id) && dropped_token_it.id() == seq_id) {
                query_len++;
            }
        }

        if(syn_orig_num_tokens != -1) {
            query_len = syn_orig_num_tokens;
        }
        query_len = std::min<size_t>(15, query_len);

        // NOTE: `query_len` is total tokens matched across fields.
        // Within a field, only a subset can match

        // MAX_SCORE
        // [ sign | tokens_matched | max_field_score | max_field_weight | num_matching_fields ]
        // [   1  |        4       |        48       |       8          |         3           ]  (64 bits)

        // MAX_WEIGHT
        // [ sign | tokens_matched | max_field_weight | max_field_score  | num_matching_fields ]
        // [   1  |        4       |        8         |      48          |         3           ]  (64 bits)

        auto max_field_weight = std::min<size_t>(FIELD_MAX_WEIGHT, best_field_weight);
        num_matching_fields = std::min<size_t>(7, num_matching_fields);

        uint64_t aggregated_score = match_type == max_score ?
                                    ((int64_t(query_len) << 59) |
                                    (int64_t(best_field_match_score) << 11) |
                                    (int64_t(max_field_weight) << 3) |
                                    (int64_t(num_matching_fields) << 0))

                                    :

                                    ((int64_t(query_len) << 59) |
                                     (int64_t(max_field_weight) << 51) |
                                     (int64_t(best_field_match_score) << 3) |
                                     (int64_t(num_matching_fields) << 0))
                                    ;

        /*LOG(INFO) << "seq_id: " << seq_id << ", query_len: " << query_len
                  << ", syn_orig_num_tokens: " << syn_orig_num_tokens
                  << ", best_field_match_score: " << best_field_match_score
                  << ", max_field_weight: " << max_field_weight
                  << ", num_matching_fields: " << num_matching_fields
                  << ", aggregated_score: " << aggregated_score;*/

        KV kv(searched_queries.size(), seq_id, distinct_id, match_score_index, scores, std::move(references));

        if(match_score_index != -1) {
            kv.scores[match_score_index] = aggregated_score;
            kv.text_match_score = aggregated_score;
        }

        int ret = topster->add(&kv);
        if(group_limit != 0 && ret < 2) {
            groups_processed[distinct_id]++;
        }
        result_ids.push_back(seq_id);
    });
    if (!status.ok()) {
        for(posting_list_t* plist: expanded_plists) {
            delete plist;
        }
        for(posting_list_t* plist: expanded_dropped_plists) {
            delete plist;
        }
        return status;
    }

    id_buff.insert(id_buff.end(), result_ids.begin(), result_ids.end());

    if(id_buff.size() > 100000) {
        // prevents too many ORs during exhaustive searching
        gfx::timsort(id_buff.begin(), id_buff.end());
        id_buff.erase(std::unique( id_buff.begin(), id_buff.end() ), id_buff.end());

        uint32_t* new_all_result_ids = nullptr;
        all_result_ids_len = ArrayUtils::or_scalar(all_result_ids, all_result_ids_len, &id_buff[0],
                                                   id_buff.size(), &new_all_result_ids);
        delete[] all_result_ids;
        all_result_ids = new_all_result_ids;
        id_buff.clear();
    }

    if(!result_ids.empty()) {
        searched_queries.push_back(query_suggestion);
        for(const auto& qtoken: query_tokens) {
            qtoken_set.insert(qtoken.value, token_leaf(nullptr, qtoken.root_len, qtoken.num_typos, qtoken.is_prefix_searched));
        }
    }

    for(posting_list_t* plist: expanded_plists) {
        delete plist;
    }

    for(posting_list_t* plist: expanded_dropped_plists) {
        delete plist;
    }

    return Option<bool>(true);
}

Option<bool> Index::compute_sort_scores(const std::vector<sort_by>& sort_fields, const int* sort_order,
                                        std::array<spp::sparse_hash_map<uint32_t, int64_t>*, 3> field_values,
                                        const std::vector<size_t>& geopoint_indices,
                                        uint32_t seq_id, const std::map<basic_string<char>, reference_filter_result_t>& references,
                                        size_t filter_index, int64_t max_field_match_score, int64_t* scores,
                                        int64_t& match_score_index, float vector_distance,
                                        const std::string& collection_name) const {

    int64_t geopoint_distances[3];

    for(auto& i: geopoint_indices) {
        spp::sparse_hash_map<uint32_t, int64_t>* geopoints = field_values[i];
        int64_t dist = INT32_MAX;

        S2LatLng reference_lat_lng;
        GeoPoint::unpack_lat_lng(sort_fields[i].geopoint, reference_lat_lng);

        if(geopoints != nullptr) {
            auto it = geopoints->find(seq_id);

            if(it != geopoints->end()) {
                int64_t packed_latlng = it->second;
                S2LatLng s2_lat_lng;
                GeoPoint::unpack_lat_lng(packed_latlng, s2_lat_lng);
                dist = GeoPoint::distance(s2_lat_lng, reference_lat_lng);
            }
        } else {
            // indicates geo point array
            auto field_it = geo_array_index.at(sort_fields[i].name);
            auto it = field_it->find(seq_id);

            if(it != field_it->end()) {
                int64_t* latlngs = it->second;
                for(size_t li = 0; li < latlngs[0]; li++) {
                    S2LatLng s2_lat_lng;
                    int64_t packed_latlng = latlngs[li + 1];
                    GeoPoint::unpack_lat_lng(packed_latlng, s2_lat_lng);
                    int64_t this_dist = GeoPoint::distance(s2_lat_lng, reference_lat_lng);
                    if(this_dist < dist) {
                        dist = this_dist;
                    }
                }
            }
        }

        if(dist < sort_fields[i].exclude_radius) {
            dist = 0;
        }

        if(sort_fields[i].geo_precision > 0) {
            dist = dist + sort_fields[i].geo_precision - 1 -
                   (dist + sort_fields[i].geo_precision - 1) % sort_fields[i].geo_precision;
        }

        geopoint_distances[i] = dist;

        // Swap (id -> latlong) index to (id -> distance) index
        field_values[i] = &geo_sentinel_value;
    }

    const int64_t default_score = INT64_MIN;  // to handle field that doesn't exist in document (e.g. optional)

    // avoiding loop
    if (sort_fields.size() > 0) {
        // In case of reference sort_by, we need to get the sort score of the reference doc id.
        if (!sort_fields[0].reference_collection_name.empty()) {
            auto& sort_field = sort_fields[0];
            auto const& ref_collection_name = sort_field.reference_collection_name;
            auto const& multiple_references_error_message = "Multiple references found to sort by on `" +
                                                            ref_collection_name + "." + sort_field.name + "`.";
            auto const& no_references_error_message = "No references found to sort by on `" +
                                                      ref_collection_name + "." + sort_field.name + "`.";

            // Joined on ref collection
            if (references.count(ref_collection_name) > 0) {
                if (references.at(ref_collection_name).count == 1) {
                    seq_id = references.at(ref_collection_name).docs[0];
                } else {
                    return Option<bool>(400, references.at(ref_collection_name).count > 1 ?
                                                multiple_references_error_message : no_references_error_message);
                }
            } else {
                auto& cm = CollectionManager::get_instance();
                auto ref_collection = cm.get_collection(ref_collection_name);
                if (ref_collection == nullptr) {
                    return Option<bool>(400, "Referenced collection `" + ref_collection_name +
                                                "` in `sort_by` not found.");
                }

                // Current collection has a reference.
                if (ref_collection->is_referenced_in(collection_name)) {
                    auto get_reference_field_op = ref_collection->get_reference_field(collection_name);
                    if (!get_reference_field_op.ok()) {
                        return Option<bool>(get_reference_field_op.code(), get_reference_field_op.error());
                    }
                    auto const& field_name = get_reference_field_op.get();
                    if (sort_index.count(field_name) == 0 || sort_index.at(field_name)->count(seq_id) == 0) {
                        return Option<bool>(400, "Could not find a reference for doc " + std::to_string(seq_id));
                    }

                    seq_id = sort_index.at(field_name)->at(seq_id);
                }
                // Joined collection has a reference
                else {
                    std::string joined_coll_having_reference;
                    for (const auto &reference: references) {
                        if (ref_collection->is_referenced_in(reference.first)) {
                            joined_coll_having_reference = reference.first;
                            break;
                        }
                    }

                    if (joined_coll_having_reference.empty()) {
                        return Option<bool>(400, no_references_error_message);
                    }

                    auto joined_collection = cm.get_collection(joined_coll_having_reference);
                    if (joined_collection == nullptr) {
                        return Option<bool>(400, "Referenced collection `" + joined_coll_having_reference +
                                                    "` in `sort_by` not found.");
                    }

                    auto reference_field_name_op = ref_collection->get_reference_field(joined_coll_having_reference);
                    if (!reference_field_name_op.ok()) {
                        return Option<bool>(reference_field_name_op.code(), reference_field_name_op.error());
                    }

                    auto const& reference_field_name = reference_field_name_op.get();
                    auto const& reference = references.at(joined_coll_having_reference);
                    auto const& count = reference.count;

                    if (count == 1) {
                        auto op = joined_collection->get_sort_indexed_field_value(reference_field_name,
                                                                                  reference.docs[0]);
                        if (!op.ok()) {
                            return Option<bool>(op.code(), op.error());
                        }

                        seq_id = op.get();
                    } else {
                        return Option<bool>(400, count > 1 ? multiple_references_error_message :
                                                                    no_references_error_message);
                    }
                }
            }
        }

        if (field_values[0] == &text_match_sentinel_value) {
            scores[0] = int64_t(max_field_match_score);
            match_score_index = 0;
        } else if (field_values[0] == &seq_id_sentinel_value) {
            scores[0] = seq_id;
        } else if(field_values[0] == &geo_sentinel_value) {
            scores[0] = geopoint_distances[0];
        } else if(field_values[0] == &str_sentinel_value) {
            if (sort_fields[0].reference_collection_name.empty()) {
                scores[0] = str_sort_index.at(sort_fields[0].name)->rank(seq_id);
            } else {
                auto& cm = CollectionManager::get_instance();
                auto ref_collection = cm.get_collection(sort_fields[0].reference_collection_name);
                if (ref_collection == nullptr) {
                    return Option<bool>(400, "Referenced collection `" + sort_fields[0].reference_collection_name +
                                                "` not found.");
                }

                scores[0] = ref_collection->reference_string_sort_score(sort_fields[0].name, seq_id);
            }

            if(scores[0] == adi_tree_t::NOT_FOUND) {
                if(sort_fields[0].order == sort_field_const::asc &&
                   sort_fields[0].missing_values == sort_by::missing_values_t::first) {
                    scores[0] = -scores[0];
                }

                else if(sort_fields[0].order == sort_field_const::desc &&
                        sort_fields[0].missing_values == sort_by::missing_values_t::last) {
                    scores[0] = -scores[0];
                }
            }
        } else if(field_values[0] == &eval_sentinel_value) {
            // Returns iterator to the first element that is >= to value or last if no such element is found.
            bool found = false;
            if (filter_index == 0 || filter_index < sort_fields[0].eval.size) {
                size_t found_index = std::lower_bound(sort_fields[0].eval.ids + filter_index,
                                                      sort_fields[0].eval.ids + sort_fields[0].eval.size, seq_id) -
                                     sort_fields[0].eval.ids;

                if (found_index != sort_fields[0].eval.size && sort_fields[0].eval.ids[found_index] == seq_id) {
                    filter_index = found_index + 1;
                    found = true;
                }

                filter_index = found_index;
            }

            scores[0] = int64_t(found);
        } else if(field_values[0] == &vector_distance_sentinel_value) {
            scores[0] = float_to_int64_t(vector_distance);
        } else {
            auto it = field_values[0]->find(seq_id);
            scores[0] = (it == field_values[0]->end()) ? default_score : it->second;

            if(scores[0] == INT64_MIN && sort_fields[0].missing_values == sort_by::missing_values_t::first) {
                // By default, missing numerical value are always going to be sorted to be at the end
                // because: -INT64_MIN == INT64_MIN. To account for missing values config, we will have to change
                // the default for missing value based on whether it's asc or desc sort.
                bool is_asc = (sort_order[0] == -1);
                scores[0] = is_asc ? (INT64_MIN + 1) : INT64_MAX;
            }
        }

        if (sort_order[0] == -1) {
            scores[0] = -scores[0];
        }
    }

    if(sort_fields.size() > 1) {
        // In case of reference sort_by, we need to get the sort score of the reference doc id.
        if (!sort_fields[1].reference_collection_name.empty()) {
            auto& sort_field = sort_fields[1];
            auto const& ref_collection_name = sort_field.reference_collection_name;
            auto const& multiple_references_error_message = "Multiple references found to sort by on `" +
                                                            ref_collection_name + "." + sort_field.name + "`.";
            auto const& no_references_error_message = "No references found to sort by on `" +
                                                      ref_collection_name + "." + sort_field.name + "`.";

            // Joined on ref collection
            if (references.count(ref_collection_name) > 0) {
                if (references.at(ref_collection_name).count == 1) {
                    seq_id = references.at(ref_collection_name).docs[0];
                } else {
                    return Option<bool>(400, references.at(ref_collection_name).count > 1 ?
                                             multiple_references_error_message : no_references_error_message);
                }
            } else {
                auto& cm = CollectionManager::get_instance();
                auto ref_collection = cm.get_collection(ref_collection_name);
                if (ref_collection == nullptr) {
                    return Option<bool>(400, "Referenced collection `" + ref_collection_name +
                                             "` in `sort_by` not found.");
                }

                // Current collection has a reference.
                if (ref_collection->is_referenced_in(collection_name)) {
                    auto get_reference_field_op = ref_collection->get_reference_field(collection_name);
                    if (!get_reference_field_op.ok()) {
                        return Option<bool>(get_reference_field_op.code(), get_reference_field_op.error());
                    }
                    auto const& field_name = get_reference_field_op.get();
                    if (sort_index.count(field_name) == 0 || sort_index.at(field_name)->count(seq_id) == 0) {
                        return Option<bool>(400, "Could not find a reference for doc " + std::to_string(seq_id));
                    }

                    seq_id = sort_index.at(field_name)->at(seq_id);
                }
                    // Joined collection has a reference
                else {
                    std::string joined_coll_having_reference;
                    for (const auto &reference: references) {
                        if (ref_collection->is_referenced_in(reference.first)) {
                            joined_coll_having_reference = reference.first;
                            break;
                        }
                    }

                    if (joined_coll_having_reference.empty()) {
                        return Option<bool>(400, no_references_error_message);
                    }

                    auto joined_collection = cm.get_collection(joined_coll_having_reference);
                    if (joined_collection == nullptr) {
                        return Option<bool>(400, "Referenced collection `" + joined_coll_having_reference +
                                                 "` in `sort_by` not found.");
                    }

                    auto reference_field_name_op = ref_collection->get_reference_field(joined_coll_having_reference);
                    if (!reference_field_name_op.ok()) {
                        return Option<bool>(reference_field_name_op.code(), reference_field_name_op.error());
                    }

                    auto const& reference_field_name = reference_field_name_op.get();
                    auto const& reference = references.at(joined_coll_having_reference);
                    auto const& count = reference.count;

                    if (count == 1) {
                        auto op = joined_collection->get_sort_indexed_field_value(reference_field_name,
                                                                                  reference.docs[0]);
                        if (!op.ok()) {
                            return Option<bool>(op.code(), op.error());
                        }

                        seq_id = op.get();
                    } else {
                        return Option<bool>(400, count > 1 ? multiple_references_error_message :
                                                 no_references_error_message);
                    }
                }
            }
        }

        if (field_values[1] == &text_match_sentinel_value) {
            scores[1] = int64_t(max_field_match_score);
            match_score_index = 1;
        } else if (field_values[1] == &seq_id_sentinel_value) {
            scores[1] = seq_id;
        } else if(field_values[1] == &geo_sentinel_value) {
            scores[1] = geopoint_distances[1];
        } else if(field_values[1] == &str_sentinel_value) {
            if (sort_fields[1].reference_collection_name.empty()) {
                scores[1] = str_sort_index.at(sort_fields[1].name)->rank(seq_id);
            } else {
                auto& cm = CollectionManager::get_instance();
                auto ref_collection = cm.get_collection(sort_fields[1].reference_collection_name);
                if (ref_collection == nullptr) {
                    return Option<bool>(400, "Referenced collection `" + sort_fields[1].reference_collection_name +
                                             "` not found.");
                }

                scores[1] = ref_collection->reference_string_sort_score(sort_fields[1].name, seq_id);
            }

            if(scores[1] == adi_tree_t::NOT_FOUND) {
                if(sort_fields[1].order == sort_field_const::asc &&
                   sort_fields[1].missing_values == sort_by::missing_values_t::first) {
                    scores[1] = -scores[1];
                }

                else if(sort_fields[1].order == sort_field_const::desc &&
                        sort_fields[1].missing_values == sort_by::missing_values_t::last) {
                    scores[1] = -scores[1];
                }
            }
        } else if(field_values[1] == &eval_sentinel_value) {
            // Returns iterator to the first element that is >= to value or last if no such element is found.
            bool found = false;
            if (filter_index == 0 || filter_index < sort_fields[1].eval.size) {
                size_t found_index = std::lower_bound(sort_fields[1].eval.ids + filter_index,
                                                      sort_fields[1].eval.ids + sort_fields[1].eval.size, seq_id) -
                                     sort_fields[1].eval.ids;

                if (found_index != sort_fields[1].eval.size && sort_fields[1].eval.ids[found_index] == seq_id) {
                    filter_index = found_index + 1;
                    found = true;
                }

                filter_index = found_index;
            }

            scores[1] = int64_t(found);
        }  else if(field_values[1] == &vector_distance_sentinel_value) {
            scores[1] = float_to_int64_t(vector_distance);
        } else {
            auto it = field_values[1]->find(seq_id);
            scores[1] = (it == field_values[1]->end()) ? default_score : it->second;
            if(scores[1] == INT64_MIN && sort_fields[1].missing_values == sort_by::missing_values_t::first) {
                bool is_asc = (sort_order[1] == -1);
                scores[1] = is_asc ? (INT64_MIN + 1) : INT64_MAX;
            }
        }

        if (sort_order[1] == -1) {
            scores[1] = -scores[1];
        }
    }

    if(sort_fields.size() > 2) {
        // In case of reference sort_by, we need to get the sort score of the reference doc id.
        if (!sort_fields[2].reference_collection_name.empty()) {
            auto& sort_field = sort_fields[2];
            auto const& ref_collection_name = sort_field.reference_collection_name;
            auto const& multiple_references_error_message = "Multiple references found to sort by on `" +
                                                            ref_collection_name + "." + sort_field.name + "`.";
            auto const& no_references_error_message = "No references found to sort by on `" +
                                                      ref_collection_name + "." + sort_field.name + "`.";

            // Joined on ref collection
            if (references.count(ref_collection_name) > 0) {
                if (references.at(ref_collection_name).count == 1) {
                    seq_id = references.at(ref_collection_name).docs[0];
                } else {
                    return Option<bool>(400, references.at(ref_collection_name).count > 1 ?
                                             multiple_references_error_message : no_references_error_message);
                }
            } else {
                auto& cm = CollectionManager::get_instance();
                auto ref_collection = cm.get_collection(ref_collection_name);
                if (ref_collection == nullptr) {
                    return Option<bool>(400, "Referenced collection `" + ref_collection_name +
                                             "` in `sort_by` not found.");
                }

                // Current collection has a reference.
                if (ref_collection->is_referenced_in(collection_name)) {
                    auto get_reference_field_op = ref_collection->get_reference_field(collection_name);
                    if (!get_reference_field_op.ok()) {
                        return Option<bool>(get_reference_field_op.code(), get_reference_field_op.error());
                    }
                    auto const& field_name = get_reference_field_op.get();
                    if (sort_index.count(field_name) == 0 || sort_index.at(field_name)->count(seq_id) == 0) {
                        return Option<bool>(400, "Could not find a reference for doc " + std::to_string(seq_id));
                    }

                    seq_id = sort_index.at(field_name)->at(seq_id);
                }
                    // Joined collection has a reference
                else {
                    std::string joined_coll_having_reference;
                    for (const auto &reference: references) {
                        if (ref_collection->is_referenced_in(reference.first)) {
                            joined_coll_having_reference = reference.first;
                            break;
                        }
                    }

                    if (joined_coll_having_reference.empty()) {
                        return Option<bool>(400, no_references_error_message);
                    }

                    auto joined_collection = cm.get_collection(joined_coll_having_reference);
                    if (joined_collection == nullptr) {
                        return Option<bool>(400, "Referenced collection `" + joined_coll_having_reference +
                                                 "` in `sort_by` not found.");
                    }

                    auto reference_field_name_op = ref_collection->get_reference_field(joined_coll_having_reference);
                    if (!reference_field_name_op.ok()) {
                        return Option<bool>(reference_field_name_op.code(), reference_field_name_op.error());
                    }

                    auto const& reference_field_name = reference_field_name_op.get();
                    auto const& reference = references.at(joined_coll_having_reference);
                    auto const& count = reference.count;

                    if (count == 1) {
                        auto op = joined_collection->get_sort_indexed_field_value(reference_field_name,
                                                                                  reference.docs[0]);
                        if (!op.ok()) {
                            return Option<bool>(op.code(), op.error());
                        }

                        seq_id = op.get();
                    } else {
                        return Option<bool>(400, count > 1 ? multiple_references_error_message :
                                                 no_references_error_message);
                    }
                }
            }
        }

        if (field_values[2] == &text_match_sentinel_value) {
            scores[2] = int64_t(max_field_match_score);
            match_score_index = 2;
        } else if (field_values[2] == &seq_id_sentinel_value) {
            scores[2] = seq_id;
        } else if(field_values[2] == &geo_sentinel_value) {
            scores[2] = geopoint_distances[2];
        } else if(field_values[2] == &str_sentinel_value) {
            if (sort_fields[2].reference_collection_name.empty()) {
                scores[2] = str_sort_index.at(sort_fields[2].name)->rank(seq_id);
            } else {
                auto& cm = CollectionManager::get_instance();
                auto ref_collection = cm.get_collection(sort_fields[2].reference_collection_name);
                if (ref_collection == nullptr) {
                    return Option<bool>(400, "Referenced collection `" + sort_fields[2].reference_collection_name +
                                             "` not found.");
                }

                scores[2] = ref_collection->reference_string_sort_score(sort_fields[2].name, seq_id);
            }

            if(scores[2] == adi_tree_t::NOT_FOUND) {
                if(sort_fields[2].order == sort_field_const::asc &&
                   sort_fields[2].missing_values == sort_by::missing_values_t::first) {
                    scores[2] = -scores[2];
                }

                else if(sort_fields[2].order == sort_field_const::desc &&
                        sort_fields[2].missing_values == sort_by::missing_values_t::last) {
                    scores[2] = -scores[2];
                }
            }
        } else if(field_values[2] == &eval_sentinel_value) {
            // Returns iterator to the first element that is >= to value or last if no such element is found.
            bool found = false;
            if (filter_index == 0 || filter_index < sort_fields[2].eval.size) {
                size_t found_index = std::lower_bound(sort_fields[2].eval.ids + filter_index,
                                                      sort_fields[2].eval.ids + sort_fields[2].eval.size, seq_id) -
                                     sort_fields[2].eval.ids;

                if (found_index != sort_fields[2].eval.size && sort_fields[2].eval.ids[found_index] == seq_id) {
                    filter_index = found_index + 1;
                    found = true;
                }

                filter_index = found_index;
            }

            scores[2] = int64_t(found);
        } else if(field_values[2] == &vector_distance_sentinel_value) {
            scores[2] = float_to_int64_t(vector_distance);
        } else {
            auto it = field_values[2]->find(seq_id);
            scores[2] = (it == field_values[2]->end()) ? default_score : it->second;
            if(scores[2] == INT64_MIN && sort_fields[2].missing_values == sort_by::missing_values_t::first) {
                bool is_asc = (sort_order[2] == -1);
                scores[2] = is_asc ? (INT64_MIN + 1) : INT64_MAX;
            }
        }

        if (sort_order[2] == -1) {
            scores[2] = -scores[2];
        }
    }

    return Option<bool>(true);
}

Option<bool> Index::do_phrase_search(const size_t num_search_fields, const std::vector<search_field_t>& search_fields,
                                     std::vector<query_tokens_t>& field_query_tokens,
                                     const std::vector<sort_by>& sort_fields,
                                     std::vector<std::vector<art_leaf*>>& searched_queries, const size_t group_limit,
                                     const std::vector<std::string>& group_by_fields,
                                     Topster* actual_topster,
                                     const int sort_order[3],
                                     std::array<spp::sparse_hash_map<uint32_t, int64_t>*, 3> field_values,
                                     const std::vector<size_t>& geopoint_indices,
                                     const std::vector<uint32_t>& curated_ids_sorted,
                                     filter_result_iterator_t*& filter_result_iterator,
                                     uint32_t*& all_result_ids, size_t& all_result_ids_len,
                                     spp::sparse_hash_map<uint64_t, uint32_t>& groups_processed,
                                     const std::set<uint32_t>& curated_ids,
                                     const uint32_t* excluded_result_ids, size_t excluded_result_ids_size,
                                     const std::unordered_set<uint32_t>& excluded_group_ids,
                                     Topster* curated_topster,
                                     const std::map<size_t, std::map<size_t, uint32_t>>& included_ids_map,
                                     bool is_wildcard_query, const std::string& collection_name) const {

    uint32_t* phrase_result_ids = nullptr;
    uint32_t phrase_result_count = 0;
    std::map<uint32_t, size_t> phrase_match_id_scores;

    for(size_t i = 0; i < num_search_fields; i++) {
        const std::string& field_name = search_fields[i].name;
        const size_t field_weight = search_fields[i].weight;
        bool is_array = search_schema.at(field_name).is_array();

        uint32_t* field_phrase_match_ids = nullptr;
        size_t field_phrase_match_ids_size = 0;

        for(const auto& phrase: field_query_tokens[i].q_phrases) {
            std::vector<void*> posting_lists;

            for(const std::string& token: phrase) {
                art_leaf* leaf = (art_leaf *) art_search(search_index.at(field_name),
                                                         (const unsigned char *) token.c_str(),
                                                         token.size() + 1);
                if(leaf) {
                    posting_lists.push_back(leaf->values);
                }
            }

            if(posting_lists.size() != phrase.size()) {
                // unmatched length means no matches will be found for this phrase, so skip to next phrase
                continue;
            }

            std::vector<uint32_t> contains_ids;
            posting_t::intersect(posting_lists, contains_ids);

            uint32_t* this_phrase_ids = new uint32_t[contains_ids.size()];
            size_t this_phrase_ids_size = 0;
            posting_t::get_phrase_matches(posting_lists, is_array, &contains_ids[0], contains_ids.size(),
                                          this_phrase_ids, this_phrase_ids_size);

            if(this_phrase_ids_size == 0) {
                // no results found for this phrase, but other phrases can find results
                delete [] this_phrase_ids;
                continue;
            }

            // results of multiple phrases must be ANDed

            if(field_phrase_match_ids_size == 0) {
                field_phrase_match_ids_size = this_phrase_ids_size;
                field_phrase_match_ids = this_phrase_ids;
            } else {
                uint32_t* phrase_ids_merged = nullptr;
                field_phrase_match_ids_size = ArrayUtils::and_scalar(this_phrase_ids, this_phrase_ids_size, field_phrase_match_ids,
                                                                     field_phrase_match_ids_size, &phrase_ids_merged);
                delete [] field_phrase_match_ids;
                delete [] this_phrase_ids;
                field_phrase_match_ids = phrase_ids_merged;
            }
        }

        if(field_phrase_match_ids_size == 0) {
            continue;
        }

        // upto 10K phrase match IDs per field will be weighted so that phrase match against a higher weighted field
        // is returned earlier in the results
        const size_t weight_score_base = 100000;  // just to make score be a large number
        for(size_t pi = 0; pi < std::min<size_t>(10000, field_phrase_match_ids_size); pi++) {
            auto this_field_score = (weight_score_base + field_weight);
            auto existing_score = phrase_match_id_scores[field_phrase_match_ids[pi]];
            phrase_match_id_scores[field_phrase_match_ids[pi]] = std::max(this_field_score, existing_score);
        }

        // across fields, we have to OR phrase match ids
        if(phrase_result_count == 0) {
            phrase_result_ids = field_phrase_match_ids;
            phrase_result_count = field_phrase_match_ids_size;
        } else {
            uint32_t* phrase_ids_merged = nullptr;
            phrase_result_count = ArrayUtils::or_scalar(phrase_result_ids, phrase_result_count, field_phrase_match_ids,
                                                          field_phrase_match_ids_size, &phrase_ids_merged);

            delete [] phrase_result_ids;
            delete [] field_phrase_match_ids;
            phrase_result_ids = phrase_ids_merged;
        }
    }

    curate_filtered_ids(curated_ids, excluded_result_ids,
                        excluded_result_ids_size, phrase_result_ids, phrase_result_count, curated_ids_sorted);
    collate_included_ids({}, included_ids_map, curated_topster, searched_queries);

    // AND phrase id matches with filter ids
    if(filter_result_iterator->is_valid) {
        filter_result_iterator_t::add_phrase_ids(filter_result_iterator, phrase_result_ids, phrase_result_count);
    } else {
        delete filter_result_iterator;
        filter_result_iterator = new filter_result_iterator_t(phrase_result_ids, phrase_result_count);
    }

    if (!is_wildcard_query) {
        // this means that the there are non-phrase tokens in the query
        // so we cannot directly copy to the all_result_ids array
        return Option<bool>(true);
    }

    all_result_ids_len = filter_result_iterator->to_filter_id_array(all_result_ids);
    filter_result_iterator->reset();

    size_t filter_index = 0;
    // populate topster
    for(size_t i = 0; i < std::min<size_t>(10000, all_result_ids_len); i++) {
        auto seq_id = filter_result_iterator->seq_id;
        auto references = std::move(filter_result_iterator->reference);
        filter_result_iterator->next();

        int64_t match_score = phrase_match_id_scores[seq_id];
        int64_t scores[3] = {0};
        int64_t match_score_index = -1;

        auto compute_sort_scores_op = compute_sort_scores(sort_fields, sort_order, field_values, geopoint_indices,
                                                          seq_id, references, filter_index, match_score, scores,
                                                          match_score_index, 0, collection_name);
        if (!compute_sort_scores_op.ok()) {
            return compute_sort_scores_op;
        }

        uint64_t distinct_id = seq_id;
        if(group_limit != 0) {
            distinct_id = get_distinct_id(group_by_fields, seq_id);
            if(excluded_group_ids.count(distinct_id) != 0) {
                continue;
            }
        }

        KV kv(searched_queries.size(), seq_id, distinct_id, match_score_index, scores, std::move(references));

        int ret = actual_topster->add(&kv);
        if(group_limit != 0 && ret < 2) {
            groups_processed[distinct_id]++;
        }

        if(((i + 1) % (1 << 12)) == 0) {
            BREAK_CIRCUIT_BREAKER
        }
    }
    filter_result_iterator->reset();

    searched_queries.push_back({});
    return Option<bool>(true);
}

Option<bool> Index::do_synonym_search(const std::vector<search_field_t>& the_fields,
                                      const text_match_type_t match_type,
                                      filter_node_t const* const& filter_tree_root,
                                      const std::map<size_t, std::map<size_t, uint32_t>>& included_ids_map,
                                      const std::vector<sort_by>& sort_fields_std, Topster* curated_topster,
                                      const token_ordering& token_order,
                                      const size_t typo_tokens_threshold, const size_t group_limit,
                                      const std::vector<std::string>& group_by_fields, bool prioritize_exact_match,
                                      const bool prioritize_token_position,
                                      const bool exhaustive_search, const size_t concurrency,
                                      const std::vector<bool>& prefixes,
                                      size_t min_len_1typo,
                                      size_t min_len_2typo, const size_t max_candidates, const std::set<uint32_t>& curated_ids,
                                      const std::vector<uint32_t>& curated_ids_sorted, const uint32_t* exclude_token_ids,
                                      size_t exclude_token_ids_size,
                                      const std::unordered_set<uint32_t>& excluded_group_ids,
                                      Topster* actual_topster,
                                      std::vector<std::vector<token_t>>& q_pos_synonyms,
                                      int syn_orig_num_tokens,
                                      spp::sparse_hash_map<uint64_t, uint32_t>& groups_processed,
                                      std::vector<std::vector<art_leaf*>>& searched_queries,
                                      uint32_t*& all_result_ids, size_t& all_result_ids_len,
                                      filter_result_iterator_t* const filter_result_iterator,
                                      std::set<uint64>& query_hashes,
                                      const int* sort_order,
                                      std::array<spp::sparse_hash_map<uint32_t, int64_t>*, 3>& field_values,
                                      const std::vector<size_t>& geopoint_indices,
                                      tsl::htrie_map<char, token_leaf>& qtoken_set,
                                      const std::string& collection_name) const {

    for (const auto& syn_tokens : q_pos_synonyms) {
        query_hashes.clear();
        auto fuzzy_search_fields_op = fuzzy_search_fields(the_fields, syn_tokens, {}, match_type, exclude_token_ids,
                                                          exclude_token_ids_size, filter_result_iterator,
                                                          curated_ids_sorted, excluded_group_ids, sort_fields_std, {0},
                                                          searched_queries, qtoken_set, actual_topster, groups_processed,
                                                          all_result_ids, all_result_ids_len, group_limit, group_by_fields,
                                                          prioritize_exact_match, prioritize_token_position, query_hashes,
                                                          token_order, prefixes, typo_tokens_threshold, exhaustive_search,
                                                          max_candidates, min_len_1typo, min_len_2typo,
                                                          syn_orig_num_tokens, sort_order, field_values, geopoint_indices,
                                                          collection_name);
        if (!fuzzy_search_fields_op.ok()) {
            return fuzzy_search_fields_op;
        }
    }

    collate_included_ids({}, included_ids_map, curated_topster, searched_queries);
    return Option<bool>(true);
}

Option<bool> Index::do_infix_search(const size_t num_search_fields, const std::vector<search_field_t>& the_fields,
                                    const std::vector<enable_t>& infixes,
                                    const std::vector<sort_by>& sort_fields,
                                    std::vector<std::vector<art_leaf*>>& searched_queries, const size_t group_limit,
                                    const std::vector<std::string>& group_by_fields, const size_t max_extra_prefix,
                                    const size_t max_extra_suffix,
                                    const std::vector<token_t>& query_tokens, Topster* actual_topster,
                                    filter_result_iterator_t* const filter_result_iterator,
                                    const int sort_order[3],
                                    std::array<spp::sparse_hash_map<uint32_t, int64_t>*, 3> field_values,
                                    const std::vector<size_t>& geopoint_indices,
                                    const std::vector<uint32_t>& curated_ids_sorted,
                                    const std::unordered_set<uint32_t>& excluded_group_ids,
                                    uint32_t*& all_result_ids, size_t& all_result_ids_len,
                                    spp::sparse_hash_map<uint64_t, uint32_t>& groups_processed,
                                    const std::string& collection_name) const {

    for(size_t field_id = 0; field_id < num_search_fields; field_id++) {
        auto& field_name = the_fields[field_id].name;
        enable_t field_infix = (the_fields[field_id].orig_index < infixes.size())
                               ? infixes[the_fields[field_id].orig_index] : infixes[0];

        if(field_infix == always || (field_infix == fallback && all_result_ids_len == 0)) {
            std::vector<uint32_t> infix_ids;
            filter_result_t filtered_infix_ids;
            search_infix(query_tokens[0].value, field_name, infix_ids, max_extra_prefix, max_extra_suffix);

            if(!infix_ids.empty()) {
                gfx::timsort(infix_ids.begin(), infix_ids.end());
                infix_ids.erase(std::unique( infix_ids.begin(), infix_ids.end() ), infix_ids.end());

                auto& raw_infix_ids = filtered_infix_ids.docs;
                auto& raw_infix_ids_length = filtered_infix_ids.count;

                if(!curated_ids_sorted.empty()) {
                    raw_infix_ids_length = ArrayUtils::exclude_scalar(&infix_ids[0], infix_ids.size(), &curated_ids_sorted[0],
                                                                      curated_ids_sorted.size(), &raw_infix_ids);
                    infix_ids.clear();
                } else {
                    raw_infix_ids = &infix_ids[0];
                    raw_infix_ids_length = infix_ids.size();
                }

                if(filter_result_iterator->is_valid) {
                    filter_result_t result;
                    filter_result_iterator->and_scalar(raw_infix_ids, raw_infix_ids_length, result);
                    if(raw_infix_ids != &infix_ids[0]) {
                        delete [] raw_infix_ids;
                    }

                    filtered_infix_ids = std::move(result);
                }

                bool field_is_array = search_schema.at(the_fields[field_id].name).is_array();
                size_t filter_index = 0;

                for(size_t i = 0; i < raw_infix_ids_length; i++) {
                    auto seq_id = raw_infix_ids[i];
                    std::map<basic_string<char>, reference_filter_result_t> references;
                    for (const auto& item: filtered_infix_ids.reference_filter_results) {
                        references[item.first] = item.second[i];
                    }

                    int64_t match_score = 0;
                    score_results2(sort_fields, searched_queries.size(), field_id, field_is_array,
                                   0, match_score, seq_id, sort_order, false, false, false, 1, -1, {});

                    int64_t scores[3] = {0};
                    int64_t match_score_index = -1;

                    auto compute_sort_scores_op = compute_sort_scores(sort_fields, sort_order, field_values,
                                                                      geopoint_indices, seq_id, references,
                                                                      filter_index, 100, scores, match_score_index,
                                                                      0, collection_name);
                    if (!compute_sort_scores_op.ok()) {
                        return compute_sort_scores_op;
                    }

                    uint64_t distinct_id = seq_id;
                    if(group_limit != 0) {
                        distinct_id = get_distinct_id(group_by_fields, seq_id);
                        if(excluded_group_ids.count(distinct_id) != 0) {
                           continue;
                       }
                    }

                    KV kv(searched_queries.size(), seq_id, distinct_id, match_score_index, scores, std::move(references));
                    int ret = actual_topster->add(&kv);

                    if(group_limit != 0 && ret < 2) {
                        groups_processed[distinct_id]++;
                    }
                    

                    if(((i + 1) % (1 << 12)) == 0) {
                        BREAK_CIRCUIT_BREAKER
                    }
                }

                uint32_t* new_all_result_ids = nullptr;
                all_result_ids_len = ArrayUtils::or_scalar(all_result_ids, all_result_ids_len, raw_infix_ids,
                                                           raw_infix_ids_length, &new_all_result_ids);
                delete[] all_result_ids;
                all_result_ids = new_all_result_ids;

                if (raw_infix_ids == &infix_ids[0]) {
                    raw_infix_ids = nullptr;
                }

                searched_queries.push_back({});
            }
        }
    }

    return Option<bool>(true);
}

void Index::handle_exclusion(const size_t num_search_fields, std::vector<query_tokens_t>& field_query_tokens,
                             const std::vector<search_field_t>& search_fields, uint32_t*& exclude_token_ids,
                             size_t& exclude_token_ids_size) const {
    for(size_t i = 0; i < num_search_fields; i++) {
        const std::string & field_name = search_fields[i].name;
        bool is_array = search_schema.at(field_name).is_array();

        for(const auto& q_exclude_phrase: field_query_tokens[i].q_exclude_tokens) {
            // if phrase has multiple words, then we have to do exclusion of phrase match results
            std::vector<void*> posting_lists;
            for(const std::string& exclude_token: q_exclude_phrase) {
                art_leaf* leaf = (art_leaf *) art_search(search_index.at(field_name),
                                                         (const unsigned char *) exclude_token.c_str(),
                                                         exclude_token.size() + 1);
                if(leaf) {
                    posting_lists.push_back(leaf->values);
                }
            }

            if(posting_lists.size() != q_exclude_phrase.size()) {
                continue;
            }

            std::vector<uint32_t> contains_ids;
            posting_t::intersect(posting_lists, contains_ids);

            if(posting_lists.size() == 1) {
                uint32_t *exclude_token_ids_merged = nullptr;
                exclude_token_ids_size = ArrayUtils::or_scalar(exclude_token_ids, exclude_token_ids_size,
                                                               &contains_ids[0], contains_ids.size(),
                                                               &exclude_token_ids_merged);
                delete [] exclude_token_ids;
                exclude_token_ids = exclude_token_ids_merged;
            } else {
                uint32_t* phrase_ids = new uint32_t[contains_ids.size()];
                size_t phrase_ids_size = 0;

                posting_t::get_phrase_matches(posting_lists, is_array, &contains_ids[0], contains_ids.size(),
                                              phrase_ids, phrase_ids_size);

                uint32_t *exclude_token_ids_merged = nullptr;
                exclude_token_ids_size = ArrayUtils::or_scalar(exclude_token_ids, exclude_token_ids_size,
                                                               phrase_ids, phrase_ids_size,
                                                               &exclude_token_ids_merged);
                delete [] phrase_ids;
                delete [] exclude_token_ids;
                exclude_token_ids = exclude_token_ids_merged;
            }
        }
    }
}

void Index::compute_facet_infos(const std::vector<facet>& facets, facet_query_t& facet_query,
                                const size_t facet_query_num_typos,
                                const uint32_t* all_result_ids, const size_t& all_result_ids_len,
                                const std::vector<std::string>& group_by_fields,
                                const size_t group_limit, const bool is_wildcard_no_filter_query,
                                const size_t max_candidates,
                                std::vector<facet_info_t>& facet_infos, facet_index_type_t facet_index_type) const {

    if(all_result_ids_len == 0) {
        return;
    }

    size_t total_docs = seq_ids->num_ids();

    for(size_t findex=0; findex < facets.size(); findex++) {
        const auto& a_facet = facets[findex];
        const field &facet_field = search_schema.at(a_facet.field_name);

        facet_infos[findex].facet_field = facet_field;
        facet_infos[findex].use_facet_query = false;
        facet_infos[findex].should_compute_stats = (facet_field.type != field_types::STRING &&
                                                    facet_field.type != field_types::BOOL &&
                                                    facet_field.type != field_types::STRING_ARRAY &&
                                                    facet_field.type != field_types::BOOL_ARRAY &&
                                                    facet_field.type != field_types::INT64 &&
                                                    facet_field.type != field_types::INT64_ARRAY);

        size_t num_facet_values = facet_index_v4->get_facet_count(facet_field.name);
        facet_infos[findex].use_value_index = (group_limit == 0) && ( is_wildcard_no_filter_query ||
                                               (all_result_ids_len > 1000 && num_facet_values < 250) ||
                                               (all_result_ids_len > 1000 && all_result_ids_len * 2 > total_docs));

        bool facet_value_index_exists = facet_index_v4->has_value_index(facet_field.name);

        if(a_facet.field_name == facet_query.field_name && !facet_query.query.empty()) {
            facet_infos[findex].use_facet_query = true;

            if (facet_field.is_bool()) {
                if (facet_query.query == "true") {
                    facet_query.query = "1";
                } else if (facet_query.query == "false") {
                    facet_query.query = "0";
                }
            }

            //LOG(INFO) << "facet_query.query: " << facet_query.query;

            std::vector<std::string> query_tokens;
            Tokenizer(facet_query.query, true, !facet_field.is_string(),
                      facet_field.locale, symbols_to_index, token_separators).tokenize(query_tokens);

            std::vector<token_t> qtokens;

            for (size_t qtoken_index = 0; qtoken_index < query_tokens.size(); qtoken_index++) {
                bool is_prefix = (qtoken_index == query_tokens.size()-1);
                qtokens.emplace_back(qtoken_index, query_tokens[qtoken_index], is_prefix,
                                     query_tokens[qtoken_index].size(), 0);
            }

            std::vector<std::vector<art_leaf*>> searched_queries;
            Topster* topster = nullptr;
            spp::sparse_hash_map<uint64_t, uint32_t> groups_processed;
            uint32_t* field_result_ids = nullptr;
            size_t field_result_ids_len = 0;
            size_t field_num_results = 0;
            std::set<uint64> query_hashes;
            size_t num_toks_dropped = 0;
            std::vector<sort_by> sort_fields;

            search_field(0, qtokens, nullptr, 0, num_toks_dropped,
                         facet_field, facet_field.faceted_name(),
                         all_result_ids, all_result_ids_len, {}, sort_fields, -1, facet_query_num_typos, searched_queries, topster,
                         groups_processed, &field_result_ids, field_result_ids_len, field_num_results, 0, group_by_fields,
                         false, 4, query_hashes, MAX_SCORE, true, 0, 1, false, -1, 3, 1000, max_candidates);

            //LOG(INFO) << "searched_queries.size: " << searched_queries.size();

            // NOTE: `field_result_ids` will consist of IDs across ALL queries in searched_queries

            for(size_t si = 0; si < searched_queries.size(); si++) {
                const auto& searched_query = searched_queries[si];
                std::vector<std::string> searched_tokens;

                std::vector<void*> posting_lists;
                for(auto leaf: searched_query) {
                    posting_lists.push_back(leaf->values);
                    std::string tok(reinterpret_cast<char*>(leaf->key), leaf->key_len - 1);
                    searched_tokens.push_back(tok);
                    //LOG(INFO) << "tok: " << tok;
                }

                //LOG(INFO) << "si: " << si << ", field_result_ids_len: " << field_result_ids_len;

#ifdef TEST_BUILD
                if(facet_index_type == VALUE) {
#else
                if(facet_value_index_exists && facet_infos[findex].use_value_index) {
#endif
                    size_t num_tokens_found = 0;
                    for(auto pl: posting_lists) {
                        if(posting_t::contains_atleast_one(pl, field_result_ids, field_result_ids_len)) {
                            num_tokens_found++;
                        } else {
                            break;
                        }
                    }

                    if(num_tokens_found == posting_lists.size()) {
                        // need to ensure that document ID actually contains searched_query tokens
                        // since `field_result_ids` contains documents matched across all queries
                        // value based index
                        for(const auto& val : searched_tokens) {
                            facet_infos[findex].fvalue_searched_tokens.emplace_back(val);
                        }
                    }
                }

                else {
                    for(size_t i = 0; i < field_result_ids_len; i++) {
                        uint32_t seq_id = field_result_ids[i];
                        bool id_matched = true;

                        for(auto pl: posting_lists) {
                            if(!posting_t::contains(pl, seq_id)) {
                                // need to ensure that document ID actually contains searched_query tokens
                                // since `field_result_ids` contains documents matched across all queries
                                id_matched = false;
                                break;
                            }
                        }

                        if(!id_matched) {
                            continue;
                        }

                        std::vector<uint32_t> facet_hashes;
                        auto facet_index = facet_index_v4->get_facet_hash_index(a_facet.field_name);
                        posting_list_t::iterator_t facet_index_it = facet_index->new_iterator();
                        facet_index_it.skip_to(seq_id);

                        if(facet_index_it.valid()) {
                            posting_list_t::get_offsets(facet_index_it, facet_hashes);

                            if(facet_field.is_array()) {
                                std::vector<size_t> array_indices;
                                posting_t::get_matching_array_indices(posting_lists, seq_id, array_indices);

                                for(size_t array_index: array_indices) {
                                    if(array_index < facet_hashes.size()) {
                                        uint32_t hash = facet_hashes[array_index];

                                        /*LOG(INFO) << "seq_id: " << seq_id << ", hash: " << hash << ", array index: "
                                                  << array_index;*/

                                        if(facet_infos[findex].hashes.count(hash) == 0) {
                                            //LOG(INFO) << "adding searched_tokens for hash " << hash;
                                            facet_infos[findex].hashes.emplace(hash, searched_tokens);
                                        }
                                    }
                                }
                            } else {
                                uint32_t hash = facet_hashes[0];
                                if(facet_infos[findex].hashes.count(hash) == 0) {
                                    //LOG(INFO) << "adding searched_tokens for hash " << hash;
                                    facet_infos[findex].hashes.emplace(hash, searched_tokens);
                                }
                            }
                        }
                    }
                }
            }
            
            delete [] field_result_ids;
        }
    }
}

void Index::curate_filtered_ids(const std::set<uint32_t>& curated_ids,
                                const uint32_t* exclude_token_ids, size_t exclude_token_ids_size,
                                uint32_t*& filter_ids, uint32_t& filter_ids_length,
                                const std::vector<uint32_t>& curated_ids_sorted) const {
    if(!curated_ids.empty()) {
        uint32_t *excluded_result_ids = nullptr;
        filter_ids_length = ArrayUtils::exclude_scalar(filter_ids, filter_ids_length, &curated_ids_sorted[0],
                                                       curated_ids_sorted.size(), &excluded_result_ids);
        delete [] filter_ids;
        filter_ids = excluded_result_ids;
    }

    // Exclude document IDs associated with excluded tokens from the result set
    if(exclude_token_ids_size != 0) {
        uint32_t *excluded_result_ids = nullptr;
        filter_ids_length = ArrayUtils::exclude_scalar(filter_ids, filter_ids_length, exclude_token_ids,
                                                       exclude_token_ids_size, &excluded_result_ids);
        delete[] filter_ids;
        filter_ids = excluded_result_ids;
    }
}

Option<bool> Index::search_wildcard(filter_node_t const* const& filter_tree_root,
                                    const std::map<size_t, std::map<size_t, uint32_t>>& included_ids_map,
                                    const std::vector<sort_by>& sort_fields, Topster* topster, Topster* curated_topster,
                                    spp::sparse_hash_map<uint64_t, uint32_t>& groups_processed,
                                    std::vector<std::vector<art_leaf*>>& searched_queries, const size_t group_limit,
                                    const std::vector<std::string>& group_by_fields, const std::set<uint32_t>& curated_ids,
                                    const std::vector<uint32_t>& curated_ids_sorted, const uint32_t* exclude_token_ids,
                                    size_t exclude_token_ids_size, const std::unordered_set<uint32_t>& excluded_group_ids,
                                    uint32_t*& all_result_ids, size_t& all_result_ids_len,
                                    filter_result_iterator_t* const filter_result_iterator,
                                    const size_t concurrency,
                                    const int* sort_order,
                                    std::array<spp::sparse_hash_map<uint32_t, int64_t>*, 3>& field_values,
                                    const std::vector<size_t>& geopoint_indices,
                                    const std::string& collection_name) const {

    filter_result_iterator->compute_result();
    auto const& approx_filter_ids_length = filter_result_iterator->approx_filter_ids_length;

    uint32_t token_bits = 0;
    const bool check_for_circuit_break = (approx_filter_ids_length > 1000000);

    //auto beginF = std::chrono::high_resolution_clock::now();

    const size_t num_threads = std::min<size_t>(concurrency, approx_filter_ids_length);
    const size_t window_size = (num_threads == 0) ? 0 :
                               (approx_filter_ids_length + num_threads - 1) / num_threads;  // rounds up

    spp::sparse_hash_map<uint64_t, uint64_t> tgroups_processed[num_threads];
    Topster* topsters[num_threads];
    std::vector<posting_list_t::iterator_t> plists;

    size_t num_processed = 0;
    std::mutex m_process;
    std::condition_variable cv_process;

    size_t num_queued = 0;

    const auto parent_search_begin = search_begin_us;
    const auto parent_search_stop_ms = search_stop_us;
    auto parent_search_cutoff = search_cutoff;
    uint32_t excluded_result_index = 0;
    Option<bool>* compute_sort_score_statuses[num_threads];

    for(size_t thread_id = 0; thread_id < num_threads && filter_result_iterator->is_valid; thread_id++) {
        filter_result_t batch_result;
        filter_result_iterator->get_n_ids(window_size, excluded_result_index, exclude_token_ids,
                                              exclude_token_ids_size, batch_result);

        num_queued++;

        searched_queries.push_back({});

        topsters[thread_id] = new Topster(topster->MAX_SIZE, topster->distinct);
        auto& compute_sort_score_status = compute_sort_score_statuses[thread_id] = nullptr;

        thread_pool->enqueue([this, &parent_search_begin, &parent_search_stop_ms, &parent_search_cutoff,
                              thread_id, &sort_fields, &searched_queries,
                              &group_limit, &group_by_fields, &topsters, &tgroups_processed, &excluded_group_ids,
                              &sort_order, field_values, &geopoint_indices, &plists,
                              check_for_circuit_break,
                              batch_result,
                              &num_processed, &m_process, &cv_process, &compute_sort_score_status, collection_name]() {

            search_begin_us = parent_search_begin;
            search_stop_us = parent_search_stop_ms;
            search_cutoff = parent_search_cutoff;

            size_t filter_index = 0;

            for(size_t i = 0; i < batch_result.count; i++) {
                const uint32_t seq_id = batch_result.docs[i];
                std::map<basic_string<char>, reference_filter_result_t> references;
                for (const auto& item: batch_result.reference_filter_results) {
                    references[item.first] = item.second[i];
                }

                int64_t match_score = 0;

                score_results2(sort_fields, (uint16_t) searched_queries.size(), 0, false, 0,
                               match_score, seq_id, sort_order, false, false, false, 1, -1, plists);

                int64_t scores[3] = {0};
                int64_t match_score_index = -1;

                auto compute_sort_scores_op = compute_sort_scores(sort_fields, sort_order, field_values, geopoint_indices,
                                                                  seq_id, references, filter_index, 100, scores,
                                                                  match_score_index, 0, collection_name);
                if (!compute_sort_scores_op.ok()) {
                    compute_sort_score_status = new Option<bool>(compute_sort_scores_op.code(), compute_sort_scores_op.error());
                    break;
                }

                uint64_t distinct_id = seq_id;
                if(group_limit != 0) {
                    distinct_id = get_distinct_id(group_by_fields, seq_id);
                    if(excluded_group_ids.count(distinct_id) != 0) {
                       continue;
                   }
                }

                KV kv(searched_queries.size(), seq_id, distinct_id, match_score_index, scores, std::move(references));

                int ret = topsters[thread_id]->add(&kv);
                if(group_limit != 0 && ret < 2) {
                    tgroups_processed[thread_id][distinct_id]++;
                }
                if(check_for_circuit_break && ((i + 1) % (1 << 15)) == 0) {
                    // check only once every 2^15 docs to reduce overhead
                    BREAK_CIRCUIT_BREAKER
                }
            }

            std::unique_lock<std::mutex> lock(m_process);
            num_processed++;
            parent_search_cutoff = parent_search_cutoff || search_cutoff;
            cv_process.notify_one();
        });
    }

    std::unique_lock<std::mutex> lock_process(m_process);
    cv_process.wait(lock_process, [&](){ return num_processed == num_queued; });

    search_cutoff = parent_search_cutoff;

    for(size_t thread_id = 0; thread_id < num_processed; thread_id++) {
        if (compute_sort_score_statuses[thread_id] != nullptr) {
            auto& status = compute_sort_score_statuses[thread_id];
            auto return_value = Option<bool>(status->code(), status->error());

            // Cleanup the remaining threads.
            for (size_t i = thread_id; i < num_processed; i++) {
                delete compute_sort_score_statuses[i];
                delete topsters[i];
            }

            return return_value;
        }

        //groups_processed.insert(tgroups_processed[thread_id].begin(), tgroups_processed[thread_id].end());
        for(const auto& it : tgroups_processed[thread_id]) {
            groups_processed[it.first]+= it.second;
        }
        aggregate_topster(topster, topsters[thread_id]);
        delete topsters[thread_id];
    }

    /*long long int timeMillisF = std::chrono::duration_cast<std::chrono::milliseconds>(
            std::chrono::high_resolution_clock::now() - beginF).count();
    LOG(INFO) << "Time for raw scoring: " << timeMillisF;*/

    filter_result_iterator->reset();
    all_result_ids_len = filter_result_iterator->to_filter_id_array(all_result_ids);

    return Option<bool>(true);
}

void Index::populate_sort_mapping(int* sort_order, std::vector<size_t>& geopoint_indices,
                                  std::vector<sort_by>& sort_fields_std,
                                  std::array<spp::sparse_hash_map<uint32_t, int64_t>*, 3>& field_values) const {
    for (size_t i = 0; i < sort_fields_std.size(); i++) {
        if (!sort_fields_std[i].reference_collection_name.empty()) {
            auto& cm = CollectionManager::get_instance();
            auto ref_collection = cm.get_collection(sort_fields_std[i].reference_collection_name);

            int ref_sort_order[1];
            std::vector<size_t> ref_geopoint_indices;
            std::vector<sort_by> ref_sort_fields_std;
            ref_sort_fields_std.emplace_back(sort_fields_std[i]);
            ref_sort_fields_std.front().reference_collection_name.clear();
            std::array<spp::sparse_hash_map<uint32_t, int64_t>*, 3> ref_field_values;
            ref_collection->reference_populate_sort_mapping(ref_sort_order, ref_geopoint_indices,
                                                            ref_sort_fields_std, ref_field_values);

            sort_order[i] = ref_sort_order[0];
            if (!ref_geopoint_indices.empty()) {
                geopoint_indices.push_back(i);
            }
            sort_fields_std[i] = ref_sort_fields_std[0];
            sort_fields_std[i].reference_collection_name = ref_collection->get_name();
            field_values[i] = ref_field_values[0];

            continue;
        }

        sort_order[i] = 1;
        if (sort_fields_std[i].order == sort_field_const::asc) {
            sort_order[i] = -1;
        }

        if (sort_fields_std[i].name == sort_field_const::text_match) {
            field_values[i] = &text_match_sentinel_value;
        } else if (sort_fields_std[i].name == sort_field_const::seq_id || 
            sort_fields_std[i].name == sort_field_const::group_found) {
            field_values[i] = &seq_id_sentinel_value;
        } else if (sort_fields_std[i].name == sort_field_const::eval) {
            field_values[i] = &eval_sentinel_value;
            auto filter_result_iterator = filter_result_iterator_t("", this, sort_fields_std[i].eval.filter_tree_root);
            auto filter_init_op = filter_result_iterator.init_status();
            if (!filter_init_op.ok()) {
                return;
            }
            sort_fields_std[i].eval.size = filter_result_iterator.to_filter_id_array(sort_fields_std[i].eval.ids);
        } else if(sort_fields_std[i].name == sort_field_const::vector_distance) {
            field_values[i] = &vector_distance_sentinel_value;
        } else if (search_schema.count(sort_fields_std[i].name) != 0 && search_schema.at(sort_fields_std[i].name).sort) {
            if (search_schema.at(sort_fields_std[i].name).type == field_types::GEOPOINT_ARRAY) {
                geopoint_indices.push_back(i);
                field_values[i] = nullptr; // GEOPOINT_ARRAY uses a multi-valued index
            } else if(search_schema.at(sort_fields_std[i].name).type == field_types::STRING) {
                field_values[i] = &str_sentinel_value;
            } else {
                field_values[i] = sort_index.at(sort_fields_std[i].name);

                if (search_schema.at(sort_fields_std[i].name).is_geopoint()) {
                    geopoint_indices.push_back(i);
                }
            }
        }
    }
}

void Index::populate_sort_mapping_with_lock(int* sort_order, std::vector<size_t>& geopoint_indices,
                                            std::vector<sort_by>& sort_fields_std,
                                            std::array<spp::sparse_hash_map<uint32_t, int64_t>*, 3>& field_values) const {
    std::shared_lock lock(mutex);
    populate_sort_mapping(sort_order, geopoint_indices, sort_fields_std, field_values);
}

void Index::search_field(const uint8_t & field_id,
                         const std::vector<token_t>& query_tokens,
                         const uint32_t* exclude_token_ids,
                         size_t exclude_token_ids_size,
                         size_t& num_tokens_dropped,
                         const field& the_field, const std::string& field_name, // to handle faceted index
                         const uint32_t *filter_ids, size_t filter_ids_length,
                         const std::vector<uint32_t>& curated_ids,
                         std::vector<sort_by> & sort_fields,
                         const int last_typo,
                         const int max_typos,
                         std::vector<std::vector<art_leaf*>> & searched_queries,
                         Topster* topster, spp::sparse_hash_map<uint64_t, uint32_t>& groups_processed,
                         uint32_t** all_result_ids, size_t & all_result_ids_len, size_t& field_num_results,
                         const size_t group_limit, const std::vector<std::string>& group_by_fields,
                         bool prioritize_exact_match,
                         const size_t concurrency,
                         std::set<uint64>& query_hashes,
                         const token_ordering token_order, const bool prefix,
                         const size_t drop_tokens_threshold,
                         const size_t typo_tokens_threshold,
                         const bool exhaustive_search,
                         int syn_orig_num_tokens,
                         size_t min_len_1typo,
                         size_t min_len_2typo,
                         const size_t max_candidates) const {

    // NOTE: `query_tokens` preserve original tokens, while `search_tokens` could be a result of dropped tokens

    size_t max_cost = (max_typos < 0 || max_typos > 2) ? 2 : max_typos;

    if(the_field.locale != "" && the_field.locale != "en" && !Tokenizer::is_cyrillic(the_field.locale)) {
        // disable fuzzy trie traversal for certain non-english locales
        max_cost = 0;
    }

    // To prevent us from doing ART search repeatedly as we iterate through possible corrections
    spp::sparse_hash_map<std::string, std::vector<art_leaf*>> token_cost_cache;

    std::vector<std::vector<int>> token_to_costs;

    for(size_t stoken_index=0; stoken_index < query_tokens.size(); stoken_index++) {
        const std::string& token = query_tokens[stoken_index].value;

        std::vector<int> all_costs;
        // This ensures that we don't end up doing a cost of 1 for a single char etc.
        int bounded_cost = get_bounded_typo_cost(max_cost, token.length(), min_len_1typo, min_len_2typo);

        for(int cost = 0; cost <= bounded_cost; cost++) {
            all_costs.push_back(cost);
        }

        token_to_costs.push_back(all_costs);
    }

    // stores candidates for each token, i.e. i-th index would have all possible tokens with a cost of "c"
    std::vector<token_candidates> token_candidates_vec;

    std::set<std::string> unique_tokens;

    auto product = []( long long a, std::vector<int>& b ) { return a*b.size(); };
    long long n = 0;
    long long int N = std::accumulate(token_to_costs.begin(), token_to_costs.end(), 1LL, product);

    const size_t combination_limit = exhaustive_search ? Index::COMBINATION_MAX_LIMIT : Index::COMBINATION_MIN_LIMIT;

    while(n < N && n < combination_limit) {
        RETURN_CIRCUIT_BREAKER

        // Outerloop generates combinations of [cost to max_cost] for each token
        // For e.g. for a 3-token query: [0, 0, 0], [0, 0, 1], [0, 1, 1] etc.
        std::vector<uint32_t> costs(token_to_costs.size());
        ldiv_t q { n, 0 };
        bool valid_combo = false;

        for(long long i = (token_to_costs.size() - 1); 0 <= i ; --i ) {
            q = ldiv(q.quot, token_to_costs[i].size());
            costs[i] = token_to_costs[i][q.rem];
            if(costs[i] == uint32_t(last_typo+1)) {
                // to support progressive typo searching, there must be atleast one typo that's greater than last_typo
                valid_combo = true;
            }
        }

        if(last_typo != -1 && !valid_combo) {
            n++;
            continue;
        }

        unique_tokens.clear();
        token_candidates_vec.clear();
        size_t token_index = 0;

        while(token_index < query_tokens.size()) {
            // For each token, look up the generated cost for this iteration and search using that cost
            const std::string& token = query_tokens[token_index].value;
            const std::string token_cost_hash = token + std::to_string(costs[token_index]);

            std::vector<art_leaf*> leaves;
            const bool prefix_search = prefix && query_tokens[token_index].is_prefix_searched;

            /*LOG(INFO) << "Searching for field: " << the_field.name << ", token:"
                      << token << " - cost: " << costs[token_index] << ", prefix_search: " << prefix_search;*/

            if(token_cost_cache.count(token_cost_hash) != 0) {
                leaves = token_cost_cache[token_cost_hash];
            } else {
                const size_t token_len = prefix_search ? (int) token.length() : (int) token.length() + 1;

                //auto begin = std::chrono::high_resolution_clock::now();

                // need less candidates for filtered searches since we already only pick tokens with results
                art_fuzzy_search(search_index.at(field_name), (const unsigned char *) token.c_str(), token_len,
                                 costs[token_index], costs[token_index], max_candidates, token_order, prefix_search,
                                 false, "", filter_ids, filter_ids_length, leaves, unique_tokens);

                /*auto timeMillis = std::chrono::duration_cast<std::chrono::milliseconds>(
                                std::chrono::high_resolution_clock::now() - begin).count();
                LOG(INFO) << "Time taken for fuzzy search: " << timeMillis << "ms";*/

                if(!leaves.empty()) {
                    token_cost_cache.emplace(token_cost_hash, leaves);
                    for(auto leaf: leaves) {
                        std::string tok(reinterpret_cast<char*>(leaf->key), leaf->key_len - 1);
                        unique_tokens.emplace(tok);
                    }
                }
            }

            if(!leaves.empty()) {
                //log_leaves(costs[token_index], token, leaves);
                token_candidates_vec.push_back(
                        token_candidates{query_tokens[token_index], costs[token_index], prefix_search, leaves});
            }

            token_index++;
        }

        if(token_candidates_vec.size() == query_tokens.size()) {
            std::vector<uint32_t> id_buff;

            // If all tokens are, go ahead and search for candidates
            search_candidates(field_id, the_field.is_array(), filter_ids, filter_ids_length,
                              exclude_token_ids, exclude_token_ids_size,
                              curated_ids, sort_fields, token_candidates_vec, searched_queries, topster,
                              groups_processed, all_result_ids, all_result_ids_len, field_num_results,
                              typo_tokens_threshold, group_limit, group_by_fields, query_tokens,
                              prioritize_exact_match, exhaustive_search, syn_orig_num_tokens,
                              concurrency, query_hashes, id_buff);

            if(id_buff.size() > 1) {
                std::sort(id_buff.begin(), id_buff.end());
                id_buff.erase(std::unique( id_buff.begin(), id_buff.end() ), id_buff.end());
            }

            uint32_t* new_all_result_ids = nullptr;
            all_result_ids_len = ArrayUtils::or_scalar(*all_result_ids, all_result_ids_len, &id_buff[0],
                                                       id_buff.size(), &new_all_result_ids);
            delete[] *all_result_ids;
            *all_result_ids = new_all_result_ids;
        }

        if(!exhaustive_search && field_num_results >= typo_tokens_threshold) {
            // if typo threshold is breached, we are done
            return ;
        }

        n++;
    }
}

int Index::get_bounded_typo_cost(const size_t max_cost, const size_t token_len,
                                 const size_t min_len_1typo, const size_t min_len_2typo) {
    if(token_len < min_len_1typo) {
        // typo correction is disabled for small tokens
        return 0;
    }

    if(token_len < min_len_2typo) {
        // 2-typos are enabled only at token length of 7 chars
        return std::min<int>(max_cost, 1);
    }

    return std::min<int>(max_cost, 2);
}

void Index::log_leaves(const int cost, const std::string &token, const std::vector<art_leaf *> &leaves) const {
    LOG(INFO) << "Index: " << name << ", token: " << token << ", cost: " << cost;

    for(size_t i=0; i < leaves.size(); i++) {
        std::string key((char*)leaves[i]->key, leaves[i]->key_len);
        LOG(INFO) << key << " - " << posting_t::num_ids(leaves[i]->values);
        LOG(INFO) << "frequency: " << posting_t::num_ids(leaves[i]->values) << ", max_score: " << leaves[i]->max_score;
        /*for(auto j=0; j<leaves[i]->values->ids.getLength(); j++) {
            LOG(INFO) << "id: " << leaves[i]->values->ids.at(j);
        }*/
    }
}

int64_t Index::score_results2(const std::vector<sort_by> & sort_fields, const uint16_t & query_index,
                              const size_t field_id,
                              const bool field_is_array,
                              const uint32_t total_cost,
                              int64_t& match_score,
                              const uint32_t seq_id, const int sort_order[3],
                              const bool prioritize_exact_match,
                              const bool single_exact_query_token,
                              const bool prioritize_token_position,
                              size_t num_query_tokens,
                              int syn_orig_num_tokens,
                              const std::vector<posting_list_t::iterator_t>& posting_lists) const {

    //auto begin = std::chrono::high_resolution_clock::now();
    //const std::string first_token((const char*)query_suggestion[0]->key, query_suggestion[0]->key_len-1);

    if (posting_lists.size() <= 1) {
        const uint8_t is_verbatim_match = uint8_t(
                prioritize_exact_match && single_exact_query_token &&
                posting_list_t::is_single_token_verbatim_match(posting_lists[0], field_is_array)
        );
        size_t words_present = (num_query_tokens == 1 && syn_orig_num_tokens != -1) ? syn_orig_num_tokens : 1;
        size_t distance = (num_query_tokens == 1 && syn_orig_num_tokens != -1) ? syn_orig_num_tokens-1 : 0;
        size_t max_offset = prioritize_token_position ? posting_list_t::get_last_offset(posting_lists[0],
                                                                                        field_is_array) : 255;
        Match single_token_match = Match(words_present, distance, max_offset, is_verbatim_match);
        match_score = single_token_match.get_match_score(total_cost, words_present);

        /*auto this_words_present = ((match_score >> 32) & 0xFF);
        auto unique_words = ((match_score >> 40) & 0xFF);
        auto typo_score = ((match_score >> 24) & 0xFF);
        auto proximity = ((match_score >> 16) & 0xFF);
        auto verbatim = ((match_score >> 8) & 0xFF);
        auto offset_score = ((match_score >> 0) & 0xFF);
        LOG(INFO) << "seq_id: " << seq_id
                  << ", words_present: " << this_words_present
                  << ", unique_words: " << unique_words
                  << ", typo_score: " << typo_score
                  << ", proximity: " << proximity
                  << ", verbatim: " << verbatim
                  << ", offset_score: " << offset_score
                  << ", match_score: " << match_score;*/

    } else {
        std::map<size_t, std::vector<token_positions_t>> array_token_positions;
        posting_list_t::get_offsets(posting_lists, array_token_positions);

        for (const auto& kv: array_token_positions) {
            const std::vector<token_positions_t>& token_positions = kv.second;
            if (token_positions.empty()) {
                continue;
            }

            const Match &match = Match(seq_id, token_positions, false, prioritize_exact_match);
            uint64_t this_match_score = match.get_match_score(total_cost, posting_lists.size());

            // Within a field, only a subset of query tokens can match (unique_words), but even a smaller set
            // might be available within the window used for proximity calculation (this_words_present)

            auto this_words_present = ((this_match_score >> 32) & 0xFF);
            auto unique_words = field_is_array ? this_words_present : ((this_match_score >> 40) & 0xFF);
            auto typo_score = ((this_match_score >> 24) & 0xFF);
            auto proximity = ((this_match_score >> 16) & 0xFF);
            auto verbatim = ((this_match_score >> 8) & 0xFF);
            auto offset_score = prioritize_token_position ? ((this_match_score >> 0) & 0xFF) : 0;

            if(syn_orig_num_tokens != -1 && num_query_tokens == posting_lists.size()) {
                unique_words = syn_orig_num_tokens;
                this_words_present = syn_orig_num_tokens;
                proximity = 100 - (syn_orig_num_tokens - 1);
            }

            uint64_t mod_match_score = (
                    (int64_t(this_words_present) << 40) |
                    (int64_t(unique_words) << 32) |
                    (int64_t(typo_score) << 24) |
                    (int64_t(proximity) << 16) |
                    (int64_t(verbatim) << 8) |
                    (int64_t(offset_score) << 0)
            );

            if(mod_match_score > match_score) {
                match_score = mod_match_score;
            }

            /*std::ostringstream os;
            os << "seq_id: " << seq_id << ", field_id: " << field_id
               << ", this_words_present: " << this_words_present
               << ", unique_words: " << unique_words
               << ", typo_score: " << typo_score
               << ", proximity: " << proximity
               << ", verbatim: " << verbatim
               << ", offset_score: " << offset_score
               << ", mod_match_score: " << mod_match_score
               << ", token_positions: " << token_positions.size()
               << ", num_query_tokens: " << num_query_tokens
               << ", posting_lists.size: " << posting_lists.size()
               << ", array_index: " << kv.first
               << std::endl;
            LOG(INFO) << os.str();*/
        }
    }

    //long long int timeNanos = std::chrono::duration_cast<std::chrono::milliseconds>(std::chrono::high_resolution_clock::now() - begin).count();
    //LOG(INFO) << "Time taken for results iteration: " << timeNanos << "ms";

    return 0;
}

void Index::score_results(const std::vector<sort_by> & sort_fields, const uint16_t & query_index,
                          const uint8_t & field_id, const bool field_is_array, const uint32_t total_cost,
                          Topster* topster,
                          const std::vector<art_leaf *> &query_suggestion,
                          spp::sparse_hash_map<uint64_t, uint32_t>& groups_processed,
                          const uint32_t seq_id, const int sort_order[3],
                          std::array<spp::sparse_hash_map<uint32_t, int64_t>*, 3> field_values,
                          const std::vector<size_t>& geopoint_indices,
                          const size_t group_limit, const std::vector<std::string>& group_by_fields,
                          const uint32_t token_bits,
                          const bool prioritize_exact_match,
                          const bool single_exact_query_token,
                          int syn_orig_num_tokens,
                          const std::vector<posting_list_t::iterator_t>& posting_lists) const {

    int64_t geopoint_distances[3];

    for(auto& i: geopoint_indices) {
        spp::sparse_hash_map<uint32_t, int64_t>* geopoints = field_values[i];
        int64_t dist = INT32_MAX;

        S2LatLng reference_lat_lng;
        GeoPoint::unpack_lat_lng(sort_fields[i].geopoint, reference_lat_lng);

        if(geopoints != nullptr) {
            auto it = geopoints->find(seq_id);

            if(it != geopoints->end()) {
                int64_t packed_latlng = it->second;
                S2LatLng s2_lat_lng;
                GeoPoint::unpack_lat_lng(packed_latlng, s2_lat_lng);
                dist = GeoPoint::distance(s2_lat_lng, reference_lat_lng);
            }
        } else {
            // indicates geo point array
            auto field_it = geo_array_index.at(sort_fields[i].name);
            auto it = field_it->find(seq_id);

            if(it != field_it->end()) {
                int64_t* latlngs = it->second;
                for(size_t li = 0; li < latlngs[0]; li++) {
                    S2LatLng s2_lat_lng;
                    int64_t packed_latlng = latlngs[li + 1];
                    GeoPoint::unpack_lat_lng(packed_latlng, s2_lat_lng);
                    int64_t this_dist = GeoPoint::distance(s2_lat_lng, reference_lat_lng);
                    if(this_dist < dist) {
                        dist = this_dist;
                    }
                }
            }
        }

        if(dist < sort_fields[i].exclude_radius) {
            dist = 0;
        }

        if(sort_fields[i].geo_precision > 0) {
            dist = dist + sort_fields[i].geo_precision - 1 -
                   (dist + sort_fields[i].geo_precision - 1) % sort_fields[i].geo_precision;
        }

        geopoint_distances[i] = dist;

        // Swap (id -> latlong) index to (id -> distance) index
        field_values[i] = &geo_sentinel_value;
    }

    //auto begin = std::chrono::high_resolution_clock::now();
    //const std::string first_token((const char*)query_suggestion[0]->key, query_suggestion[0]->key_len-1);

    uint64_t match_score = 0;

    if (posting_lists.size() <= 1) {
        const uint8_t is_verbatim_match = uint8_t(
                prioritize_exact_match && single_exact_query_token &&
                posting_list_t::is_single_token_verbatim_match(posting_lists[0], field_is_array)
        );
        size_t words_present = (syn_orig_num_tokens == -1) ? 1 : syn_orig_num_tokens;
        size_t distance = (syn_orig_num_tokens == -1) ? 0 : syn_orig_num_tokens-1;
        Match single_token_match = Match(words_present, distance, is_verbatim_match);
        match_score = single_token_match.get_match_score(total_cost, words_present);
    } else {
        std::map<size_t, std::vector<token_positions_t>> array_token_positions;
        posting_list_t::get_offsets(posting_lists, array_token_positions);

        // NOTE: tokens found returned by matcher is only within the best matched window, so we have to still consider
        // unique tokens found if they are spread across the text.
        uint32_t unique_tokens_found = __builtin_popcount(token_bits);
        if(syn_orig_num_tokens != -1) {
            unique_tokens_found = syn_orig_num_tokens;
        }

        for (const auto& kv: array_token_positions) {
            const std::vector<token_positions_t>& token_positions = kv.second;
            if (token_positions.empty()) {
                continue;
            }

            const Match &match = Match(seq_id, token_positions, false, prioritize_exact_match);
            uint64_t this_match_score = match.get_match_score(total_cost, unique_tokens_found);

            auto this_words_present = ((this_match_score >> 24) & 0xFF);
            auto typo_score = ((this_match_score >> 16) & 0xFF);
            auto proximity = ((this_match_score >> 8) & 0xFF);
            auto verbatim = (this_match_score & 0xFF);

            if(syn_orig_num_tokens != -1) {
                this_words_present = syn_orig_num_tokens;
                proximity = 100 - (syn_orig_num_tokens - 1);
            }

            uint64_t mod_match_score = (
                    (int64_t(unique_tokens_found) << 32) |
                    (int64_t(this_words_present) << 24) |
                    (int64_t(typo_score) << 16) |
                    (int64_t(proximity) << 8) |
                    (int64_t(verbatim) << 0)
            );

            if(mod_match_score > match_score) {
                match_score = mod_match_score;
            }

            /*std::ostringstream os;
            os << name << ", total_cost: " << (255 - total_cost)
               << ", words_present: " << match.words_present
               << ", match_score: " << match_score
               << ", match.distance: " << match.distance
               << ", seq_id: " << seq_id << std::endl;
            LOG(INFO) << os.str();*/
        }
    }

    const int64_t default_score = INT64_MIN;  // to handle field that doesn't exist in document (e.g. optional)
    int64_t scores[3] = {0};
    size_t match_score_index = 0;

    // avoiding loop
    if (sort_fields.size() > 0) {
        if (field_values[0] == &text_match_sentinel_value) {
            scores[0] = int64_t(match_score);
            match_score_index = 0;
        } else if (field_values[0] == &seq_id_sentinel_value) {
            scores[0] = seq_id;
        } else if(field_values[0] == &geo_sentinel_value) {
            scores[0] = geopoint_distances[0];
        } else if(field_values[0] == &str_sentinel_value) {
            scores[0] = str_sort_index.at(sort_fields[0].name)->rank(seq_id);
        } else {
            auto it = field_values[0]->find(seq_id);
            scores[0] = (it == field_values[0]->end()) ? default_score : it->second;
        }

        if (sort_order[0] == -1) {
            scores[0] = -scores[0];
        }
    }

    if(sort_fields.size() > 1) {
        if (field_values[1] == &text_match_sentinel_value) {
            scores[1] = int64_t(match_score);
            match_score_index = 1;
        } else if (field_values[1] == &seq_id_sentinel_value) {
            scores[1] = seq_id;
        } else if(field_values[1] == &geo_sentinel_value) {
            scores[1] = geopoint_distances[1];
        } else if(field_values[1] == &str_sentinel_value) {
            scores[1] = str_sort_index.at(sort_fields[1].name)->rank(seq_id);
        } else {
            auto it = field_values[1]->find(seq_id);
            scores[1] = (it == field_values[1]->end()) ? default_score : it->second;
        }

        if (sort_order[1] == -1) {
            scores[1] = -scores[1];
        }
    }

    if(sort_fields.size() > 2) {
        if (field_values[2] == &text_match_sentinel_value) {
            scores[2] = int64_t(match_score);
            match_score_index = 2;
        } else if (field_values[2] == &seq_id_sentinel_value) {
            scores[2] = seq_id;
        } else if(field_values[2] == &geo_sentinel_value) {
            scores[2] = geopoint_distances[2];
        } else if(field_values[2] == &str_sentinel_value) {
            scores[2] = str_sort_index.at(sort_fields[2].name)->rank(seq_id);
        } else {
            auto it = field_values[2]->find(seq_id);
            scores[2] = (it == field_values[2]->end()) ? default_score : it->second;
        }

        if (sort_order[2] == -1) {
            scores[2] = -scores[2];
        }
    }

    uint64_t distinct_id = seq_id;

    if(group_limit != 0) {
        distinct_id = get_distinct_id(group_by_fields, seq_id);
    }

    //LOG(INFO) << "Seq id: " << seq_id << ", match_score: " << match_score;
    KV kv(query_index, seq_id, distinct_id, match_score_index, scores);
    int ret = topster->add(&kv);
    if(group_limit != 0 && ret < 2) {
        groups_processed[distinct_id]++;
    }

    //long long int timeNanos = std::chrono::duration_cast<std::chrono::milliseconds>(std::chrono::high_resolution_clock::now() - begin).count();
    //LOG(INFO) << "Time taken for results iteration: " << timeNanos << "ms";
}

// pre-filter group_by_fields such that we can avoid the find() check
uint64_t Index::get_distinct_id(const std::vector<std::string>& group_by_fields,
                                const uint32_t seq_id) const {
    uint32_t distinct_id = 1; // some constant initial value

    // calculate hash from group_by_fields
    for(const auto& field_name: group_by_fields) {
        if(!facet_index_v4->has_hash_index(field_name)) {
            continue;
        }

        posting_list_t* facet_hash_index = facet_index_v4->get_facet_hash_index(field_name);
        std::vector<uint32_t> facet_hashes;
        posting_list_t::iterator_t facet_index_it = facet_hash_index->new_iterator();
        facet_index_it.skip_to(seq_id);

        if(facet_index_it.valid()) {
            posting_list_t::get_offsets(facet_index_it, facet_hashes);

            if(search_schema.at(field_name).is_array()) {
                //LOG(INFO) << "combining hashes for facet array ";
                for(size_t i = 0; i < facet_hashes.size(); i++) {
                    distinct_id = StringUtils::hash_combine(distinct_id, facet_hashes[i]);
                }
            } else {
                const auto& facet_hash = facet_hashes[0];
                //LOG(INFO) << "combining hashes for facet ";
                distinct_id = StringUtils::hash_combine(distinct_id, facet_hash);
            }
        }
    }
    //LOG(INFO) << "distinct id " << distinct_id;
    return distinct_id;
}

inline uint32_t Index::next_suggestion2(const std::vector<tok_candidates>& token_candidates_vec,
                                        long long int n,
                                        std::vector<token_t>& query_suggestion,
                                        uint64& qhash) {
    uint32_t total_cost = 0;
    qhash = 1;

    // generate the next combination from `token_leaves` and store it in `query_suggestion`
    ldiv_t q { n, 0 };
    for(size_t i = 0 ; i < token_candidates_vec.size(); i++) {
        size_t token_size = token_candidates_vec[i].token.value.size();
        q = ldiv(q.quot, token_candidates_vec[i].candidates.size());
        const auto& candidate = token_candidates_vec[i].candidates[q.rem];
        size_t typo_cost = token_candidates_vec[i].cost;

        if (candidate.size() > 1 && !Tokenizer::is_ascii_char(candidate[0])) {
            icu::UnicodeString ustr = icu::UnicodeString::fromUTF8(candidate);
            auto code_point = ustr.char32At(0);
            if(code_point >= 0x600 && code_point <= 0x6ff) {
                // adjust typo cost for Arabic strings, since 1 byte difference makes no sense
                if(typo_cost == 1) {
                    typo_cost = 2;
                }
            }
        }

        // we assume that toke was found via prefix search if candidate is longer than token's typo tolerance
        bool is_prefix_searched = token_candidates_vec[i].prefix_search &&
                                  (candidate.size() > (token_size + typo_cost));

        size_t actual_cost = (2 * typo_cost) + uint32_t(is_prefix_searched);
        total_cost += actual_cost;

        query_suggestion[i] = token_t(i, candidate, is_prefix_searched, token_size, typo_cost);

        uint64_t this_hash = StringUtils::hash_wy(query_suggestion[i].value.c_str(), query_suggestion[i].value.size());
        qhash = StringUtils::hash_combine(qhash, this_hash);

        /*LOG(INFO) << "suggestion key: " << actual_query_suggestion[i]->key << ", token: "
                  << token_candidates_vec[i].token.value << ", actual_cost: " << actual_cost;
        LOG(INFO) << ".";*/
    }

    return total_cost;
}

inline uint32_t Index::next_suggestion(const std::vector<token_candidates> &token_candidates_vec,
                                       long long int n,
                                       std::vector<art_leaf *>& actual_query_suggestion,
                                       std::vector<art_leaf *>& query_suggestion,
                                       const int syn_orig_num_tokens,
                                       uint32_t& token_bits,
                                       uint64& qhash) {
    uint32_t total_cost = 0;
    qhash = 1;

    // generate the next combination from `token_leaves` and store it in `query_suggestion`
    ldiv_t q { n, 0 };
    for(long long i = 0 ; i < (long long) token_candidates_vec.size(); i++) {
        size_t token_size = token_candidates_vec[i].token.value.size();
        q = ldiv(q.quot, token_candidates_vec[i].candidates.size());
        actual_query_suggestion[i] = token_candidates_vec[i].candidates[q.rem];
        query_suggestion[i] = token_candidates_vec[i].candidates[q.rem];

        bool exact_match = token_candidates_vec[i].cost == 0 && token_size == actual_query_suggestion[i]->key_len-1;
        bool incr_for_prefix_search = token_candidates_vec[i].prefix_search && !exact_match;

        size_t actual_cost = (2 * token_candidates_vec[i].cost) + uint32_t(incr_for_prefix_search);

        total_cost += actual_cost;

        token_bits |= 1UL << token_candidates_vec[i].token.position; // sets n-th bit

        uintptr_t addr_val = (uintptr_t) query_suggestion[i];
        qhash = StringUtils::hash_combine(qhash, addr_val);

        /*LOG(INFO) << "suggestion key: " << actual_query_suggestion[i]->key << ", token: "
                  << token_candidates_vec[i].token.value << ", actual_cost: " << actual_cost;
        LOG(INFO) << ".";*/
    }

    if(syn_orig_num_tokens != -1) {
        token_bits = 0;
        for(size_t i = 0; i < size_t(syn_orig_num_tokens); i++) {
            token_bits |= 1UL << i;
        }
    }

    return total_cost;
}

void Index::remove_facet_token(const field& search_field, spp::sparse_hash_map<std::string, art_tree*>& search_index,
                               const std::string& token, uint32_t seq_id) {
    const unsigned char *key = (const unsigned char *) token.c_str();
    int key_len = (int) (token.length() + 1);
    const std::string& field_name = search_field.faceted_name();

    art_leaf* leaf = (art_leaf *) art_search(search_index.at(field_name), key, key_len);
    if(leaf != nullptr) {
        posting_t::erase(leaf->values, seq_id);
        if (posting_t::num_ids(leaf->values) == 0) {
            void* values = art_delete(search_index.at(field_name), key, key_len);
            posting_t::destroy_list(values);
        }
    }
}

void Index::remove_field(uint32_t seq_id, const nlohmann::json& document, const std::string& field_name) {
    const auto& search_field_it = search_schema.find(field_name);
    if(search_field_it == search_schema.end()) {
        return;
    }

    const auto& search_field = search_field_it.value();

    if(!search_field.index) {
        return;
    }

    // Go through all the field names and find the keys+values so that they can be removed from in-memory index
    if(search_field.type == field_types::STRING_ARRAY || search_field.type == field_types::STRING) {
        std::vector<std::string> tokens;
        tokenize_string_field(document, search_field, tokens, search_field.locale, symbols_to_index, token_separators);

        for(size_t i = 0; i < tokens.size(); i++) {
            const auto& token = tokens[i];
            const unsigned char *key = (const unsigned char *) token.c_str();
            int key_len = (int) (token.length() + 1);

            art_leaf* leaf = (art_leaf *) art_search(search_index.at(field_name), key, key_len);
            if(leaf != nullptr) {
                posting_t::erase(leaf->values, seq_id);
                if (posting_t::num_ids(leaf->values) == 0) {
                    void* values = art_delete(search_index.at(field_name), key, key_len);
                    posting_t::destroy_list(values);
                }
            }

            if(search_field.infix) {
                auto strhash = StringUtils::hash_wy(key, token.size());
                const auto& infix_sets = infix_index.at(search_field.name);
                infix_sets[strhash % 4]->erase(token);
            }
        }
    } else if(search_field.is_int32()) {
        const std::vector<int32_t>& values = search_field.is_single_integer() ?
                                             std::vector<int32_t>{document[field_name].get<int32_t>()} :
                                             document[field_name].get<std::vector<int32_t>>();
        for(int32_t value: values) {
            if (search_field.range_index) {
                auto trie = range_index.at(field_name);
                trie->remove(value, seq_id);
            } else {
                num_tree_t* num_tree = numerical_index.at(field_name);
                num_tree->remove(value, seq_id);
            }

            if(search_field.facet) {
                remove_facet_token(search_field, search_index, std::to_string(value), seq_id);
            }
        }
    } else if(search_field.is_int64()) {
        const std::vector<int64_t>& values = search_field.is_single_integer() ?
                                             std::vector<int64_t>{document[field_name].get<int64_t>()} :
                                             document[field_name].get<std::vector<int64_t>>();
        for(int64_t value: values) {
            if (search_field.range_index) {
                auto trie = range_index.at(field_name);
                trie->remove(value, seq_id);
            } else {
                num_tree_t* num_tree = numerical_index.at(field_name);
                num_tree->remove(value, seq_id);
            }

            if(search_field.facet) {
                remove_facet_token(search_field, search_index, std::to_string(value), seq_id);
            }
        }
    } else if(search_field.num_dim) {
        vector_index[search_field.name]->vecdex->markDelete(seq_id);
    } else if(search_field.is_float()) {
        const std::vector<float>& values = search_field.is_single_float() ?
                                           std::vector<float>{document[field_name].get<float>()} :
                                           document[field_name].get<std::vector<float>>();

        for(float value: values) {
            int64_t fintval = float_to_int64_t(value);

            if (search_field.range_index) {
                auto trie = range_index.at(field_name);
                trie->remove(fintval, seq_id);
            } else {
                num_tree_t* num_tree = numerical_index.at(field_name);
                num_tree->remove(fintval, seq_id);
            }

            if(search_field.facet) {
                remove_facet_token(search_field, search_index, StringUtils::float_to_str(value), seq_id);
            }
        }
    } else if(search_field.is_bool()) {

        const std::vector<bool>& values = search_field.is_single_bool() ?
                                          std::vector<bool>{document[field_name].get<bool>()} :
                                          document[field_name].get<std::vector<bool>>();
        for(bool value: values) {
            int64_t bool_int64 = value ? 1 : 0;
            if (search_field.range_index) {
                auto trie = range_index.at(field_name);
                trie->remove(bool_int64, seq_id);
            } else {
                num_tree_t* num_tree = numerical_index.at(field_name);
                num_tree->remove(bool_int64, seq_id);
            }

            if(search_field.facet) {
                remove_facet_token(search_field, search_index, std::to_string(value), seq_id);
            }
        }
    } else if(search_field.is_geopoint()) {
        auto geopoint_range_index = geo_range_index[field_name];
        S2RegionTermIndexer::Options options;
        options.set_index_contains_points_only(true);
        S2RegionTermIndexer indexer(options);

        const std::vector<std::vector<double>>& latlongs = search_field.is_single_geopoint() ?
                                                           std::vector<std::vector<double>>{document[field_name].get<std::vector<double>>()} :
                                                           document[field_name].get<std::vector<std::vector<double>>>();

        for(const std::vector<double>& latlong: latlongs) {
            S2Point point = S2LatLng::FromDegrees(latlong[0], latlong[1]).ToPoint();
            auto cell = S2CellId(point);
            geopoint_range_index->delete_geopoint(cell.id(), seq_id);
        }

        if(!search_field.is_single_geopoint()) {
            spp::sparse_hash_map<uint32_t, int64_t*>*& field_geo_array_map = geo_array_index.at(field_name);
            auto geo_array_it = field_geo_array_map->find(seq_id);
            if(geo_array_it != field_geo_array_map->end()) {
                delete [] geo_array_it->second;
                field_geo_array_map->erase(seq_id);
            }
        }
    }

    // remove facets
    facet_index_v4->remove(field_name, seq_id);

    // remove sort field
    if(sort_index.count(field_name) != 0) {
        sort_index[field_name]->erase(seq_id);
    }

    if(str_sort_index.count(field_name) != 0) {
        str_sort_index[field_name]->remove(seq_id);
    }
}

Option<uint32_t> Index::remove(const uint32_t seq_id, const nlohmann::json & document,
                               const std::vector<field>& del_fields, const bool is_update) {
    std::unique_lock lock(mutex);

    // The exception during removal is mostly because of an edge case with auto schema detection:
    // Value indexed as Type T but later if field is dropped and reindexed in another type X,
    // the on-disk data will differ from the newly detected type on schema. We've to log the error,
    // but have to ignore the field and proceed because there's no leak caused here.

    if(!del_fields.empty()) {
        for(auto& the_field: del_fields) {
            if(!document.contains(the_field.name)) {
                // could be an optional field
                continue;
            }

            try {
                remove_field(seq_id, document, the_field.name);
            } catch(const std::exception& e) {
                LOG(WARNING) << "Error while removing field `" << the_field.name << "` from document, message: "
                             << e.what();
            }
        }
    } else {
        for(auto it = document.begin(); it != document.end(); ++it) {
            const std::string& field_name = it.key();
            try {
                remove_field(seq_id, document, field_name);
            } catch(const std::exception& e) {
                LOG(WARNING) << "Error while removing field `" << field_name << "` from document, message: "
                             << e.what();
            }
        }
    }

    if(!is_update) {
        seq_ids->erase(seq_id);
    }

    return Option<uint32_t>(seq_id);
}

void Index::tokenize_string_field(const nlohmann::json& document, const field& search_field,
                                  std::vector<std::string>& tokens, const std::string& locale,
                                  const std::vector<char>& symbols_to_index,
                                  const std::vector<char>& token_separators) {

    const std::string& field_name = search_field.name;

    if(search_field.type == field_types::STRING) {
        Tokenizer(document[field_name], true, false, locale, symbols_to_index, token_separators).tokenize(tokens);
    } else if(search_field.type == field_types::STRING_ARRAY) {
        const std::vector<std::string>& values = document[field_name].get<std::vector<std::string>>();
        for(const std::string & value: values) {
            Tokenizer(value, true, false, locale, symbols_to_index, token_separators).tokenize(tokens);
        }
    }
}

art_leaf* Index::get_token_leaf(const std::string & field_name, const unsigned char* token, uint32_t token_len) {
    std::shared_lock lock(mutex);
    const art_tree *t = search_index.at(field_name);
    return (art_leaf*) art_search(t, token, (int) token_len);
}

const spp::sparse_hash_map<std::string, art_tree *> &Index::_get_search_index() const {
    return search_index;
}

const spp::sparse_hash_map<std::string, num_tree_t*>& Index::_get_numerical_index() const {
    return numerical_index;
}

const spp::sparse_hash_map<std::string, NumericTrie*>& Index::_get_range_index() const {
    return range_index;
}

const spp::sparse_hash_map<std::string, array_mapped_infix_t>& Index::_get_infix_index() const {
    return infix_index;
};

const spp::sparse_hash_map<std::string, hnsw_index_t*>& Index::_get_vector_index() const {
    return vector_index;
}

void Index::refresh_schemas(const std::vector<field>& new_fields, const std::vector<field>& del_fields) {
    std::unique_lock lock(mutex);

    for(const auto & new_field: new_fields) {
        if(!new_field.index || new_field.is_dynamic()) {
            continue;
        }

        search_schema.emplace(new_field.name, new_field);

        if(new_field.type == field_types::FLOAT_ARRAY && new_field.num_dim > 0) {
            auto hnsw_index = new hnsw_index_t(new_field.num_dim, 1024, new_field.vec_dist);
            vector_index.emplace(new_field.name, hnsw_index);
            continue;
        }

        if(new_field.is_sortable()) {
            if(new_field.is_num_sortable()) {
                spp::sparse_hash_map<uint32_t, int64_t> * doc_to_score = new spp::sparse_hash_map<uint32_t, int64_t>();
                sort_index.emplace(new_field.name, doc_to_score);
            } else if(new_field.is_str_sortable()) {
                str_sort_index.emplace(new_field.name, new adi_tree_t);
            }
        }

        if(search_index.count(new_field.name) == 0) {
            if(new_field.is_string() || field_types::is_string_or_array(new_field.type)) {
                art_tree *t = new art_tree;
                art_tree_init(t);
                search_index.emplace(new_field.name, t);
            } else if(new_field.is_geopoint()) {
                geo_range_index.emplace(new_field.name, new NumericTrie(32));
                if(!new_field.is_single_geopoint()) {
                    auto geo_array_map = new spp::sparse_hash_map<uint32_t, int64_t*>();
                    geo_array_index.emplace(new_field.name, geo_array_map);
                }
            } else {
                if (new_field.range_index) {
                    auto trie = new_field.is_bool() ? new NumericTrie(8) :
                                new_field.is_int32() ? new NumericTrie(32) : new NumericTrie(64);
                    range_index.emplace(new_field.name, trie);
                } else {
                    num_tree_t* num_tree = new num_tree_t;
                    numerical_index.emplace(new_field.name, num_tree);
                }
            }
        }

        if(new_field.is_facet()) {

            initialize_facet_indexes(new_field);

            // initialize for non-string facet fields
            if(!new_field.is_string()) {
                art_tree *ft = new art_tree;
                art_tree_init(ft);
                search_index.emplace(new_field.faceted_name(), ft);
            }
        }

        if(new_field.infix) {
            array_mapped_infix_t infix_sets(ARRAY_INFIX_DIM);
            for(auto& infix_set: infix_sets) {
                infix_set = new tsl::htrie_set<char>();
            }

            infix_index.emplace(new_field.name, infix_sets);
        }
    }

    for(const auto & del_field: del_fields) {
        if(search_schema.count(del_field.name) == 0) {
            // could be a dynamic field
            continue;
        }

        search_schema.erase(del_field.name);

        if(!del_field.index) {
            continue;
        }

        if(del_field.is_string() || field_types::is_string_or_array(del_field.type)) {
            art_tree_destroy(search_index[del_field.name]);
            delete search_index[del_field.name];
            search_index.erase(del_field.name);
        } else if(del_field.is_geopoint()) {
            delete geo_range_index[del_field.name];
            geo_range_index.erase(del_field.name);

            if(!del_field.is_single_geopoint()) {
                spp::sparse_hash_map<uint32_t, int64_t*>* geo_array_map = geo_array_index[del_field.name];
                for(auto& kv: *geo_array_map) {
                    delete [] kv.second;
                }
                delete geo_array_map;
                geo_array_index.erase(del_field.name);
            }
        } else {
            if (del_field.range_index) {
                delete range_index[del_field.name];
                range_index.erase(del_field.name);
            } else {
                delete numerical_index[del_field.name];
                numerical_index.erase(del_field.name);
            }
        }

        if(del_field.is_sortable()) {
            if(del_field.is_num_sortable()) {
                delete sort_index[del_field.name];
                sort_index.erase(del_field.name);
            } else if(del_field.is_str_sortable()) {
                delete str_sort_index[del_field.name];
                str_sort_index.erase(del_field.name);
            }
        }

        if(del_field.is_facet()) {
            facet_index_v4->erase(del_field.name);

            if(!del_field.is_string()) {
                art_tree_destroy(search_index[del_field.faceted_name()]);
                delete search_index[del_field.faceted_name()];
                search_index.erase(del_field.faceted_name());
            }
        }

        if(del_field.infix) {
            auto& infix_set = infix_index[del_field.name];
            for(size_t i = 0; i < infix_set.size(); i++) {
                delete infix_set[i];
            }

            infix_index.erase(del_field.name);
        }

        if(del_field.num_dim) {
            auto hnsw_index = vector_index[del_field.name];
            delete hnsw_index;
            vector_index.erase(del_field.name);
        }
    }
}

void Index::handle_doc_ops(const tsl::htrie_map<char, field>& search_schema,
                           nlohmann::json& update_doc, const nlohmann::json& old_doc) {

    /*
        {
           "$operations": {
              "increment": {"likes": 1, "views": 20}
           }
        }
    */

    auto ops_it = update_doc.find("$operations");
    if(ops_it != update_doc.end()) {
        const auto& operations = ops_it.value();
        if(operations.contains("increment") && operations["increment"].is_object()) {
            for(const auto& item: operations["increment"].items()) {
                auto field_it = search_schema.find(item.key());
                if(field_it != search_schema.end()) {
                    if(field_it->type == field_types::INT32 && item.value().is_number_integer()) {
                        int32_t existing_value = 0;
                        if(old_doc.contains(item.key())) {
                            existing_value = old_doc[item.key()].get<int32_t>();
                        }

                        auto updated_value = existing_value + item.value().get<int32>();
                        update_doc[item.key()] = updated_value;
                    }
                }
            }
        }

        update_doc.erase("$operations");
    }
}

void Index::get_doc_changes(const index_operation_t op, const tsl::htrie_map<char, field>& embedding_fields,
                            nlohmann::json& update_doc, const nlohmann::json& old_doc, nlohmann::json& new_doc,
                            nlohmann::json& del_doc) {

    if(op == UPSERT) {
        new_doc = update_doc;
        // since UPSERT could replace a doc with lesser fields, we have to add those missing fields to del_doc
        for(auto it = old_doc.begin(); it != old_doc.end(); ++it) {
            if(it.value().is_object() || (it.value().is_array() && (it.value().empty() || it.value()[0].is_object()))) {
                continue;
            }

            if(!update_doc.contains(it.key())) {
                // embedding field won't be part of upsert doc so populate new doc with the value from old doc
                if(embedding_fields.count(it.key()) != 0) {
                    new_doc[it.key()] = it.value();
                } else {
                    del_doc[it.key()] = it.value();
                }
            }
        }
    } else {
        new_doc = old_doc;
        new_doc.merge_patch(update_doc);

        if(old_doc.contains(".flat")) {
            new_doc[".flat"] = old_doc[".flat"];
            for(auto& fl: update_doc[".flat"]) {
                new_doc[".flat"].push_back(fl);
            }
        }
    }

    auto it = update_doc.begin();
    while(it != update_doc.end()) {
        if(it.value().is_object() || (it.value().is_array() && !it.value().empty() && it.value()[0].is_object())) {
            ++it;
            continue;
        }

        if(it.value().is_null()) {
            // null values should not be indexed
            new_doc.erase(it.key());
            if(old_doc.contains(it.key())) {
                del_doc[it.key()] = old_doc[it.key()];
            }
            it = update_doc.erase(it);
            continue;
        }

        if(old_doc.contains(it.key())) {
            if(old_doc[it.key()] == it.value()) {
                // unchanged so should not be part of update doc
                it = update_doc.erase(it);
                continue;
            } else {
                // delete this old value from index
                del_doc[it.key()] = old_doc[it.key()];
            }
        }

        it++;
    }
}

size_t Index::num_seq_ids() const {
    std::shared_lock lock(mutex);
    return seq_ids->num_ids();
}

Option<bool> Index::seq_ids_outside_top_k(const std::string& field_name, size_t k,
                                          std::vector<uint32_t>& outside_seq_ids) {
    std::shared_lock lock(mutex);
    auto field_it = numerical_index.find(field_name);
    if(field_it != numerical_index.end()) {
        field_it->second->seq_ids_outside_top_k(k, outside_seq_ids);
        return Option<bool>(true);
    }

    auto range_trie_it = range_index.find(field_name);
    if (range_trie_it != range_index.end()) {
        range_trie_it->second->seq_ids_outside_top_k(k, outside_seq_ids);
        return Option<bool>(true);
    }

    return Option<bool>(400, "Field `" + field_name + "` not found in numerical index.");
}

void Index::resolve_space_as_typos(std::vector<std::string>& qtokens, const string& field_name,
                                   std::vector<std::vector<std::string>>& resolved_queries) const {

    auto tree_it = search_index.find(field_name);

    if(tree_it == search_index.end()) {
        return ;
    }

    // we will try to find a verbatim match first

    art_tree* t = tree_it->second;
    std::vector<art_leaf*> leaves;

    for(const std::string& token: qtokens) {
        art_leaf* leaf = (art_leaf *) art_search(t, (const unsigned char*) token.c_str(),
                                                 token.length()+1);
        if(leaf == nullptr) {
            break;
        }

        leaves.push_back(leaf);
    }

    // When we cannot find verbatim match, we can try concatting and splitting query tokens for alternatives.

    // Concatenation:

    size_t qtokens_size = std::min<size_t>(5, qtokens.size());  // only first 5 tokens will be considered

    if(qtokens.size() > 1) {
        // a) join all tokens to form a single string
        const string& all_tokens_query = StringUtils::join(qtokens, "");
        if(art_search(t, (const unsigned char*) all_tokens_query.c_str(), all_tokens_query.length()+1) != nullptr) {
            resolved_queries.push_back({all_tokens_query});
            return;
        }

        // b) join 2 adjacent tokens in a sliding window (provided they are atleast 2 tokens in size)

        for(size_t i = 0; i < qtokens_size-1 && qtokens_size > 2; i++) {
            std::vector<std::string> candidate_tokens;

            for(size_t j = 0; j < i; j++) {
                candidate_tokens.push_back(qtokens[j]);
            }

            std::string joined_tokens = qtokens[i] + qtokens[i+1];
            candidate_tokens.push_back(joined_tokens);

            for(size_t j = i+2; j < qtokens.size(); j++) {
                candidate_tokens.push_back(qtokens[j]);
            }

            leaves.clear();

            for(auto& token: candidate_tokens) {
                art_leaf* leaf = static_cast<art_leaf*>(art_search(t, (const unsigned char*) token.c_str(),
                                                                   token.length() + 1));
                if(leaf == nullptr) {
                    break;
                }

                leaves.push_back(leaf);
            }

            if(candidate_tokens.size() == leaves.size() && common_results_exist(leaves, false)) {
                resolved_queries.push_back(candidate_tokens);
                return;
            }
        }
    }

    // concats did not work, we will try splitting individual tokens
    for(size_t i = 0; i < qtokens_size; i++) {
        std::vector<std::string> candidate_tokens;

        for(size_t j = 0; j < i; j++) {
            candidate_tokens.push_back(qtokens[j]);
        }

        const std::string& token = qtokens[i];
        bool found_split = false;

        for(size_t ci = 1; ci < token.size(); ci++) {
            std::string first_part = token.substr(0, token.size()-ci);
            art_leaf* first_leaf = static_cast<art_leaf*>(art_search(t, (const unsigned char*) first_part.c_str(),
                                                                     first_part.length() + 1));

            if(first_leaf != nullptr) {
                // check if rest of the string is also a valid token
                std::string second_part = token.substr(token.size()-ci, ci);
                art_leaf* second_leaf = static_cast<art_leaf*>(art_search(t, (const unsigned char*) second_part.c_str(),
                                                                          second_part.length() + 1));

                std::vector<art_leaf*> part_leaves = {first_leaf, second_leaf};
                if(second_leaf != nullptr && common_results_exist(part_leaves, true)) {
                    candidate_tokens.push_back(first_part);
                    candidate_tokens.push_back(second_part);
                    found_split = true;
                    break;
                }
            }
        }

        if(!found_split) {
            continue;
        }

        for(size_t j = i+1; j < qtokens.size(); j++) {
            candidate_tokens.push_back(qtokens[j]);
        }

        leaves.clear();

        for(auto& candidate_token: candidate_tokens) {
            art_leaf* leaf = static_cast<art_leaf*>(art_search(t, (const unsigned char*) candidate_token.c_str(),
                                                               candidate_token.length() + 1));
            if(leaf == nullptr) {
                break;
            }

            leaves.push_back(leaf);
        }

        if(common_results_exist(leaves, false)) {
            resolved_queries.push_back(candidate_tokens);
            return;
        }
    }
}

bool Index::common_results_exist(std::vector<art_leaf*>& leaves, bool must_match_phrase) const {
    std::vector<uint32_t> result_ids;
    std::vector<void*> leaf_vals;

    for(auto leaf: leaves) {
        leaf_vals.push_back(leaf->values);
    }

    posting_t::intersect(leaf_vals, result_ids);

    if(result_ids.empty()) {
        return false;
    }

    if(!must_match_phrase) {
        return !result_ids.empty();
    }

    uint32_t* phrase_ids = new uint32_t[result_ids.size()];
    size_t num_phrase_ids;

    posting_t::get_phrase_matches(leaf_vals, false, &result_ids[0], result_ids.size(),
                                  phrase_ids, num_phrase_ids);
    bool phrase_exists = (num_phrase_ids != 0);
    delete [] phrase_ids;
    return phrase_exists;
}


void Index::batch_embed_fields(std::vector<index_record*>& records, 
                                       const tsl::htrie_map<char, field>& embedding_fields,
                                       const tsl::htrie_map<char, field> & search_schema, const size_t remote_embedding_batch_size) {
    for(const auto& field : embedding_fields) {
        std::vector<std::pair<index_record*, std::string>> texts_to_embed;
        auto indexing_prefix = TextEmbedderManager::get_instance().get_indexing_prefix(field.embed[fields::model_config]);
        for(auto& record : records) {
            if(!record->indexed.ok()) {
                continue;
            }
            nlohmann::json* document;
            if(record->is_update) {
                document = &record->new_doc;
            } else {
                document = &record->doc;
            }

            if(document == nullptr) {
                continue;
            }

            if(document->contains(field.name) && !record->is_update) {
                // embedding already exists (could be a restore from export)
                continue;
            }

            std::string text = indexing_prefix;
            const auto& embed_from = field.embed[fields::from].get<std::vector<std::string>>();
            for(const auto& field_name : embed_from) {
                auto field_it = search_schema.find(field_name);
                auto doc_field_it = document->find(field_name);
                if(doc_field_it == document->end()) {
                        continue;
                }
                if(field_it.value().type == field_types::STRING) {
                    text += doc_field_it->get<std::string>() + " ";
                } else if(field_it.value().type == field_types::STRING_ARRAY) {
                    for(const auto& val : *(doc_field_it)) {
                        text += val.get<std::string>() + " ";
                    }
                }
            }
            if(text != indexing_prefix) {
                texts_to_embed.push_back(std::make_pair(record, text));
            }
        }

        if(texts_to_embed.empty()) {
            continue;
        }

        TextEmbedderManager& embedder_manager = TextEmbedderManager::get_instance();
        auto embedder_op = embedder_manager.get_text_embedder(field.embed[fields::model_config]);

        if(!embedder_op.ok()) {
            LOG(ERROR) << "Error while getting embedder for model: " << field.embed[fields::model_config];
            LOG(ERROR) << "Error: " << embedder_op.error();
            return;
        }

        // sort texts by length
        std::sort(texts_to_embed.begin(), texts_to_embed.end(),
                  [](const std::pair<index_record*, std::string>& a,
                     const std::pair<index_record*, std::string>& b) {
                      return a.second.size() < b.second.size();
                  });
        
        // get vector of texts
        std::vector<std::string> texts;
        for(const auto& text_to_embed : texts_to_embed) {
            texts.push_back(text_to_embed.second);
        }

        auto embeddings = embedder_op.get()->batch_embed(texts, remote_embedding_batch_size);

        for(size_t i = 0; i < embeddings.size(); i++) {
            auto& embedding_res = embeddings[i];
            if(!embedding_res.success) {
                texts_to_embed[i].first->embedding_res = embedding_res.error;
                texts_to_embed[i].first->index_failure(embedding_res.status_code, "");
                continue;
            }
            nlohmann::json* document;
            if(texts_to_embed[i].first->is_update) {
                document = &texts_to_embed[i].first->new_doc;
            } else {
                document = &texts_to_embed[i].first->doc;
            }
            (*document)[field.name] = embedding_res.embedding;
        }
    }
}

Option<uint32_t> Index::get_reference_doc_id_with_lock(const string& reference_helper_field_name,
                                                       const uint32_t& seq_id) const {
    std::shared_lock lock(mutex);
    if (sort_index.count(reference_helper_field_name) == 0 ||
        sort_index.at(reference_helper_field_name)->count(seq_id) == 0) {
        return Option<uint32_t>(400, "Could not find a reference for doc " + std::to_string(seq_id));
    }

    return Option<uint32_t>(sort_index.at(reference_helper_field_name)->at(seq_id));
}

int64_t Index::reference_string_sort_score(const string &field_name, const uint32_t &seq_id) const {
    std::shared_lock lock(mutex);
    return str_sort_index.at(field_name)->rank(seq_id);
}

Option<uint32_t> Index::get_sort_indexed_field_value(const string& field_name, const uint32_t& seq_id) const {
    std::shared_lock lock(mutex);
    if (sort_index.count(field_name) == 0 || sort_index.at(field_name)->count(seq_id) == 0) {
        return Option<uint32_t>(400, "Could not find `" + field_name + "` value for doc `" + std::to_string(seq_id)
                                        + "`.");
    }

    return Option<uint32_t>(sort_index.at(field_name)->at(seq_id));
}

/*
// https://stackoverflow.com/questions/924171/geo-fencing-point-inside-outside-polygon
// NOTE: polygon and point should have been transformed with `transform_for_180th_meridian`
bool Index::is_point_in_polygon(const Geofence& poly, const GeoCoord &point) {
    int i, j;
    bool c = false;
    for (i = 0, j = poly.numVerts - 1; i < poly.numVerts; j = i++) {
        if ((((poly.verts[i].lat <= point.lat) && (point.lat < poly.verts[j].lat))
             || ((poly.verts[j].lat <= point.lat) && (point.lat < poly.verts[i].lat)))
            && (point.lon < (poly.verts[j].lon - poly.verts[i].lon) * (point.lat - poly.verts[i].lat)
                            / (poly.verts[j].lat - poly.verts[i].lat) + poly.verts[i].lon)) {
            c = !c;
        }
    }
    return c;
}
double Index::transform_for_180th_meridian(Geofence &poly) {
    double offset = 0.0;
    double maxLon = -1000, minLon = 1000;
    for(int v=0; v < poly.numVerts; v++) {
        if(poly.verts[v].lon < minLon) {
            minLon = poly.verts[v].lon;
        }
        if(poly.verts[v].lon > maxLon) {
            maxLon = poly.verts[v].lon;
        }
        if(std::abs(minLon - maxLon) > 180) {
            offset = 360.0;
        }
    }
    int i, j;
    for (i = 0, j = poly.numVerts - 1; i < poly.numVerts; j = i++) {
        if (poly.verts[i].lon < 0.0) {
            poly.verts[i].lon += offset;
        }
        if (poly.verts[j].lon < 0.0) {
            poly.verts[j].lon += offset;
        }
    }
    return offset;
}
void Index::transform_for_180th_meridian(GeoCoord &point, double offset) {
    point.lon = point.lon < 0.0 ? point.lon + offset : point.lon;
}
*/<|MERGE_RESOLUTION|>--- conflicted
+++ resolved
@@ -2745,17 +2745,12 @@
 
                 for(size_t res_index = 0; res_index < vec_results.size(); res_index++) {
                     auto& vec_result = vec_results[res_index];
-<<<<<<< HEAD
-                    auto doc_id = vec_result.first;
-
-                    filter_result_iterator->skip_to(doc_id);
+                    auto seq_id = vec_result.first;
+
+                    filter_result_iterator->skip_to(seq_id);
                     auto references = std::move(filter_result_iterator->reference);
                     filter_result_iterator->reset();
-                    auto result_it = topster->kv_map.find(doc_id);
-=======
-                    auto seq_id = vec_result.first;
                     auto result_it = topster->kv_map.find(seq_id);
->>>>>>> bb572095
 
                     if(result_it != topster->kv_map.end()) {
                         if(result_it->second->match_score_index < 0 || result_it->second->match_score_index > 2) {
@@ -2773,20 +2768,14 @@
                                 ((1.0 / (res_index + 1)) * VECTOR_SEARCH_WEIGHT));
                         int64_t match_score_index = -1;
                         int64_t scores[3] = {0};
-<<<<<<< HEAD
 
                         auto compute_sort_scores_op = compute_sort_scores(sort_fields_std, sort_order, field_values,
-                                                                          geopoint_indices, doc_id, references, 0,
+                                                                          geopoint_indices, seq_id, references, 0,
                                                                           match_score, scores, match_score_index,
                                                                           vec_result.second, collection_name);
                         if (!compute_sort_scores_op.ok()) {
                             return compute_sort_scores_op;
                         }
-=======
-                        
-                        compute_sort_scores(sort_fields_std, sort_order, field_values, geopoint_indices, seq_id, 0,
-                                            match_score, scores, match_score_index, vec_result.second);
->>>>>>> bb572095
 
                         for(int i = 0; i < 3; i++) {
                             kv->scores[i] = scores[i];
@@ -2800,9 +2789,14 @@
                         int64_t scores[3] = {0};
                         int64_t match_score = float_to_int64_t((1.0 / (res_index + 1)) * VECTOR_SEARCH_WEIGHT);
                         int64_t match_score_index = -1;
-<<<<<<< HEAD
-=======
-                        compute_sort_scores(sort_fields_std, sort_order, field_values, geopoint_indices, seq_id, 0, match_score, scores, match_score_index, vec_result.second);
+
+                        auto compute_sort_scores_op = compute_sort_scores(sort_fields_std, sort_order, field_values,
+                                                                          geopoint_indices, seq_id, references, 0,
+                                                                          match_score, scores, match_score_index,
+                                                                          vec_result.second, collection_name);
+                        if (!compute_sort_scores_op.ok()) {
+                            return compute_sort_scores_op;
+                        }
 
                         uint64_t distinct_id = seq_id;
                         if (group_limit != 0) {
@@ -2811,20 +2805,7 @@
                                 continue;
                             }
                         }
-
-                        KV kv(searched_queries.size(), seq_id, distinct_id, match_score_index, scores);
-                        kv.text_match_score = 0;
-                        kv.vector_distance = vec_result.second;
->>>>>>> bb572095
-
-                        auto compute_sort_scores_op = compute_sort_scores(sort_fields_std, sort_order, field_values,
-                                                                          geopoint_indices, doc_id, references, 0,
-                                                                          match_score, scores, match_score_index,
-                                                                          vec_result.second, collection_name);
-                        if (!compute_sort_scores_op.ok()) {
-                            return compute_sort_scores_op;
-                        }
-                        KV kv(searched_queries.size(), doc_id, doc_id, match_score_index, scores, std::move(references));
+                        KV kv(searched_queries.size(), seq_id, distinct_id, match_score_index, scores, std::move(references));
                         kv.text_match_score = 0;
                         kv.vector_distance = vec_result.second;
 
