#include "index.h"

#include <memory>
#include <numeric>
#include <chrono>
#include <set>
#include <unordered_map>
#include <random>
#include <art.h>
#include <array_utils.h>
#include <match_score.h>
#include <string_utils.h>
#include <tokenizer.h>
#include <s2/s2point.h>
#include <s2/s2latlng.h>
#include <s2/s2region_term_indexer.h>
#include <s2/s2cap.h>
#include <s2/s2loop.h>
#include <posting.h>
#include <thread_local_vars.h>
#include <unordered_set>
#include <or_iterator.h>
#include <timsort.hpp>
#include "logger.h"
#include "validator.h"
#include <collection_manager.h>

#define RETURN_CIRCUIT_BREAKER if((std::chrono::duration_cast<std::chrono::microseconds>( \
                  std::chrono::system_clock::now().time_since_epoch()).count() - search_begin_us) > search_stop_us) { \
                    search_cutoff = true; \
                    return ;\
            }

#define RETURN_CIRCUIT_BREAKER_OP if((std::chrono::duration_cast<std::chrono::microseconds>( \
                  std::chrono::system_clock::now().time_since_epoch()).count() - search_begin_us) > search_stop_us) { \
                    search_cutoff = true; \
                    return Option<bool>(true);\
            }

#define BREAK_CIRCUIT_BREAKER if((std::chrono::duration_cast<std::chrono::microseconds>( \
                 std::chrono::system_clock::now().time_since_epoch()).count() - search_begin_us) > search_stop_us) { \
                    search_cutoff = true; \
                    break;\
                }
#define FACET_INDEX_THRESHOLD 1000000000

spp::sparse_hash_map<uint32_t, int64_t> Index::text_match_sentinel_value;
spp::sparse_hash_map<uint32_t, int64_t> Index::seq_id_sentinel_value;
spp::sparse_hash_map<uint32_t, int64_t> Index::eval_sentinel_value;
spp::sparse_hash_map<uint32_t, int64_t> Index::geo_sentinel_value;
spp::sparse_hash_map<uint32_t, int64_t> Index::str_sentinel_value;
spp::sparse_hash_map<uint32_t, int64_t> Index::vector_distance_sentinel_value;

Index::Index(const std::string& name, const uint32_t collection_id, const Store* store,
             SynonymIndex* synonym_index, ThreadPool* thread_pool,
             const tsl::htrie_map<char, field> & search_schema,
             const std::vector<char>& symbols_to_index, const std::vector<char>& token_separators):
        name(name), collection_id(collection_id), store(store), synonym_index(synonym_index), thread_pool(thread_pool),
        search_schema(search_schema),
        seq_ids(new id_list_t(256)), symbols_to_index(symbols_to_index), token_separators(token_separators) {

    facet_index_v4 = new facet_index_t();

    for(const auto& a_field: search_schema) {
        if(!a_field.index) {
            continue;
        }

        if(a_field.num_dim > 0) {
            auto hnsw_index = new hnsw_index_t(a_field.num_dim, 1024, a_field.vec_dist);
            vector_index.emplace(a_field.name, hnsw_index);
            continue;
        }

        if(a_field.is_string()) {
            art_tree *t = new art_tree;
            art_tree_init(t);
            search_index.emplace(a_field.name, t);
        } else if(a_field.is_geopoint()) {
            geo_range_index.emplace(a_field.name, new NumericTrie(32));

            if(!a_field.is_single_geopoint()) {
                spp::sparse_hash_map<uint32_t, int64_t*> * doc_to_geos = new spp::sparse_hash_map<uint32_t, int64_t*>();
                geo_array_index.emplace(a_field.name, doc_to_geos);
            }
        } else {
            if (a_field.range_index) {
                auto trie = a_field.is_bool() ? new NumericTrie(8) :
                            a_field.is_int32() ? new NumericTrie(32) : new NumericTrie(64);
                range_index.emplace(a_field.name, trie);
            } else {
                num_tree_t* num_tree = new num_tree_t;
                numerical_index.emplace(a_field.name, num_tree);
            }
        }

        if(a_field.sort) {
            if(a_field.type == field_types::STRING) {
                adi_tree_t* tree = new adi_tree_t();
                str_sort_index.emplace(a_field.name, tree);
            } else if(a_field.type != field_types::GEOPOINT_ARRAY) {
                spp::sparse_hash_map<uint32_t, int64_t> * doc_to_score = new spp::sparse_hash_map<uint32_t, int64_t>();
                sort_index.emplace(a_field.name, doc_to_score);
            }
        }

        if(a_field.facet) {
            initialize_facet_indexes(a_field);
        }

        // initialize for non-string facet fields
        if(a_field.facet && !a_field.is_string()) {
            art_tree *ft = new art_tree;
            art_tree_init(ft);
            search_index.emplace(a_field.faceted_name(), ft);
        }

        if(a_field.infix) {
            array_mapped_infix_t infix_sets(ARRAY_INFIX_DIM);

            for(auto& infix_set: infix_sets) {
                infix_set = new tsl::htrie_set<char>();
            }

            infix_index.emplace(a_field.name, infix_sets);
        }
    }

    num_documents = 0;
}

Index::~Index() {
    std::unique_lock lock(mutex);

    for(auto & name_tree: search_index) {
        art_tree_destroy(name_tree.second);
        delete name_tree.second;
        name_tree.second = nullptr;
    }

    search_index.clear();

    for(auto & name_index: geo_range_index) {
        delete name_index.second;
        name_index.second = nullptr;
    }

    geo_range_index.clear();

    for(auto& name_index: geo_array_index) {
        for(auto& kv: *name_index.second) {
            delete [] kv.second;
        }

        delete name_index.second;
        name_index.second = nullptr;
    }

    geo_array_index.clear();

    for(auto & name_tree: numerical_index) {
        delete name_tree.second;
        name_tree.second = nullptr;
    }

    numerical_index.clear();

    for(auto & name_tree: range_index) {
        delete name_tree.second;
        name_tree.second = nullptr;
    }

    range_index.clear();

    for(auto & name_map: sort_index) {
        delete name_map.second;
        name_map.second = nullptr;
    }

    sort_index.clear();

    for(auto& kv: infix_index) {
        for(auto& infix_set: kv.second) {
            delete infix_set;
            infix_set = nullptr;
        }
    }

    infix_index.clear();

    for(auto& name_tree: str_sort_index) {
        delete name_tree.second;
        name_tree.second = nullptr;
    }

    str_sort_index.clear();

    delete facet_index_v4;
    
    delete seq_ids;

    for(auto& vec_index_kv: vector_index) {
        delete vec_index_kv.second;
    }
}

int64_t Index::get_points_from_doc(const nlohmann::json &document, const std::string & default_sorting_field) {
    int64_t points = 0;

    if(document[default_sorting_field].is_number_float()) {
        // serialize float to an integer and reverse the inverted range
        float n = document[default_sorting_field];
        memcpy(&points, &n, sizeof(int32_t));
        points ^= ((points >> (std::numeric_limits<int32_t>::digits - 1)) | INT32_MIN);
        points = -1 * (INT32_MAX - points);
    } else if(document[default_sorting_field].is_string()) {
        // not much value in supporting default sorting field as string, so we will just dummy it out
        points = 0;
    } else {
        points = document[default_sorting_field].is_boolean() ? int64_t(document[default_sorting_field].get<bool>()) :
                 document[default_sorting_field].get<int64_t>();
    }

    return points;
}

int64_t Index::float_to_int64_t(float f) {
    // https://stackoverflow.com/questions/60530255/convert-float-to-int64-t-while-preserving-ordering
    int32_t i;
    memcpy(&i, &f, sizeof i);
    if (i < 0) {
        i ^= INT32_MAX;
    }
    return i;
}

float Index::int64_t_to_float(int64_t n) {
    int32_t i = (int32_t) n;

    if(i < 0) {
        i ^= INT32_MAX;
    }

    float f;
    memcpy(&f, &i, sizeof f);
    return f;
}

void Index::compute_token_offsets_facets(index_record& record,
                                         const tsl::htrie_map<char, field>& search_schema,
                                         const std::vector<char>& local_token_separators,
                                         const std::vector<char>& local_symbols_to_index) {

    const auto& document = record.doc;

    for(const auto& the_field: search_schema) {
        const std::string& field_name = the_field.name;
        if(document.count(field_name) == 0 || !the_field.index) {
            continue;
        }

        offsets_facet_hashes_t offset_facet_hashes;

        bool is_facet = search_schema.at(field_name).facet;

        // non-string, non-geo faceted field should be indexed as faceted string field as well
        if(the_field.facet && !the_field.is_string() && !the_field.is_geopoint()) {
            if(the_field.is_array()) {
                std::vector<std::string> strings;

                if(the_field.type == field_types::INT32_ARRAY) {
                    for(int32_t value: document[field_name]){
                        auto str = std::to_string(value);
                        strings.emplace_back(std::move(str));
                    }
                } else if(the_field.type == field_types::INT64_ARRAY) {
                    for(int64_t value: document[field_name]){
                        auto str = std::to_string(value);
                        strings.emplace_back(std::move(str));
                    }
                } else if(the_field.type == field_types::FLOAT_ARRAY) {
                    for(float value: document[field_name]){
                        auto str = StringUtils::float_to_str(value);
                        strings.emplace_back(std::move(str));
                    }
                } else if(the_field.type == field_types::BOOL_ARRAY) {
                    for(bool value: document[field_name]){
                        auto str = std::to_string(value);
                        strings.emplace_back(std::move(str));
                    }
                }

                tokenize_string_array(strings, the_field,
                                      local_symbols_to_index, local_token_separators,
                                      offset_facet_hashes.offsets);
            } else {
                std::string text;

                if(the_field.type == field_types::INT32) {
                    auto val = document[field_name].get<int32_t>();
                    text = std::to_string(val);
                } else if(the_field.type == field_types::INT64) {
                    auto val = document[field_name].get<int64_t>();
                    text = std::to_string(val);
                } else if(the_field.type == field_types::FLOAT) {
                    auto val = document[field_name].get<float>();
                    text = StringUtils::float_to_str(val);
                } else if(the_field.type == field_types::BOOL) {
                    auto val = document[field_name].get<bool>();
                    text = std::to_string(val);
                }

                tokenize_string(text, the_field,
                                local_symbols_to_index, local_token_separators,
                                offset_facet_hashes.offsets);
            }
        }

        if(the_field.is_string()) {
            if(the_field.type == field_types::STRING) {
                tokenize_string(document[field_name], the_field,
                                local_symbols_to_index, local_token_separators,
                                offset_facet_hashes.offsets);
            } else {
                tokenize_string_array(document[field_name], the_field,
                                      local_symbols_to_index, local_token_separators,
                                      offset_facet_hashes.offsets);
            }
        }

        if(!offset_facet_hashes.offsets.empty()) {
            record.field_index.emplace(field_name, std::move(offset_facet_hashes));
        }
    }
}

bool doc_contains_field(const nlohmann::json& doc, const field& a_field,
                        const tsl::htrie_map<char, field> & search_schema) {

    if(doc.count(a_field.name)) {
        return true;
    }

    // check for a nested field, e.g. `foo.bar.baz` indexed but `foo.bar` present in schema
    if(a_field.is_object()) {
        auto prefix_it = search_schema.equal_prefix_range(a_field.name);
        std::string nested_field_name;
        for(auto kv = prefix_it.first; kv != prefix_it.second; kv++) {
            kv.key(nested_field_name);
            bool is_child_field = (nested_field_name.size() > a_field.name.size() &&
                                   nested_field_name[a_field.name.size()] == '.');
            if(is_child_field && doc.count(nested_field_name) != 0) {
                return true;
            }
        }
    }

    return false;
}

bool validate_object_field(nlohmann::json& doc, const field& a_field) {
    auto field_it = doc.find(a_field.name);
    if(field_it != doc.end()) {
        if(a_field.type == field_types::OBJECT && doc[a_field.name].is_object()) {
            return true;
        } else if(a_field.type == field_types::OBJECT_ARRAY && doc[a_field.name].is_array()) {
            return true;
        }

        return false;
    }

    std::vector<std::string> field_parts;
    StringUtils::split(a_field.name, field_parts, ".");

    nlohmann::json* obj = &doc;
    bool has_array = false;

    for(auto& field_part: field_parts) {
        if(obj->is_array()) {
            has_array = true;

            if(obj->empty()) {
                return false;
            }

            obj = &obj->at(0);
            if(!obj->is_object()) {
                return false;
            }
        }

        auto obj_it = obj->find(field_part);
        if(obj_it == obj->end()) {
            return false;
        }

        obj = &obj_it.value();
    }

    LOG(INFO) << "obj: " << *obj;
    LOG(INFO) << "doc: " << doc;

    if(a_field.type == field_types::OBJECT && obj->is_object()) {
        return true;
    } else if(a_field.type == field_types::OBJECT_ARRAY && (obj->is_array() || (has_array && obj->is_object()))) {
        return true;
    }

    return false;
}

void Index::validate_and_preprocess(Index *index,
                                    std::vector<index_record>& iter_batch,
                                    const size_t batch_start_index, const size_t batch_size,
                                    const std::string& default_sorting_field,
                                    const tsl::htrie_map<char, field>& search_schema,
                                    const tsl::htrie_map<char, field>& embedding_fields,
                                    const std::string& fallback_field_type,
                                    const std::vector<char>& token_separators,
                                    const std::vector<char>& symbols_to_index,
                                    const bool do_validation, const size_t remote_embedding_batch_size, const bool generate_embeddings) {

    // runs in a partitioned thread
    std::vector<index_record*> records_to_embed;

    for(size_t i = 0; i < batch_size; i++) {
        index_record& index_rec = iter_batch[batch_start_index + i];

        try {
            if(!index_rec.indexed.ok()) {
                // some records could have been invalidated upstream
                continue;
            }

            if(index_rec.operation == DELETE) {
                continue;
            }

            handle_doc_ops(search_schema, index_rec.doc, index_rec.old_doc);

            if(do_validation) {
                Option<uint32_t> validation_op = validator_t::validate_index_in_memory(index_rec.doc, index_rec.seq_id,
                                                                          default_sorting_field,
                                                                          search_schema,
                                                                          embedding_fields,
                                                                          index_rec.operation,
                                                                          index_rec.is_update,
                                                                          fallback_field_type,
                                                                          index_rec.dirty_values, generate_embeddings);

                if(!validation_op.ok()) {
                    index_rec.index_failure(validation_op.code(), validation_op.error());
                    continue;
                }
            }

            if(index_rec.is_update) {
                // scrub string fields to reduce delete ops
                get_doc_changes(index_rec.operation, embedding_fields, index_rec.doc, index_rec.old_doc,
                                index_rec.new_doc, index_rec.del_doc);

                if(generate_embeddings) {
                    for(auto& field: index_rec.doc.items()) {
                        for(auto& embedding_field : embedding_fields) {
                            if(!embedding_field.embed[fields::from].is_null()) {
                                auto embed_from_vector = embedding_field.embed[fields::from].get<std::vector<std::string>>();
                                for(auto& embed_from: embed_from_vector) {
                                    if(embed_from == field.key()) {
                                        records_to_embed.push_back(&index_rec);
                                        break;
                                    }
                                }
                            }
                        }
                    }
                }
            } else {
                if(generate_embeddings) {
                    records_to_embed.push_back(&index_rec);
                }
            }

            compute_token_offsets_facets(index_rec, search_schema, token_separators, symbols_to_index);

            int64_t points = 0;

            if(index_rec.doc.count(default_sorting_field) == 0) {
                auto default_sorting_field_it = index->sort_index.find(default_sorting_field);
                if(default_sorting_field_it != index->sort_index.end()) {
                    auto seq_id_it = default_sorting_field_it->second->find(index_rec.seq_id);
                    if(seq_id_it != default_sorting_field_it->second->end()) {
                        points = seq_id_it->second;
                    } else {
                        points = INT64_MIN;
                    }
                } else {
                    points = INT64_MIN;
                }
            } else {
                points = get_points_from_doc(index_rec.doc, default_sorting_field);
            }

            index_rec.points = points;
            index_rec.index_success();
        } catch(const std::exception &e) {
            LOG(INFO) << "Error while validating document: " << e.what();
            index_rec.index_failure(400, e.what());
        }
    }

    if(generate_embeddings) {
        batch_embed_fields(records_to_embed, embedding_fields, search_schema, remote_embedding_batch_size);
    }
}

size_t Index::batch_memory_index(Index *index,
                                 std::vector<index_record>& iter_batch,
                                 const std::string & default_sorting_field,
                                 const tsl::htrie_map<char, field> & actual_search_schema,
                                 const tsl::htrie_map<char, field> & embedding_fields,
                                 const std::string& fallback_field_type,
                                 const std::vector<char>& token_separators,
                                 const std::vector<char>& symbols_to_index,
                                 const bool do_validation, const size_t remote_embedding_batch_size, const bool generate_embeddings, 
                                 const bool use_addition_fields, const tsl::htrie_map<char, field>& addition_fields) {

    const size_t concurrency = 4;
    const size_t num_threads = std::min(concurrency, iter_batch.size());
    const size_t window_size = (num_threads == 0) ? 0 :
                               (iter_batch.size() + num_threads - 1) / num_threads;  // rounds up
    const auto& indexable_schema = use_addition_fields ? addition_fields : actual_search_schema;
    

    size_t num_indexed = 0;
    size_t num_processed = 0;
    std::mutex m_process;
    std::condition_variable cv_process;

    size_t num_queued = 0;
    size_t batch_index = 0;

    // local is need to propogate the thread local inside threads launched below
    auto local_write_log_index = write_log_index;

    for(size_t thread_id = 0; thread_id < num_threads && batch_index < iter_batch.size(); thread_id++) {
        size_t batch_len = window_size;

        if(batch_index + window_size > iter_batch.size()) {
            batch_len = iter_batch.size() - batch_index;
        }

        num_queued++;

        index->thread_pool->enqueue([&, batch_index, batch_len]() {
            write_log_index = local_write_log_index;
            validate_and_preprocess(index, iter_batch, batch_index, batch_len, default_sorting_field, actual_search_schema,
                                    embedding_fields, fallback_field_type, token_separators, symbols_to_index, do_validation, remote_embedding_batch_size, generate_embeddings);

            std::unique_lock<std::mutex> lock(m_process);
            num_processed++;

            cv_process.notify_one();
        });

        batch_index += batch_len;
    }

    {
        std::unique_lock<std::mutex> lock_process(m_process);
        cv_process.wait(lock_process, [&](){ return num_processed == num_queued; });
    }

    std::unordered_set<std::string> found_fields;

    for(size_t i = 0; i < iter_batch.size(); i++) {
        auto& index_rec = iter_batch[i];

        if(!index_rec.indexed.ok()) {
            // some records could have been invalidated upstream
            continue;
        }

        if(index_rec.is_update) {
            index->remove(index_rec.seq_id, index_rec.del_doc, {}, index_rec.is_update);
        } else if(index_rec.indexed.ok()) {
            num_indexed++;
        }

        for(const auto& kv: index_rec.doc.items()) {
            found_fields.insert(kv.key());
        }
    }

    num_queued = num_processed = 0;
    std::unique_lock ulock(index->mutex);

    for(const auto& field_name: found_fields) {
        //LOG(INFO) << "field name: " << field_name;
        if(field_name != "id" && indexable_schema.count(field_name) == 0) {
            continue;
        }

        num_queued++;

        index->thread_pool->enqueue([&]() {
            write_log_index = local_write_log_index;

            const field& f = (field_name == "id") ?
                             field("id", field_types::STRING, false) : indexable_schema.at(field_name);
            try {
                index->index_field_in_memory(f, iter_batch);
            } catch(std::exception& e) {
                LOG(ERROR) << "Unhandled Typesense error: " << e.what();
                for(auto& record: iter_batch) {
                    record.index_failure(500, "Unhandled Typesense error in index batch, check logs for details.");
                }
            }

            std::unique_lock<std::mutex> lock(m_process);
            num_processed++;
            cv_process.notify_one();
        });
    }

    {
        std::unique_lock<std::mutex> lock_process(m_process);
        cv_process.wait(lock_process, [&](){ return num_processed == num_queued; });
    }

    return num_indexed;
}

void Index::index_field_in_memory(const field& afield, std::vector<index_record>& iter_batch) {
    // indexes a given field of all documents in the batch

    if(afield.name == "id") {
        for(const auto& record: iter_batch) {
            if(!record.indexed.ok()) {
                // some records could have been invalidated upstream
                continue;
            }
            if(!record.is_update && record.indexed.ok()) {
                // for updates, the seq_id will already exist
                seq_ids->upsert(record.seq_id);
            }
        }

        return;
    }

    if(!afield.index) {
        return;
    }

    // We have to handle both these edge cases:
    // a) `afield` might not exist in the document (optional field)
    // b) `afield` value could be empty

    // non-geo faceted field should be indexed as faceted string field as well
    bool is_facet_field = (afield.facet && !afield.is_geopoint());

    if(afield.is_string() || is_facet_field) {
        std::unordered_map<std::string, std::vector<art_document>> token_to_doc_offsets;
        int64_t max_score = INT64_MIN;

        std::unordered_map<facet_value_id_t, std::vector<uint32_t>, facet_value_id_t::Hash> fvalue_to_seq_ids;
        std::unordered_map<uint32_t, std::vector<facet_value_id_t>> seq_id_to_fvalues;

        auto facet_count = facet_index_v4->get_facet_count(afield.name);

#ifdef TEST_BUILD
        facet_count = FACET_INDEX_THRESHOLD + 1;
#endif

        /*if(afield.facet) {
            size_t total_num_docs = seq_ids->num_ids();
            facet_index_v4->handle_index_change(afield.name, total_num_docs, FACET_INDEX_THRESHOLD, facet_count);
        }*/

        for(const auto& record: iter_batch) {
            if(!record.indexed.ok()) {
                // some records could have been invalidated upstream
                continue;
            }

            const auto& document = record.doc;
            const auto seq_id = record.seq_id;

            if(document.count(afield.name) == 0 || !record.indexed.ok()) {
                continue;
            }

            auto field_index_it = record.field_index.find(afield.name);
            if(field_index_it == record.field_index.end()) {
                continue;
            }

            if(afield.facet) {
                if(afield.is_array()) {
                    const auto& field_values = document[afield.name];
                    for(size_t i = 0; i < field_values.size(); i++) {
                        if(afield.type == field_types::INT32_ARRAY) {
                            int32_t raw_val = field_values[i].get<int32_t>();
                            auto fhash = reinterpret_cast<uint32_t&>(raw_val);
                            facet_value_id_t facet_value_id(std::to_string(raw_val), fhash);
                            fvalue_to_seq_ids[facet_value_id].push_back(seq_id);
                            seq_id_to_fvalues[seq_id].push_back(facet_value_id);
                        } else if(afield.type == field_types::INT64_ARRAY) {
                            int64_t raw_val = field_values[i].get<int64_t>();
                            facet_value_id_t facet_value_id(std::to_string(raw_val));
                            fvalue_to_seq_ids[facet_value_id].push_back(seq_id);
                            seq_id_to_fvalues[seq_id].push_back(facet_value_id);
                        } else if(afield.type == field_types::STRING_ARRAY) {
                            const std::string& raw_val = field_values[i].get<std::string>().substr(0, 100);
                            facet_value_id_t facet_value_id(raw_val);
                            fvalue_to_seq_ids[facet_value_id].push_back(seq_id);
                            seq_id_to_fvalues[seq_id].push_back(facet_value_id);
                        } else if(afield.type == field_types::FLOAT_ARRAY) {
                            float raw_val = field_values[i].get<float>();
                            auto fhash = reinterpret_cast<uint32_t&>(raw_val);
                            facet_value_id_t facet_value_id(StringUtils::float_to_str(raw_val), fhash);
                            fvalue_to_seq_ids[facet_value_id].push_back(seq_id);
                            seq_id_to_fvalues[seq_id].push_back(facet_value_id);
                        } else if(afield.type == field_types::BOOL_ARRAY) {
                            bool raw_val = field_values[i].get<bool>();
                            auto fhash = (uint32_t)raw_val;
                            auto str_val = (raw_val == 1) ? "true" : "false";
                            facet_value_id_t facet_value_id(str_val, fhash);
                            fvalue_to_seq_ids[facet_value_id].push_back(seq_id);
                            seq_id_to_fvalues[seq_id].push_back(facet_value_id);
                        }
                    }
                } else {
                    if(afield.type == field_types::INT32) {
                        int32_t raw_val = document[afield.name].get<int32_t>();
                        auto fhash = reinterpret_cast<uint32_t&>(raw_val);
                        facet_value_id_t facet_value_id(std::to_string(raw_val), fhash);
                        fvalue_to_seq_ids[facet_value_id].push_back(seq_id);
                        seq_id_to_fvalues[seq_id].push_back(facet_value_id);
                    }
                    else if(afield.type == field_types::INT64) {
                        int64_t raw_val = document[afield.name].get<int64_t>();
                        facet_value_id_t facet_value_id(std::to_string(raw_val));
                        fvalue_to_seq_ids[facet_value_id].push_back(seq_id);
                        seq_id_to_fvalues[seq_id].push_back(facet_value_id);
                    }
                    else if(afield.type == field_types::STRING) {
                        const std::string& raw_val = document[afield.name].get<std::string>().substr(0, 100);
                        facet_value_id_t facet_value_id(raw_val);
                        fvalue_to_seq_ids[facet_value_id].push_back(seq_id);
                        seq_id_to_fvalues[seq_id].push_back(facet_value_id);
                    }
                    else if(afield.type == field_types::FLOAT) {
                        float raw_val = document[afield.name].get<float>();
                        auto fhash = reinterpret_cast<uint32_t&>(raw_val);
                        facet_value_id_t facet_value_id(StringUtils::float_to_str(raw_val), fhash);
                        fvalue_to_seq_ids[facet_value_id].push_back(seq_id);
                        seq_id_to_fvalues[seq_id].push_back(facet_value_id);
                    }
                    else if(afield.type == field_types::BOOL) {
                        bool raw_val = document[afield.name].get<bool>();
                        auto fhash = (uint32_t)raw_val;
                        auto str_val = (raw_val == 1) ? "true" : "false";
                        facet_value_id_t facet_value_id(str_val, fhash);
                        fvalue_to_seq_ids[facet_value_id].push_back(seq_id);
                        seq_id_to_fvalues[seq_id].push_back(facet_value_id);
                    }
                }
            }

            if(record.points > max_score) {
                max_score = record.points;
            }

            for(auto& token_offsets: field_index_it->second.offsets) {
                token_to_doc_offsets[token_offsets.first].emplace_back(seq_id, record.points, token_offsets.second);

                if(afield.infix) {
                    auto strhash = StringUtils::hash_wy(token_offsets.first.c_str(), token_offsets.first.size());
                    const auto& infix_sets = infix_index.at(afield.name);
                    infix_sets[strhash % 4]->insert(token_offsets.first);
                }
            }
        }

        facet_index_v4->insert(afield.name, fvalue_to_seq_ids, seq_id_to_fvalues, afield.is_string());

        auto tree_it = search_index.find(afield.faceted_name());
        if(tree_it == search_index.end()) {
            return;
        }

        art_tree *t = tree_it->second;

        for(auto& token_to_doc: token_to_doc_offsets) {
            const std::string& token = token_to_doc.first;
            std::vector<art_document>& documents = token_to_doc.second;

            const auto *key = (const unsigned char *) token.c_str();
            int key_len = (int) token.length() + 1;  // for the terminating \0 char

            //LOG(INFO) << "key: " << key << ", art_doc.id: " << art_doc.id;
            art_inserts(t, key, key_len, max_score, documents);
        }
    }

    if(!afield.is_string()) {
        if (afield.type == field_types::INT32) {
            auto num_tree = afield.range_index ? nullptr : numerical_index.at(afield.name);
            auto trie = afield.range_index ? range_index.at(afield.name) : nullptr;
            iterate_and_index_numerical_field(iter_batch, afield, [&afield, num_tree, trie]
                    (const index_record& record, uint32_t seq_id) {
                int32_t value = record.doc[afield.name].get<int32_t>();
                if (afield.range_index) {
                    trie->insert(value, seq_id);
                } else {
                    num_tree->insert(value, seq_id);
                }
            });
        }

        else if(afield.type == field_types::INT64) {
            auto num_tree = afield.range_index ? nullptr : numerical_index.at(afield.name);
            auto trie = afield.range_index ? range_index.at(afield.name) : nullptr;
            iterate_and_index_numerical_field(iter_batch, afield, [&afield, num_tree, trie]
                    (const index_record& record, uint32_t seq_id) {
                int64_t value = record.doc[afield.name].get<int64_t>();
                if (afield.range_index) {
                    trie->insert(value, seq_id);
                } else {
                    num_tree->insert(value, seq_id);
                }
            });
        }

        else if(afield.type == field_types::FLOAT) {
            auto num_tree = afield.range_index ? nullptr : numerical_index.at(afield.name);
            auto trie = afield.range_index ? range_index.at(afield.name) : nullptr;
            iterate_and_index_numerical_field(iter_batch, afield, [&afield, num_tree, trie]
                    (const index_record& record, uint32_t seq_id) {
                float fvalue = record.doc[afield.name].get<float>();
                int64_t value = float_to_int64_t(fvalue);
                if (afield.range_index) {
                    trie->insert(value, seq_id);
                } else {
                    num_tree->insert(value, seq_id);
                }
            });
        } else if(afield.type == field_types::BOOL) {
            auto num_tree = afield.range_index ? nullptr : numerical_index.at(afield.name);
            auto trie = afield.range_index ? range_index.at(afield.name) : nullptr;
            iterate_and_index_numerical_field(iter_batch, afield, [&afield, num_tree, trie]
                    (const index_record& record, uint32_t seq_id) {
                bool value = record.doc[afield.name].get<bool>();
                if (afield.range_index) {
                    trie->insert(value, seq_id);
                } else {
                    num_tree->insert(value, seq_id);
                }
            });
        } else if(afield.type == field_types::GEOPOINT || afield.type == field_types::GEOPOINT_ARRAY) {
            auto geopoint_range_index = geo_range_index.at(afield.name);

            iterate_and_index_numerical_field(iter_batch, afield,
            [&afield, &geo_array_index=geo_array_index, geopoint_range_index](const index_record& record, uint32_t seq_id) {
                // nested geopoint value inside an array of object will be a simple array so must be treated as geopoint
                bool nested_obj_arr_geopoint = (afield.nested && afield.type == field_types::GEOPOINT_ARRAY &&
                                    !record.doc[afield.name].empty() && record.doc[afield.name][0].is_number());

                if(afield.type == field_types::GEOPOINT || nested_obj_arr_geopoint) {
                    // this could be a nested gepoint array so can have more than 2 array values
                    const std::vector<double>& latlongs = record.doc[afield.name];
                    for(size_t li = 0; li < latlongs.size(); li+=2) {
                        S2RegionTermIndexer::Options options;
                        options.set_index_contains_points_only(true);
                        S2RegionTermIndexer indexer(options);
                        S2Point point = S2LatLng::FromDegrees(latlongs[li], latlongs[li+1]).ToPoint();

                        auto cell = S2CellId(point);
                        geopoint_range_index->insert_geopoint(cell.id(), seq_id);
                    }

                    if(nested_obj_arr_geopoint) {
                        int64_t* packed_latlongs = new int64_t[(latlongs.size()/2) + 1];
                        packed_latlongs[0] = latlongs.size()/2;
                        size_t j_packed_latlongs = 0;

                        for(size_t li = 0; li < latlongs.size(); li+=2) {
                            int64_t packed_latlong = GeoPoint::pack_lat_lng(latlongs[li], latlongs[li+1]);
                            packed_latlongs[j_packed_latlongs + 1] = packed_latlong;
                            j_packed_latlongs++;
                        }

                        geo_array_index.at(afield.name)->emplace(seq_id, packed_latlongs);
                    }
                } else {
                    const std::vector<std::vector<double>>& latlongs = record.doc[afield.name];
                    S2RegionTermIndexer::Options options;
                    options.set_index_contains_points_only(true);
                    S2RegionTermIndexer indexer(options);

                    int64_t* packed_latlongs = new int64_t[latlongs.size() + 1];
                    packed_latlongs[0] = latlongs.size();

                    for(size_t li = 0; li < latlongs.size(); li++) {
                        auto& latlong = latlongs[li];
                        S2Point point = S2LatLng::FromDegrees(latlong[0], latlong[1]).ToPoint();

                        auto cell = S2CellId(point);
                        geopoint_range_index->insert_geopoint(cell.id(), seq_id);

                        int64_t packed_latlong = GeoPoint::pack_lat_lng(latlong[0], latlong[1]);
                        packed_latlongs[li + 1] = packed_latlong;
                    }

                    geo_array_index.at(afield.name)->emplace(seq_id, packed_latlongs);
                }
            });
        } else if(afield.is_array()) {
            // handle vector index first
            if(afield.type == field_types::FLOAT_ARRAY && afield.num_dim > 0) {
                auto vec_index = vector_index[afield.name]->vecdex;
                size_t curr_ele_count = vec_index->getCurrentElementCount();
                if(curr_ele_count + iter_batch.size() > vec_index->getMaxElements()) {
                    vec_index->resizeIndex((curr_ele_count + iter_batch.size()) * 1.3);
                }

                const size_t num_threads = std::min<size_t>(4, iter_batch.size());
                const size_t window_size = (num_threads == 0) ? 0 :
                                           (iter_batch.size() + num_threads - 1) / num_threads;  // rounds up
                size_t num_processed = 0;
                std::mutex m_process;
                std::condition_variable cv_process;

                size_t num_queued = 0;
                size_t result_index = 0;

                for(size_t thread_id = 0; thread_id < num_threads && result_index < iter_batch.size(); thread_id++) {
                    size_t batch_len = window_size;

                    if(result_index + window_size > iter_batch.size()) {
                        batch_len = iter_batch.size() - result_index;
                    }

                    num_queued++;

                    thread_pool->enqueue([thread_id, &afield, &vec_index, &records = iter_batch,
                                          result_index, batch_len, &num_processed, &m_process, &cv_process]() {

                        size_t batch_counter = 0;
                        while(batch_counter < batch_len) {
                            auto& record = records[result_index + batch_counter];
                            if(record.doc.count(afield.name) == 0 || !record.indexed.ok()) {
                                batch_counter++;
                                continue;
                            }

                            try {
                                const std::vector<float>& float_vals = record.doc[afield.name].get<std::vector<float>>();
                                if(float_vals.size() != afield.num_dim) {
                                    record.index_failure(400, "Vector size mismatch.");
                                } else {
                                    if(afield.vec_dist == cosine) {
                                        std::vector<float> normalized_vals(afield.num_dim);
                                        hnsw_index_t::normalize_vector(float_vals, normalized_vals);
                                        vec_index->addPoint(normalized_vals.data(), (size_t)record.seq_id, true);
                                    } else {
                                        vec_index->addPoint(float_vals.data(), (size_t)record.seq_id, true);
                                    }
                                }
                            } catch(const std::exception &e) {
                                record.index_failure(400, e.what());
                            }

                            batch_counter++;
                        }

                        std::unique_lock<std::mutex> lock(m_process);
                        num_processed++;
                        cv_process.notify_one();
                    });

                    result_index += batch_len;
                }

                std::unique_lock<std::mutex> lock_process(m_process);
                cv_process.wait(lock_process, [&](){ return num_processed == num_queued; });
                return;
            }

            // all other numerical arrays
            auto num_tree = afield.range_index ? nullptr : numerical_index.at(afield.name);
            auto trie = afield.range_index ? range_index.at(afield.name) : nullptr;
            iterate_and_index_numerical_field(iter_batch, afield, [&afield, num_tree, trie]
                    (const index_record& record, uint32_t seq_id) {
                for(size_t arr_i = 0; arr_i < record.doc[afield.name].size(); arr_i++) {
                    const auto& arr_value = record.doc[afield.name][arr_i];

                    if(afield.type == field_types::INT32_ARRAY) {
                        const int32_t value = arr_value;
                        if (afield.range_index) {
                            trie->insert(value, seq_id);
                        } else {
                            num_tree->insert(value, seq_id);
                        }
                    }

                    else if(afield.type == field_types::INT64_ARRAY) {
                        const int64_t value = arr_value;
                        if (afield.range_index) {
                            trie->insert(value, seq_id);
                        } else {
                            num_tree->insert(value, seq_id);
                        }
                    }

                    else if(afield.type == field_types::FLOAT_ARRAY) {
                        const float fvalue = arr_value;
                        int64_t value = float_to_int64_t(fvalue);
                        if (afield.range_index) {
                            trie->insert(value, seq_id);
                        } else {
                            num_tree->insert(value, seq_id);
                        }
                    }

                    else if(afield.type == field_types::BOOL_ARRAY) {
                        const bool value = record.doc[afield.name][arr_i];
                        if (afield.range_index) {
                            trie->insert(value, seq_id);
                        } else {
                            num_tree->insert(value, seq_id);
                        }
                    }
                }
            });
        }

        // add numerical values automatically into sort index if sorting is enabled
        if(afield.is_num_sortable() && afield.type != field_types::GEOPOINT_ARRAY) {
            spp::sparse_hash_map<uint32_t, int64_t> *doc_to_score = sort_index.at(afield.name);

            bool is_integer = afield.is_integer();
            bool is_float = afield.is_float();
            bool is_bool = afield.is_bool();
            bool is_geopoint = afield.is_geopoint();

            for(const auto& record: iter_batch) {
                if(!record.indexed.ok()) {
                    continue;
                }

                const auto& document = record.doc;
                const auto seq_id = record.seq_id;

                if (document.count(afield.name) == 0 || !afield.index) {
                    continue;
                }

                if(is_integer) {
                    doc_to_score->emplace(seq_id, document[afield.name].get<int64_t>());
                } else if(is_float) {
                    int64_t ifloat = float_to_int64_t(document[afield.name].get<float>());
                    doc_to_score->emplace(seq_id, ifloat);
                } else if(is_bool) {
                    doc_to_score->emplace(seq_id, (int64_t) document[afield.name].get<bool>());
                } else if(is_geopoint) {
                    const std::vector<double>& latlong = document[afield.name];
                    int64_t lat_lng = GeoPoint::pack_lat_lng(latlong[0], latlong[1]);
                    doc_to_score->emplace(seq_id, lat_lng);
                }
            }
        }
    } else if(afield.is_str_sortable()) {
        adi_tree_t* str_tree = str_sort_index.at(afield.name);

        for(const auto& record: iter_batch) {
            if(!record.indexed.ok()) {
                continue;
            }

            const auto& document = record.doc;
            const auto seq_id = record.seq_id;

            if (document.count(afield.name) == 0 || !afield.index) {
                continue;
            }

            std::string raw_str = document[afield.name].get<std::string>();
            Tokenizer str_tokenizer("", true, false, "", {' '});
            str_tokenizer.tokenize(raw_str);

            if(!raw_str.empty()) {
                str_tree->index(seq_id, raw_str.substr(0, 2000));
            }
        }
    }
}

void Index::tokenize_string(const std::string& text, const field& a_field,
                            const std::vector<char>& symbols_to_index,
                            const std::vector<char>& token_separators,
                            std::unordered_map<std::string, std::vector<uint32_t>>& token_to_offsets) {

    Tokenizer tokenizer(text, true, !a_field.is_string(), a_field.locale, symbols_to_index, token_separators);
    std::string token;
    std::string last_token;
    size_t token_index = 0;

    while(tokenizer.next(token, token_index)) {
        if(token.empty()) {
            continue;
        }

        if(token.size() > 100) {
            token.erase(100);
        }

        token_to_offsets[token].push_back(token_index + 1);
        last_token = token;
    }

    if(!token_to_offsets.empty()) {
        // push 0 for the last occurring token (used for exact match ranking)
        token_to_offsets[last_token].push_back(0);
    }
}

void Index::tokenize_string_array(const std::vector<std::string>& strings,
                                  const field& a_field,
                                  const std::vector<char>& symbols_to_index,
                                  const std::vector<char>& token_separators,
                                  std::unordered_map<std::string, std::vector<uint32_t>>& token_to_offsets) {

    for(size_t array_index = 0; array_index < strings.size(); array_index++) {
        const std::string& str = strings[array_index];
        std::set<std::string> token_set;  // required to deal with repeating tokens

        Tokenizer tokenizer(str, true, !a_field.is_string(), a_field.locale, symbols_to_index, token_separators);
        std::string token, last_token;
        size_t token_index = 0;

        // iterate and append offset positions
        while(tokenizer.next(token, token_index)) {
            if(token.empty()) {
                continue;
            }

            if(token.size() > 100) {
                token.erase(100);
            }

            token_to_offsets[token].push_back(token_index + 1);
            token_set.insert(token);
            last_token = token;
        }

        if(token_set.empty()) {
            continue;
        }

        for(auto& the_token: token_set) {
            // repeat last element to indicate end of offsets for this array index
            token_to_offsets[the_token].push_back(token_to_offsets[the_token].back());

            // iterate and append this array index to all tokens
            token_to_offsets[the_token].push_back(array_index);
        }

        // push 0 for the last occurring token (used for exact match ranking)
        token_to_offsets[last_token].push_back(0);
    }
}

void Index::initialize_facet_indexes(const field& facet_field) {
    facet_index_v4->initialize(facet_field.name);
}

void Index::compute_facet_stats(facet &a_facet, const std::string& raw_value, const std::string & field_type) {
    if(field_type == field_types::INT32 || field_type == field_types::INT32_ARRAY) {
        int32_t val = std::stoi(raw_value);
        if (val < a_facet.stats.fvmin) {
            a_facet.stats.fvmin = val;
        }
        if (val > a_facet.stats.fvmax) {
            a_facet.stats.fvmax = val;
        }
        a_facet.stats.fvsum += val;
        a_facet.stats.fvcount++;
    } else if(field_type == field_types::INT64 || field_type == field_types::INT64_ARRAY) {
        int64_t val = std::stoll(raw_value);
        if(val < a_facet.stats.fvmin) {
            a_facet.stats.fvmin = val;
        }
        if(val > a_facet.stats.fvmax) {
            a_facet.stats.fvmax = val;
        }
        a_facet.stats.fvsum += val;
        a_facet.stats.fvcount++;
    } else if(field_type == field_types::FLOAT || field_type == field_types::FLOAT_ARRAY) {
        float val = std::stof(raw_value);
        if(val < a_facet.stats.fvmin) {
            a_facet.stats.fvmin = val;
        }
        if(val > a_facet.stats.fvmax) {
            a_facet.stats.fvmax = val;
        }
        a_facet.stats.fvsum += val;
        a_facet.stats.fvcount++;
    }
}

void Index::compute_facet_stats(facet &a_facet, int64_t raw_value, const std::string & field_type) {
    if(field_type == field_types::INT32 || field_type == field_types::INT32_ARRAY) {
        int32_t val = raw_value;
        if (val < a_facet.stats.fvmin) {
            a_facet.stats.fvmin = val;
        }
        if (val > a_facet.stats.fvmax) {
            a_facet.stats.fvmax = val;
        }
        a_facet.stats.fvsum += val;
        a_facet.stats.fvcount++;
    } else if(field_type == field_types::INT64 || field_type == field_types::INT64_ARRAY) {
        int64_t val = raw_value;
        if(val < a_facet.stats.fvmin) {
            a_facet.stats.fvmin = val;
        }
        if(val > a_facet.stats.fvmax) {
            a_facet.stats.fvmax = val;
        }
        a_facet.stats.fvsum += val;
        a_facet.stats.fvcount++;
    } else if(field_type == field_types::FLOAT || field_type == field_types::FLOAT_ARRAY) {
        float val = reinterpret_cast<float&>(raw_value);
        if(val < a_facet.stats.fvmin) {
            a_facet.stats.fvmin = val;
        }
        if(val > a_facet.stats.fvmax) {
            a_facet.stats.fvmax = val;
        }
        a_facet.stats.fvsum += val;
        a_facet.stats.fvcount++;
    }
}

int64_t Index::get_doc_val_from_sort_index(sort_index_iterator sort_index_it, uint32_t doc_seq_id) const {

    if(sort_index_it != sort_index.end()){
        auto doc_id_val_map = sort_index_it->second;
        auto doc_seq_id_it = doc_id_val_map->find(doc_seq_id);

        if(doc_seq_id_it != doc_id_val_map->end()){
            return doc_seq_id_it->second;
        }
    }

    return INT64_MAX;
}

std::vector<group_by_field_it_t> Index::get_group_by_field_iterators(const std::vector<std::string>& group_by_fields,
                                                                     bool is_reverse) const {
    std::vector<group_by_field_it_t> group_by_field_it_vec;
    for (const auto &field_name: group_by_fields) {
        if (!facet_index_v4->has_hash_index(field_name)) {
            continue;
        }
        auto facet_index = facet_index_v4->get_facet_hash_index(field_name);
        auto facet_index_it = is_reverse ? facet_index->new_rev_iterator() : facet_index->new_iterator();

        group_by_field_it_t group_by_field_it_struct {field_name, std::move(facet_index_it)};
        group_by_field_it_vec.emplace_back(std::move(group_by_field_it_struct));
    }
    return group_by_field_it_vec;
}

void Index::do_facets(std::vector<facet> & facets, facet_query_t & facet_query,
                      bool estimate_facets, size_t facet_sample_percent,
                      const std::vector<facet_info_t>& facet_infos,
                      const size_t group_limit, const std::vector<std::string>& group_by_fields,
                      const bool group_missing_values,
                      const uint32_t* result_ids, size_t results_size, 
                      int max_facet_count, bool is_wildcard_query, bool no_filters_provided,
                      facet_index_type_t facet_index_type) const {

    if(results_size == 0) {
        return ;
    }

    std::vector<group_by_field_it_t> group_by_field_it_vec;

    size_t total_docs = seq_ids->num_ids();
    // assumed that facet fields have already been validated upstream
    for(size_t findex=0; findex < facets.size(); findex++) {
        auto& a_facet = facets[findex];
        const auto& facet_field = facet_infos[findex].facet_field;
        const bool use_facet_query = facet_infos[findex].use_facet_query;
        const auto& fquery_hashes = facet_infos[findex].hashes;
        const bool should_compute_stats = facet_infos[findex].should_compute_stats;
        const bool use_value_index = facet_infos[findex].use_value_index;

        auto sort_index_it = sort_index.find(a_facet.field_name);

        size_t mod_value = 100 / facet_sample_percent;

        auto num_facet_values = facet_index_v4->get_facet_count(facet_field.name);
        if(num_facet_values == 0) {
            continue;
        }

        bool is_wildcard_no_filter_query = is_wildcard_query && no_filters_provided;
        bool facet_value_index_exists = facet_index_v4->has_value_index(facet_field.name);

#ifdef TEST_BUILD
        if(facet_index_type == VALUE) {
#else
        if(facet_value_index_exists && use_value_index) {
#endif
            // LOG(INFO) << "Using intersection to find facets";
            a_facet.is_intersected = true;

            std::map<std::string, docid_count_t> facet_results;
            std::string sort_order = a_facet.is_sort_by_alpha ? a_facet.sort_order : "";

            facet_index_v4->intersect(a_facet, use_facet_query,
                                      facet_infos[findex].fvalue_searched_tokens, result_ids,
                                      results_size, max_facet_count, facet_results,
                                      is_wildcard_no_filter_query, sort_order);

            for(const auto& kv : facet_results) {
                //range facet processing
                if(a_facet.is_range_query) {
                    const auto doc_val = kv.first;
                    std::pair<int64_t , std::string> range_pair {};
                    if(a_facet.get_range(std::stoll(doc_val), range_pair)) {
                        const auto& range_id = range_pair.first;
                        facet_count_t& facet_count = a_facet.result_map[range_id];
                        facet_count.count = kv.second.count;
                    }
                } else { 
                    facet_count_t& facet_count = a_facet.value_result_map[kv.first];
                    facet_count.count = kv.second.count;
                    facet_count.doc_id = kv.second.doc_id;
                }

                if(should_compute_stats) {
                    //LOG(INFO) << "Computing facet stas for facet " << a_facet.field_name;
                    for(size_t i = 0; i < kv.second.count; ++i) {
                        compute_facet_stats(a_facet, kv.first, facet_field.type);
                    }
                } 
            }

            if(should_compute_stats) {
                auto numerical_index_it = numerical_index.find(a_facet.field_name);
                if(numerical_index_it != numerical_index.end()) {
                    auto min_max_pair = numerical_index_it->second->get_min_max(result_ids,
                                                                                results_size);
                    a_facet.stats.fvmin = int64_t_to_float(min_max_pair.first);
                    a_facet.stats.fvmax = int64_t_to_float(min_max_pair.second);
                }
            }
        } else {
            //LOG(INFO) << "Using hashing to find facets";
            bool facet_hash_index_exists = facet_index_v4->has_hash_index(facet_field.name);
            if(!facet_hash_index_exists) {
                continue;
            }

            const auto& fhash_int64_map = facet_index_v4->get_fhash_int64_map(a_facet.field_name);

            const auto facet_field_is_array = facet_field.is_array();

            const auto& facet_index = facet_index_v4->get_facet_hash_index(facet_field.name);
            posting_list_t::iterator_t facet_index_it = facet_index->new_iterator();
            std::vector<uint32_t> facet_hashes;

            if (group_limit != 0) {
                group_by_field_it_vec = get_group_by_field_iterators(group_by_fields);
            }

            for(size_t i = 0; i < results_size; i++) {
                // if sampling is enabled, we will skip a portion of the results to speed up things
                if(estimate_facets) {
                    if(i % mod_value != 0) {
                        continue;
                    }
                }

                uint32_t doc_seq_id = result_ids[i];
                facet_index_it.skip_to(doc_seq_id);

                if(!facet_index_it.valid()) {
                    break;
                }

                if(facet_index_it.id() != doc_seq_id) {
                    continue;
                }

                facet_hashes.clear();
                posting_list_t::get_offsets(facet_index_it, facet_hashes);

                uint64_t distinct_id = 0;
                if(group_limit) {
                    distinct_id = 1;
                    for(auto& kv : group_by_field_it_vec) {
                        get_distinct_id(kv.field_name, kv.it, doc_seq_id, group_missing_values, distinct_id);
                    }
                }
                //LOG(INFO) << "facet_hash_count " << facet_hash_count;
                if(((i + 1) % 16384) == 0) {
                    RETURN_CIRCUIT_BREAKER
                }

                std::set<uint32_t> unique_facet_hashes;

                for(size_t j = 0; j < facet_hashes.size(); j++) {

                    const auto& fhash = facet_hashes[j];

                    if(unique_facet_hashes.count(fhash) == 0) {
                        unique_facet_hashes.insert(fhash);
                    } else {
                        continue;
                    }

                    if(should_compute_stats) {
                        int64_t val = fhash;
                        if(facet_field.is_int64()) {
                            if(fhash_int64_map.find(fhash) != fhash_int64_map.end()) {
                                val = fhash_int64_map.at(fhash);
                            } else {
                                val = INT64_MAX;
                            }
                        }

                        compute_facet_stats(a_facet, val, facet_field.type);
                    }

                    if(a_facet.is_range_query) {
                        int64_t doc_val = get_doc_val_from_sort_index(sort_index_it, doc_seq_id);

                        std::pair<int64_t , std::string> range_pair {};
                        if(a_facet.get_range(doc_val, range_pair)) {
                            const auto& range_id = range_pair.first;
                            facet_count_t& facet_count = a_facet.result_map[range_id];
                            facet_count.count += 1;

                            if(group_limit) {
                                a_facet.hash_groups[range_id].emplace(distinct_id);
                            }
                        }
                    } else if(!use_facet_query || fquery_hashes.find(fhash) != fquery_hashes.end()) {
                        facet_count_t& facet_count = a_facet.result_map[fhash];
                        //LOG(INFO) << "field: " << a_facet.field_name << ", doc id: " << doc_seq_id << ", hash: " <<  fhash;
                        facet_count.doc_id = doc_seq_id;
                        facet_count.array_pos = j;
                        if(group_limit) {
                            a_facet.hash_groups[fhash].emplace(distinct_id);
                        } else {
                            facet_count.count += 1;
                        }
                        if(use_facet_query) {
                            //LOG (INFO) << "adding hash tokens for hash " << fhash;
                            a_facet.hash_tokens[fhash] = fquery_hashes.at(fhash);
                        }
                        if(!a_facet.sort_field.empty()) {
                            sort_index_it = sort_index.find(a_facet.sort_field);
                            facet_count.sort_field_val = get_doc_val_from_sort_index(sort_index_it, doc_seq_id);
                            //LOG(INFO) << "found sort_field val " << facet_count.sort_field;
                        }
                    }
                }
            }
        }
    }
}

void Index::aggregate_topster(Topster* agg_topster, Topster* index_topster) {
    if(index_topster->distinct) {
        for(auto &group_topster_entry: index_topster->group_kv_map) {
            Topster* group_topster = group_topster_entry.second;
            for(const auto& map_kv: group_topster->kv_map) {
                agg_topster->add(map_kv.second);
            }
        }
    } else {
        for(const auto& map_kv: index_topster->kv_map) {
            agg_topster->add(map_kv.second);
        }
    }
}

Option<bool> Index::search_all_candidates(const size_t num_search_fields,
                                          const text_match_type_t match_type,
                                          const std::vector<search_field_t>& the_fields,
                                          filter_result_iterator_t* const filter_result_iterator,
                                          const uint32_t* exclude_token_ids, size_t exclude_token_ids_size,
                                          const std::unordered_set<uint32_t>& excluded_group_ids,
                                          const std::vector<sort_by>& sort_fields,
                                          std::vector<tok_candidates>& token_candidates_vec,
                                          std::vector<std::vector<art_leaf*>>& searched_queries,
                                          tsl::htrie_map<char, token_leaf>& qtoken_set,
                                          const std::vector<token_t>& dropped_tokens,
                                          Topster* topster,
                                          spp::sparse_hash_map<uint64_t, uint32_t>& groups_processed,
                                          uint32_t*& all_result_ids, size_t& all_result_ids_len,
                                          const size_t typo_tokens_threshold,
                                          const size_t group_limit,
                                          const std::vector<std::string>& group_by_fields,
                                          const bool group_missing_values,
                                          const std::vector<token_t>& query_tokens,
                                          const std::vector<uint32_t>& num_typos,
                                          const std::vector<bool>& prefixes,
                                          bool prioritize_exact_match,
                                          const bool prioritize_token_position,
                                          const bool prioritize_num_matching_fields,
                                          const bool exhaustive_search,
                                          const size_t max_candidates,
                                          int syn_orig_num_tokens,
                                          const int* sort_order,
                                          std::array<spp::sparse_hash_map<uint32_t, int64_t>*, 3>& field_values,
                                          const std::vector<size_t>& geopoint_indices,
                                          std::set<uint64>& query_hashes,
                                          std::vector<uint32_t>& id_buff, const std::string& collection_name) const {

    /*if(!token_candidates_vec.empty()) {
        LOG(INFO) << "Prefix candidates size: " << token_candidates_vec.back().candidates.size();
        LOG(INFO) << "max_candidates: " << max_candidates;
        LOG(INFO) << "token_candidates_vec.size(): " << token_candidates_vec.size();
    }*/

    auto product = []( long long a, tok_candidates & b ) { return a*b.candidates.size(); };
    long long int N = std::accumulate(token_candidates_vec.begin(), token_candidates_vec.end(), 1LL, product);

    // escape hatch to prevent too much looping but subject to being overriden explicitly via `max_candidates`
    long long combination_limit = (num_search_fields == 1 && prefixes[0]) ? max_candidates :
                                  std::max<size_t>(Index::COMBINATION_MIN_LIMIT, max_candidates);

    for(long long n = 0; n < N && n < combination_limit; ++n) {
        RETURN_CIRCUIT_BREAKER_OP

        std::vector<token_t> query_suggestion(token_candidates_vec.size());

        uint64 qhash;
        uint32_t total_cost = next_suggestion2(token_candidates_vec, n, query_suggestion, qhash);

        /*LOG(INFO) << "n: " << n;
        std::stringstream fullq;
        for(const auto& qtok : query_suggestion) {
            fullq << qtok.value << " ";
        }
        LOG(INFO) << "query: " << fullq.str() << ", total_cost: " << total_cost
                  << ", all_result_ids_len: " << all_result_ids_len << ", bufsiz: " << id_buff.size();*/

        if(query_hashes.find(qhash) != query_hashes.end()) {
            // skip this query since it has already been processed before
            //LOG(INFO) << "Skipping qhash " << qhash;
            continue;
        }

        //LOG(INFO) << "field_num_results: " << field_num_results << ", typo_tokens_threshold: " << typo_tokens_threshold;

        auto search_across_fields_op =  search_across_fields(query_suggestion, num_typos, prefixes, the_fields,
                                                             num_search_fields, match_type,
                                                             sort_fields, topster,groups_processed,
                                                             searched_queries, qtoken_set, dropped_tokens,
                                                             group_limit, group_by_fields, group_missing_values,
                                                             prioritize_exact_match, prioritize_token_position,
                                                             prioritize_num_matching_fields,
                                                             filter_result_iterator,
                                                             total_cost, syn_orig_num_tokens,
                                                             exclude_token_ids, exclude_token_ids_size, excluded_group_ids,
                                                             sort_order, field_values, geopoint_indices,
                                                             id_buff, all_result_ids, all_result_ids_len,
                                                             collection_name);
        if (!search_across_fields_op.ok()) {
            return search_across_fields_op;
        }

        query_hashes.insert(qhash);
        filter_result_iterator->reset();
    }

    return Option<bool>(true);
}

void Index::search_candidates(const uint8_t & field_id, bool field_is_array,
                              const uint32_t* filter_ids, size_t filter_ids_length,
                              const uint32_t* exclude_token_ids, size_t exclude_token_ids_size,
                              const std::vector<uint32_t>& curated_ids,
                              std::vector<sort_by> & sort_fields,
                              std::vector<token_candidates> & token_candidates_vec,
                              std::vector<std::vector<art_leaf*>> & searched_queries,
                              Topster* topster,
                              spp::sparse_hash_map<uint64_t, uint32_t>& groups_processed,
                              uint32_t** all_result_ids, size_t & all_result_ids_len,
                              size_t& field_num_results,
                              const size_t typo_tokens_threshold,
                              const size_t group_limit,
                              const std::vector<std::string>& group_by_fields,
                              const bool group_missing_values,
                              const std::vector<token_t>& query_tokens,
                              bool prioritize_exact_match,
                              const bool exhaustive_search,
                              int syn_orig_num_tokens,
                              const size_t concurrency,
                              std::set<uint64>& query_hashes,
                              std::vector<uint32_t>& id_buff) const {

    auto product = []( long long a, token_candidates & b ) { return a*b.candidates.size(); };
    long long int N = std::accumulate(token_candidates_vec.begin(), token_candidates_vec.end(), 1LL, product);

    int sort_order[3]; // 1 or -1 based on DESC or ASC respectively
    std::array<spp::sparse_hash_map<uint32_t, int64_t>*, 3> field_values;
    std::vector<size_t> geopoint_indices;

    populate_sort_mapping(sort_order, geopoint_indices, sort_fields, field_values);

    // escape hatch to prevent too much looping
    size_t combination_limit = exhaustive_search ? Index::COMBINATION_MAX_LIMIT : Index::COMBINATION_MIN_LIMIT;

    for (long long n = 0; n < N && n < combination_limit; ++n) {
        RETURN_CIRCUIT_BREAKER

        // every element in `query_suggestion` contains a token and its associated hits
        std::vector<art_leaf*> query_suggestion(token_candidates_vec.size());

        // actual query suggestion preserves original order of tokens in query
        std::vector<art_leaf*> actual_query_suggestion(token_candidates_vec.size());
        uint64 qhash;

        uint32_t token_bits = 0;
        uint32_t total_cost = next_suggestion(token_candidates_vec, n, actual_query_suggestion,
                                              query_suggestion, syn_orig_num_tokens, token_bits, qhash);

        if(query_hashes.find(qhash) != query_hashes.end()) {
            // skip this query since it has already been processed before
            continue;
        }

        query_hashes.insert(qhash);

        //LOG(INFO) << "field_num_results: " << field_num_results << ", typo_tokens_threshold: " << typo_tokens_threshold;
        //LOG(INFO) << "n: " << n;

        /*std::stringstream fullq;
        for(const auto& qleaf : actual_query_suggestion) {
            std::string qtok(reinterpret_cast<char*>(qleaf->key),qleaf->key_len - 1);
            fullq << qtok << " ";
        }
        LOG(INFO) << "field: " << size_t(field_id) << ", query: " << fullq.str() << ", total_cost: " << total_cost;*/

        // Prepare excluded document IDs that we can later remove from the result set
        uint32_t* excluded_result_ids = nullptr;
        size_t excluded_result_ids_size = ArrayUtils::or_scalar(exclude_token_ids, exclude_token_ids_size,
                                                                &curated_ids[0], curated_ids.size(), &excluded_result_ids);

        std::vector<void*> posting_lists;

        for(auto& query_leaf : query_suggestion) {
            posting_lists.push_back(query_leaf->values);
        }

        result_iter_state_t iter_state(
                excluded_result_ids, excluded_result_ids_size, filter_ids, filter_ids_length
        );

        // We fetch offset positions only for multi token query
        bool single_exact_query_token = false;

        if(total_cost == 0 && query_suggestion.size() == query_tokens.size() == 1) {
            // does this candidate suggestion token match query token exactly?
            single_exact_query_token = true;
        }

        if(topster == nullptr) {
            posting_t::block_intersector_t(posting_lists, iter_state)
            .intersect([&](uint32_t seq_id, std::vector<posting_list_t::iterator_t>& its) {
                id_buff.push_back(seq_id);
            });
        } else {
            posting_t::block_intersector_t(posting_lists, iter_state)
            .intersect([&](uint32_t seq_id, std::vector<posting_list_t::iterator_t>& its) {
                score_results(sort_fields, searched_queries.size(), field_id, field_is_array,
                              total_cost, topster, query_suggestion, groups_processed,
                              seq_id, sort_order, field_values, geopoint_indices,
                              group_limit, group_by_fields, group_missing_values, token_bits,
                              prioritize_exact_match, single_exact_query_token, syn_orig_num_tokens, its);

                id_buff.push_back(seq_id);
            });
        }

        delete [] excluded_result_ids;
        const size_t num_result_ids = id_buff.size();

        if(id_buff.size() > 100000) {
            // prevents too many ORs during exhaustive searching
            std::sort(id_buff.begin(), id_buff.end());
            id_buff.erase(std::unique( id_buff.begin(), id_buff.end() ), id_buff.end());

            uint32_t* new_all_result_ids = nullptr;
            all_result_ids_len = ArrayUtils::or_scalar(*all_result_ids, all_result_ids_len, &id_buff[0],
                                                       id_buff.size(), &new_all_result_ids);
            delete[] *all_result_ids;
            *all_result_ids = new_all_result_ids;
            id_buff.clear();
        }

        if(num_result_ids == 0) {
            continue;
        }

        field_num_results += num_result_ids;
        searched_queries.push_back(actual_query_suggestion);
    }
}

bool Index::field_is_indexed(const std::string& field_name) const {
    return search_index.count(field_name) != 0 ||
    numerical_index.count(field_name) != 0 ||
    range_index.count(field_name) != 0 ||
    geo_range_index.count(field_name) != 0;
}

Option<bool> Index::do_filtering_with_lock(filter_node_t* const filter_tree_root,
                                           filter_result_t& filter_result,
                                           const std::string& collection_name) const {
    std::shared_lock lock(mutex);

    auto filter_result_iterator = filter_result_iterator_t(collection_name, this, filter_tree_root);
    auto filter_init_op = filter_result_iterator.init_status();
    if (!filter_init_op.ok()) {
        return filter_init_op;
    }

    filter_result.count = filter_result_iterator.to_filter_id_array(filter_result.docs);

    return Option(true);
}

Option<bool> Index::do_reference_filtering_with_lock(filter_node_t* const filter_tree_root,
                                                     filter_result_t& filter_result,
                                                     const std::string& collection_name,
                                                     const std::string& reference_helper_field_name) const {
    std::shared_lock lock(mutex);

    auto filter_result_iterator = filter_result_iterator_t(collection_name, this, filter_tree_root);
    auto filter_init_op = filter_result_iterator.init_status();
    if (!filter_init_op.ok()) {
        return filter_init_op;
    }

    uint32_t* reference_docs = nullptr;
    uint32_t count = filter_result_iterator.to_filter_id_array(reference_docs);
    std::unique_ptr<uint32_t[]> docs_guard(reference_docs);

    if (count == 0) {
        return Option(true);
    }

    // Collect all the doc ids from the reference ids.
    std::vector<std::pair<uint32_t, uint32_t>> id_pairs;
    std::unordered_set<uint32_t> unique_doc_ids;
    auto const& ref_index = *sort_index.at(reference_helper_field_name);
    for (uint32_t i = 0; i < count; i++) {
        auto& reference_doc_id = reference_docs[i];
        auto doc_id = ref_index.at(reference_doc_id);

        id_pairs.emplace_back(std::pair(doc_id, reference_doc_id));
        unique_doc_ids.insert(doc_id);
    }

    std::sort(id_pairs.begin(), id_pairs.end(), [](auto const& left, auto const& right) {
        return left.first < right.first;
    });

    filter_result.count = unique_doc_ids.size();
    filter_result.docs = new uint32_t[unique_doc_ids.size()];
    filter_result.coll_to_references = new std::map<std::string, reference_filter_result_t>[unique_doc_ids.size()] {};

    std::vector<uint32_t> previous_doc_references;
    for (uint32_t i = 0, previous_doc = id_pairs[0].first + 1, result_index = 0; i < id_pairs.size(); i++) {
        auto const& current_doc = id_pairs[i].first;
        auto const& reference_doc_id = id_pairs[i].second;

        if (current_doc != previous_doc) {
            filter_result.docs[result_index] = current_doc;
            if (result_index > 0) {
                auto& reference_result = filter_result.coll_to_references[result_index - 1];

                auto r = reference_filter_result_t(previous_doc_references.size(), new uint32_t[previous_doc_references.size()]);
                std::copy(previous_doc_references.begin(), previous_doc_references.end(), r.docs);
                reference_result[collection_name] = std::move(r);

                previous_doc_references.clear();
            }

            result_index++;
            previous_doc = current_doc;
            previous_doc_references.push_back(reference_doc_id);
        } else {
            previous_doc_references.push_back(reference_doc_id);
        }
    }

    if (!previous_doc_references.empty()) {
        auto& reference_result = filter_result.coll_to_references[filter_result.count - 1];

        auto r = reference_filter_result_t(previous_doc_references.size(), new uint32_t[previous_doc_references.size()]);
        std::copy(previous_doc_references.begin(), previous_doc_references.end(), r.docs);
        reference_result[collection_name] = std::move(r);
    }

    return Option(true);
}

Option<bool> Index::run_search(search_args* search_params, const std::string& collection_name,
                               facet_index_type_t facet_index_type) {
    return search(search_params->field_query_tokens,
           search_params->search_fields,
           search_params->match_type,
           search_params->filter_tree_root, search_params->facets, search_params->facet_query,
           search_params->max_facet_values,
           search_params->included_ids, search_params->excluded_ids,
           search_params->sort_fields_std, search_params->num_typos,
           search_params->topster, search_params->curated_topster,
           search_params->per_page, search_params->offset, search_params->token_order,
           search_params->prefixes, search_params->drop_tokens_threshold,
           search_params->all_result_ids_len, search_params->groups_processed,
           search_params->searched_queries,
           search_params->qtoken_set,
           search_params->raw_result_kvs, search_params->override_result_kvs,
           search_params->typo_tokens_threshold,
           search_params->group_limit,
           search_params->group_by_fields,
           search_params->group_missing_values,
           search_params->default_sorting_field,
           search_params->prioritize_exact_match,
           search_params->prioritize_token_position,
           search_params->prioritize_num_matching_fields,
           search_params->exhaustive_search,
           search_params->concurrency,
           search_params->search_cutoff_ms,
           search_params->min_len_1typo,
           search_params->min_len_2typo,
           search_params->max_candidates,
           search_params->infixes,
           search_params->max_extra_prefix,
           search_params->max_extra_suffix,
           search_params->facet_query_num_typos,
           search_params->filter_curated_hits,
           search_params->split_join_tokens,
           search_params->vector_query,
           search_params->facet_sample_percent,
           search_params->facet_sample_threshold,
           collection_name,
           facet_index_type,
           search_params->drop_tokens_mode);
}

void Index::collate_included_ids(const std::vector<token_t>& q_included_tokens,
                                 const std::map<size_t, std::map<size_t, uint32_t>> & included_ids_map,
                                 Topster* curated_topster,
                                 std::vector<std::vector<art_leaf*>> & searched_queries) const {

    if(included_ids_map.empty()) {
        return;
    }

    for(const auto& pos_ids: included_ids_map) {
        const size_t outer_pos = pos_ids.first;

        for(const auto& index_seq_id: pos_ids.second) {
            uint32_t inner_pos = index_seq_id.first;
            uint32_t seq_id = index_seq_id.second;

            uint64_t distinct_id = outer_pos;                           // outer pos is the group distinct key
            uint64_t match_score = (64000 - outer_pos - inner_pos);    // both outer pos and inner pos inside group

            // LOG(INFO) << "seq_id: " << seq_id << " - " << match_score;

            int64_t scores[3];
            scores[0] = match_score;
            scores[1] = int64_t(1);
            scores[2] = int64_t(1);

            KV kv(searched_queries.size(), seq_id, distinct_id, 0, scores);
            curated_topster->add(&kv);
        }
    }
}

void Index::concat_topster_ids(Topster* topster, spp::sparse_hash_map<uint64_t, std::vector<KV*>>& topster_ids) {
    if(topster->distinct) {
        for(auto &group_topster_entry: topster->group_kv_map) {
            Topster* group_topster = group_topster_entry.second;
            for(const auto& map_kv: group_topster->kv_map) {
                topster_ids[map_kv.first].push_back(map_kv.second);
            }
        }
    } else {
        for(const auto& map_kv: topster->kv_map) {
            //LOG(INFO) << "map_kv.second.key: " << map_kv.second->key;
            //LOG(INFO) << "map_kv.first: " << map_kv.first;
            topster_ids[map_kv.first].push_back(map_kv.second);
        }
    }
}

bool Index::static_filter_query_eval(const override_t* override,
                                     std::vector<std::string>& tokens,
                                     filter_node_t*& filter_tree_root) const {
    std::string query = StringUtils::join(tokens, " ");

    if ((override->rule.match == override_t::MATCH_EXACT && override->rule.normalized_query == query) ||
        (override->rule.match == override_t::MATCH_CONTAINS &&
         StringUtils::contains_word(query, override->rule.normalized_query))) {
        filter_node_t* new_filter_tree_root = nullptr;
        Option<bool> filter_op = filter::parse_filter_query(override->filter_by, search_schema,
                                                            store, "", new_filter_tree_root);
        if (filter_op.ok()) {
            if (filter_tree_root == nullptr) {
                filter_tree_root = new_filter_tree_root;
            } else {
                auto root = new filter_node_t(AND, filter_tree_root,
                                                        new_filter_tree_root);
                filter_tree_root = root;
            }
            return true;
        } else {
            delete new_filter_tree_root;
        }
    }

    return false;
}

bool Index::resolve_override(const std::vector<std::string>& rule_tokens, const bool exact_rule_match,
                             const std::vector<std::string>& query_tokens,
                             token_ordering token_order, std::set<std::string>& absorbed_tokens,
                             std::string& filter_by_clause) const {

    bool resolved_override = false;
    size_t i = 0, j = 0;

    std::unordered_map<std::string, std::vector<std::string>> field_placeholder_tokens;

    while(i < rule_tokens.size()) {
        if(rule_tokens[i].front() == '{' && rule_tokens[i].back() == '}') {
            // found a field placeholder
            std::vector<std::string> field_names;
            std::string rule_part = rule_tokens[i];
            field_names.emplace_back(rule_part.erase(0, 1).erase(rule_part.size() - 1));

            // skip until we find a non-placeholder token
            i++;

            while(i < rule_tokens.size() && (rule_tokens[i].front() == '{' && rule_tokens[i].back() == '}')) {
                rule_part = rule_tokens[i];
                field_names.emplace_back(rule_part.erase(0, 1).erase(rule_part.size() - 1));
                i++;
            }

            std::vector<std::string> matched_tokens;

            // `i` now points to either end of array or at a non-placeholder rule token
            // end of array: add remaining query tokens as matched tokens
            // non-placeholder: skip query tokens until it matches a rule token

            while(j < query_tokens.size() && (i == rule_tokens.size() || rule_tokens[i] != query_tokens[j])) {
                matched_tokens.emplace_back(query_tokens[j]);
                j++;
            }

            resolved_override = true;

            // we try to map `field_names` against `matched_tokens` now
            for(size_t findex = 0; findex < field_names.size(); findex++) {
                const auto& field_name = field_names[findex];
                bool slide_window = (findex == 0);  // fields following another field should match exactly
                std::vector<std::string> field_absorbed_tokens;
                resolved_override &= check_for_overrides(token_order, field_name, slide_window,
                                                         exact_rule_match, matched_tokens, absorbed_tokens,
                                                         field_absorbed_tokens);

                if(!resolved_override) {
                    goto RETURN_EARLY;
                }

                field_placeholder_tokens[field_name] = field_absorbed_tokens;
            }
        } else {
            // rule token is not a placeholder, so we have to skip the query tokens until it matches rule token
            while(j < query_tokens.size() && query_tokens[j] != rule_tokens[i]) {
                if(exact_rule_match) {
                    // a single mismatch is enough to fail exact match
                    return false;
                }
                j++;
            }

            // either we have exhausted all query tokens
            if(j == query_tokens.size()) {
                return false;
            }

            //  or query token matches rule token, so we can proceed

            i++;
            j++;
        }
    }

    RETURN_EARLY:

    if(!resolved_override || (exact_rule_match && query_tokens.size() != absorbed_tokens.size())) {
        return false;
    }

    // replace placeholder with field_absorbed_tokens in rule_tokens
    for(const auto& kv: field_placeholder_tokens) {
        std::string pattern = "{" + kv.first + "}";
        std::string replacement = StringUtils::join(kv.second, " ");
        StringUtils::replace_all(filter_by_clause, pattern, replacement);
    }

    return true;
}

void Index::process_filter_overrides(const std::vector<const override_t*>& filter_overrides,
                                     std::vector<std::string>& query_tokens,
                                     token_ordering token_order,
                                     filter_node_t*& filter_tree_root,
                                     std::vector<const override_t*>& matched_dynamic_overrides) const {
    std::shared_lock lock(mutex);

    for (auto& override : filter_overrides) {
        if (!override->rule.dynamic_query) {
            // Simple static filtering: add to filter_by and rewrite query if needed.
            // Check the original query and then the synonym variants until a rule matches.
            bool resolved_override = static_filter_query_eval(override, query_tokens, filter_tree_root);

            if (resolved_override) {
                if (override->remove_matched_tokens) {
                    std::vector<std::string> rule_tokens;
                    Tokenizer(override->rule.query, true).tokenize(rule_tokens);
                    std::set<std::string> rule_token_set(rule_tokens.begin(), rule_tokens.end());
                    remove_matched_tokens(query_tokens, rule_token_set);
                }

                if (override->stop_processing) {
                    return;
                }
            }
        } else {
            // need to extract placeholder field names from the search query, filter on them and rewrite query
            // we will cover both original query and synonyms

            std::vector<std::string> rule_parts;
            StringUtils::split(override->rule.normalized_query, rule_parts, " ");

            bool exact_rule_match = override->rule.match == override_t::MATCH_EXACT;
            std::string filter_by_clause = override->filter_by;

            std::set<std::string> absorbed_tokens;
            bool resolved_override = resolve_override(rule_parts, exact_rule_match, query_tokens,
                                                      token_order, absorbed_tokens, filter_by_clause);

            if (resolved_override) {
                filter_node_t* new_filter_tree_root = nullptr;
                Option<bool> filter_op = filter::parse_filter_query(filter_by_clause, search_schema,
                                                                    store, "", new_filter_tree_root);
                if (filter_op.ok()) {
                    // have to ensure that dropped hits take precedence over added hits
                    matched_dynamic_overrides.push_back(override);

                    if (override->remove_matched_tokens) {
                        std::vector<std::string>& tokens = query_tokens;
                        remove_matched_tokens(tokens, absorbed_tokens);
                    }

                    if (filter_tree_root == nullptr) {
                        filter_tree_root = new_filter_tree_root;
                    } else {
                        filter_node_t* root = new filter_node_t(AND, filter_tree_root,
                                                                new_filter_tree_root);
                        filter_tree_root = root;
                    }
                } else {
                    delete new_filter_tree_root;
                }

                if (override->stop_processing) {
                    return;
                }
            }
        }
    }
}

void Index::remove_matched_tokens(std::vector<std::string>& tokens, const std::set<std::string>& rule_token_set) {
    std::vector<std::string> new_tokens;

    for(std::string& token: tokens) {
        if(rule_token_set.count(token) == 0) {
            new_tokens.push_back(token);
        }
    }

    if(new_tokens.empty()) {
        tokens = {"*"};
    } else {
        tokens = new_tokens;
    }
}

bool Index::check_for_overrides(const token_ordering& token_order, const string& field_name, const bool slide_window,
                                bool exact_rule_match, std::vector<std::string>& tokens,
                                std::set<std::string>& absorbed_tokens,
                                std::vector<std::string>& field_absorbed_tokens) const {

    for(size_t window_len = tokens.size(); window_len > 0; window_len--) {
        for(size_t start_index = 0; start_index+window_len-1 < tokens.size(); start_index++) {
            std::vector<token_t> window_tokens;
            std::set<std::string> window_tokens_set;
            for (size_t i = start_index; i < start_index + window_len; i++) {
                bool is_prefix = (i == (start_index + window_len - 1));
                window_tokens.emplace_back(i, tokens[i], is_prefix, tokens[i].size(), 0);
                window_tokens_set.emplace(tokens[i]);
            }

            std::vector<facet> facets;
            std::vector<std::vector<art_leaf*>> searched_queries;
            Topster* topster = nullptr;
            spp::sparse_hash_map<uint64_t, uint32_t> groups_processed;
            uint32_t* result_ids = nullptr;
            size_t result_ids_len = 0;
            size_t field_num_results = 0;
            std::vector<std::string> group_by_fields;
            std::set<uint64> query_hashes;

            size_t num_toks_dropped = 0;

            auto field_it = search_schema.find(field_name);
            if(field_it == search_schema.end()) {
                continue;
            }

            std::vector<sort_by> sort_fields;
            search_field(0, window_tokens, nullptr, 0, num_toks_dropped, field_it.value(), field_name,
                         nullptr, 0, {}, sort_fields, -1, 0, searched_queries, topster, groups_processed,
                         &result_ids, result_ids_len, field_num_results, 0, group_by_fields,
                         true, false, 4, query_hashes, token_order, false, 0, 0, false, -1, 3, 7, 4);

            if(result_ids_len != 0) {
                // we need to narraw onto the exact matches
                std::vector<void*> posting_lists;
                art_tree* t = search_index.at(field_name);

                for(auto& w_token: window_tokens) {
                    art_leaf* leaf = (art_leaf *) art_search(t, (const unsigned char*) w_token.value.c_str(),
                                                             w_token.value.length()+1);
                    if(leaf == nullptr) {
                        continue;
                    }

                    posting_lists.push_back(leaf->values);
                }

                uint32_t* exact_strt_ids = new uint32_t[result_ids_len];
                size_t exact_strt_size = 0;

                posting_t::get_exact_matches(posting_lists, field_it.value().is_array(), result_ids, result_ids_len,
                                             exact_strt_ids, exact_strt_size);

                delete [] result_ids;
                delete [] exact_strt_ids;

                if(exact_strt_size != 0) {
                    // remove window_tokens from `tokens`
                    std::vector<std::string> new_tokens;
                    for(size_t new_i = start_index; new_i < tokens.size(); new_i++) {
                        const auto& token = tokens[new_i];
                        if(window_tokens_set.count(token) == 0) {
                            new_tokens.emplace_back(token);
                        } else {
                            absorbed_tokens.insert(token);
                            field_absorbed_tokens.emplace_back(token);
                        }
                    }

                    tokens = new_tokens;
                    return true;
                }
            }

            if(!slide_window) {
                break;
            }
        }
    }

    return false;
}

void Index::search_infix(const std::string& query, const std::string& field_name,
                         std::vector<uint32_t>& ids, const size_t max_extra_prefix, const size_t max_extra_suffix) const {

    auto infix_maps_it = infix_index.find(field_name);

    if(infix_maps_it == infix_index.end()) {
        return ;
    }

    auto infix_sets = infix_maps_it->second;
    std::vector<art_leaf*> leaves;

    size_t num_processed = 0;
    std::mutex m_process;
    std::condition_variable cv_process;

    auto search_tree = search_index.at(field_name);

    const auto parent_search_begin = search_begin_us;
    const auto parent_search_stop_ms = search_stop_us;
    auto parent_search_cutoff = search_cutoff;

    for(auto infix_set: infix_sets) {
        thread_pool->enqueue([infix_set, &leaves, search_tree, &query, max_extra_prefix, max_extra_suffix,
                                     &num_processed, &m_process, &cv_process,
                                     &parent_search_begin, &parent_search_stop_ms, &parent_search_cutoff]() {

            search_begin_us = parent_search_begin;
            search_cutoff = parent_search_cutoff;
            auto op_search_stop_ms = parent_search_stop_ms/2;

            std::vector<art_leaf*> this_leaves;
            std::string key_buffer;
            size_t num_iterated = 0;

            for(auto it = infix_set->begin(); it != infix_set->end(); it++) {
                it.key(key_buffer);
                num_iterated++;

                auto start_index = key_buffer.find(query);
                if(start_index != std::string::npos && start_index <= max_extra_prefix &&
                   (key_buffer.size() - (start_index + query.size())) <= max_extra_suffix) {
                    art_leaf* l = (art_leaf *) art_search(search_tree,
                                                          (const unsigned char *) key_buffer.c_str(),
                                                          key_buffer.size()+1);
                    if(l != nullptr) {
                        this_leaves.push_back(l);
                    }
                }

                // check for search cutoff but only once every 2^10 docs to reduce overhead
                if(((num_iterated + 1) % (1 << 12)) == 0) {
                    if ((std::chrono::duration_cast<std::chrono::microseconds>(std::chrono::system_clock::now().
                        time_since_epoch()).count() - search_begin_us) > op_search_stop_ms) {
                        search_cutoff = true;
                        break;
                    }
                }
            }

            std::unique_lock<std::mutex> lock(m_process);
            leaves.insert(leaves.end(), this_leaves.begin(), this_leaves.end());
            num_processed++;
            parent_search_cutoff = parent_search_cutoff || search_cutoff;
            cv_process.notify_one();
        });
    }

    std::unique_lock<std::mutex> lock_process(m_process);
    cv_process.wait(lock_process, [&](){ return num_processed == infix_sets.size(); });
    search_cutoff = parent_search_cutoff;

    for(auto leaf: leaves) {
        posting_t::merge({leaf->values}, ids);
    }
}

Option<bool> Index::search(std::vector<query_tokens_t>& field_query_tokens, const std::vector<search_field_t>& the_fields,
                   const text_match_type_t match_type,
                   filter_node_t*& filter_tree_root, std::vector<facet>& facets, facet_query_t& facet_query,
                   const int max_facet_values,
                   const std::vector<std::pair<uint32_t, uint32_t>>& included_ids,
                   const std::vector<uint32_t>& excluded_ids, std::vector<sort_by>& sort_fields_std,
                   const std::vector<uint32_t>& num_typos, Topster* topster, Topster* curated_topster,
                   const size_t per_page,
                   const size_t offset, const token_ordering token_order, const std::vector<bool>& prefixes,
                   const size_t drop_tokens_threshold, size_t& all_result_ids_len,
                   spp::sparse_hash_map<uint64_t, uint32_t>& groups_processed,
                   std::vector<std::vector<art_leaf*>>& searched_queries,
                   tsl::htrie_map<char, token_leaf>& qtoken_set,
                   std::vector<std::vector<KV*>>& raw_result_kvs, std::vector<std::vector<KV*>>& override_result_kvs,
                   const size_t typo_tokens_threshold, const size_t group_limit,
                   const std::vector<std::string>& group_by_fields,
                   const bool group_missing_values,
                   const string& default_sorting_field, bool prioritize_exact_match,
                   const bool prioritize_token_position, const bool prioritize_num_matching_fields, bool exhaustive_search,
                   size_t concurrency, size_t search_cutoff_ms, size_t min_len_1typo, size_t min_len_2typo,
                   size_t max_candidates, const std::vector<enable_t>& infixes, const size_t max_extra_prefix,
                   const size_t max_extra_suffix, const size_t facet_query_num_typos,
                   const bool filter_curated_hits, const enable_t split_join_tokens,
                   const vector_query_t& vector_query,
                   size_t facet_sample_percent, size_t facet_sample_threshold,
                   const std::string& collection_name,
<<<<<<< HEAD
                   facet_index_type_t facet_index_type,
                   const drop_tokens_mode_t drop_tokens_mode) const {
=======
                   const drop_tokens_param_t drop_tokens_mode) const {
>>>>>>> ff0d2596
    std::shared_lock lock(mutex);

    auto filter_result_iterator = new filter_result_iterator_t(collection_name, this, filter_tree_root);
    std::unique_ptr<filter_result_iterator_t> filter_iterator_guard(filter_result_iterator);

    auto filter_init_op = filter_result_iterator->init_status();
    if (!filter_init_op.ok()) {
        return filter_init_op;
    }

    if (filter_tree_root != nullptr && !filter_result_iterator->is_valid) {
        return Option(true);
    }

    size_t fetch_size = offset + per_page;

    std::set<uint32_t> curated_ids;
    std::map<size_t, std::map<size_t, uint32_t>> included_ids_map;  // outer pos => inner pos => list of IDs
    std::vector<uint32_t> included_ids_vec;
    std::unordered_set<uint32_t> excluded_group_ids;

    process_curated_ids(included_ids, excluded_ids, group_by_fields, group_limit, 
                        group_missing_values, filter_curated_hits,
                        filter_result_iterator, curated_ids, included_ids_map,
                        included_ids_vec, excluded_group_ids);
    filter_result_iterator->reset();

    std::vector<uint32_t> curated_ids_sorted(curated_ids.begin(), curated_ids.end());
    std::sort(curated_ids_sorted.begin(), curated_ids_sorted.end());

    // Order of `fields` are used to sort results
    // auto begin = std::chrono::high_resolution_clock::now();
    uint32_t* all_result_ids = nullptr;

    const size_t num_search_fields = std::min(the_fields.size(), (size_t) FIELD_LIMIT_NUM);

    // handle exclusion of tokens/phrases
    uint32_t* exclude_token_ids = nullptr;
    size_t exclude_token_ids_size = 0;
    handle_exclusion(num_search_fields, field_query_tokens, the_fields, exclude_token_ids, exclude_token_ids_size);

    int sort_order[3];  // 1 or -1 based on DESC or ASC respectively
    std::array<spp::sparse_hash_map<uint32_t, int64_t>*, 3> field_values;
    std::vector<size_t> geopoint_indices;
    populate_sort_mapping(sort_order, geopoint_indices, sort_fields_std, field_values);

    // Prepare excluded document IDs that we can later remove from the result set
    uint32_t* excluded_result_ids = nullptr;
    size_t excluded_result_ids_size = ArrayUtils::or_scalar(exclude_token_ids, exclude_token_ids_size,
                                                            &curated_ids_sorted[0], curated_ids_sorted.size(),
                                                            &excluded_result_ids);

    auto is_wildcard_query = !field_query_tokens.empty() && !field_query_tokens[0].q_include_tokens.empty() &&
                             field_query_tokens[0].q_include_tokens[0].value == "*";
    
    bool no_filters_provided = (filter_tree_root == nullptr && !filter_result_iterator->is_valid);
    

    // handle phrase searches
    if (!field_query_tokens[0].q_phrases.empty()) {
        auto do_phrase_search_op = do_phrase_search(num_search_fields, the_fields, field_query_tokens,
                                                    sort_fields_std, searched_queries, group_limit, group_by_fields,
                                                    group_missing_values,
                                                    topster, sort_order, field_values, geopoint_indices, curated_ids_sorted,
                                                    filter_result_iterator, all_result_ids, all_result_ids_len,
                                                    groups_processed, curated_ids,
                                                    excluded_result_ids, excluded_result_ids_size, excluded_group_ids,
                                                    curated_topster, included_ids_map, is_wildcard_query,
                                                    collection_name);

        filter_iterator_guard.release();
        filter_iterator_guard.reset(filter_result_iterator);

        if (!do_phrase_search_op.ok()) {
            delete [] all_result_ids;
            return do_phrase_search_op;
        }

        if (filter_result_iterator->approx_filter_ids_length == 0) {
            goto process_search_results;
        }
    }
    // for phrase query, parser will set field_query_tokens to "*", need to handle that
    if (is_wildcard_query && field_query_tokens[0].q_phrases.empty()) {
        if(no_filters_provided && facets.empty() && curated_ids.empty() && vector_query.field_name.empty() &&
           sort_fields_std.size() == 1 && sort_fields_std[0].name == sort_field_const::seq_id &&
           sort_fields_std[0].order == sort_field_const::desc) {
            // optimize for this path specifically
            std::vector<uint32_t> result_ids;
            auto it = seq_ids->new_rev_iterator();

            std::vector<group_by_field_it_t> group_by_field_it_vec;
            if (group_limit != 0) {
                group_by_field_it_vec = get_group_by_field_iterators(group_by_fields, true);
            }

            while (it.valid()) {
                uint32_t seq_id = it.id();
                uint64_t distinct_id = seq_id;
                if (group_limit != 0) {
                    distinct_id = 1;
                    for(auto& kv : group_by_field_it_vec) {
                        get_distinct_id(kv.field_name, kv.it, seq_id, group_missing_values, distinct_id, true);
                    }
                    if(excluded_group_ids.count(distinct_id) != 0) {
                       continue;
                   }
                }

                int64_t scores[3] = {0};
                scores[0] = seq_id;
                int64_t match_score_index = -1;

                result_ids.push_back(seq_id);
                KV kv(searched_queries.size(), seq_id, distinct_id, match_score_index, scores);
                int ret = topster->add(&kv);

                if(group_limit != 0 && ret < 2) {
                    groups_processed[distinct_id]++;
                }

                if (result_ids.size() == fetch_size) {
                    break;
                }

                it.previous();
            }

            all_result_ids_len = seq_ids->num_ids();
            goto process_search_results;
        }

        collate_included_ids({}, included_ids_map, curated_topster, searched_queries);

        if (!vector_query.field_name.empty()) {
            auto k = vector_query.k == 0 ? std::max<size_t>(vector_query.k, fetch_size) : vector_query.k;

            if(vector_query.query_doc_given) {
                // since we will omit the query doc from results
                k++;
            }

            auto& field_vector_index = vector_index.at(vector_query.field_name);

            std::vector<std::pair<float, single_filter_result_t>> dist_results;

            uint32_t filter_id_count = 0;
            while (!no_filters_provided &&
                    filter_id_count < vector_query.flat_search_cutoff && filter_result_iterator->is_valid) {
                auto& seq_id = filter_result_iterator->seq_id;
                auto filter_result = single_filter_result_t(seq_id, std::move(filter_result_iterator->reference));
                filter_result_iterator->next();
                std::vector<float> values;

                try {
                    values = field_vector_index->vecdex->getDataByLabel<float>(seq_id);
                } catch(...) {
                    // likely not found
                    continue;
                }

                float dist;
                if(field_vector_index->distance_type == cosine) {
                    std::vector<float> normalized_q(vector_query.values.size());
                    hnsw_index_t::normalize_vector(vector_query.values, normalized_q);
                    dist = field_vector_index->space->get_dist_func()(normalized_q.data(), values.data(),
                                                                      &field_vector_index->num_dim);
                } else {
                    dist = field_vector_index->space->get_dist_func()(vector_query.values.data(), values.data(),
                                                                      &field_vector_index->num_dim);
                }

                dist_results.emplace_back(dist, filter_result);
                filter_id_count++;
            }
            filter_result_iterator->reset();

            if(no_filters_provided ||
                (filter_id_count >= vector_query.flat_search_cutoff && filter_result_iterator->is_valid)) {
                dist_results.clear();

                VectorFilterFunctor filterFunctor(filter_result_iterator);

                std::vector<std::pair<float, size_t>> pairs;
                if(field_vector_index->distance_type == cosine) {
                    std::vector<float> normalized_q(vector_query.values.size());
                    hnsw_index_t::normalize_vector(vector_query.values, normalized_q);
                    pairs = field_vector_index->vecdex->searchKnnCloserFirst(normalized_q.data(), k, &filterFunctor);
                } else {
                    pairs = field_vector_index->vecdex->searchKnnCloserFirst(vector_query.values.data(), k, &filterFunctor);
                }

                std::sort(pairs.begin(), pairs.end(), [](auto& x, auto& y) {
                    return x.second < y.second;
                });

                filter_result_iterator->reset();

                if (filter_result_iterator->is_valid && !filter_result_iterator->reference.empty()) {
                    // We'll have to get the references of each document.
                    for (auto pair: pairs) {
                        // The doc_id must be valid otherwise it would've been filtered out upstream.
                        filter_result_iterator->skip_to(pair.second);
                        auto filter_result = single_filter_result_t(pair.second,
                                                                    std::move(filter_result_iterator->reference));
                        dist_results.emplace_back(pair.first, filter_result);
                        filter_result_iterator->reset();
                    }
                } else {
                    for (const auto &pair: pairs) {
                        auto filter_result = single_filter_result_t(pair.second, {});
                        dist_results.emplace_back(pair.first, filter_result);
                    }
                }
            }

            std::vector<uint32_t> nearest_ids;
            std::vector<uint32_t> eval_filter_indexes;

            std::vector<group_by_field_it_t> group_by_field_it_vec;
            if (group_limit != 0) {
                group_by_field_it_vec = get_group_by_field_iterators(group_by_fields);
            }

            for (auto& dist_result : dist_results) {
                auto& seq_id = dist_result.second.seq_id;
                auto references = std::move(dist_result.second.reference_filter_results);

                if(vector_query.query_doc_given && vector_query.seq_id == seq_id) {
                    continue;
                }

                uint64_t distinct_id = seq_id;
                if (group_limit != 0) {
                    distinct_id = 1;
                    for(auto &kv : group_by_field_it_vec) {
                        get_distinct_id(kv.field_name, kv.it, seq_id, group_missing_values, distinct_id);
                    }

                    if(excluded_group_ids.count(distinct_id) != 0) {
                       continue;
                   }
                }

                auto vec_dist_score = (field_vector_index->distance_type == cosine) ? std::abs(dist_result.first) :
                                      dist_result.first;
                                      
                if(vec_dist_score > vector_query.distance_threshold) {
                    continue;
                }

                int64_t scores[3] = {0};
                int64_t match_score_index = -1;

                auto compute_sort_scores_op = compute_sort_scores(sort_fields_std, sort_order, field_values,
                                                                  geopoint_indices, seq_id, references, eval_filter_indexes,
                                                                  0, scores, match_score_index, vec_dist_score,
                                                                  collection_name);
                if (!compute_sort_scores_op.ok()) {
                    return compute_sort_scores_op;
                }

                KV kv(searched_queries.size(), seq_id, distinct_id, match_score_index, scores, std::move(references));
                kv.vector_distance = vec_dist_score;
                int ret = topster->add(&kv);

                if(group_limit != 0 && ret < 2) {
                    groups_processed[distinct_id]++;
                }
                nearest_ids.push_back(seq_id);
            }

            if(!nearest_ids.empty()) {
                std::sort(nearest_ids.begin(), nearest_ids.end());  // seq_ids should be in ascending order
                all_result_ids = new uint32[nearest_ids.size()];
                std::copy(nearest_ids.begin(), nearest_ids.end(), all_result_ids);
                all_result_ids_len = nearest_ids.size();
            }
        } else {
            // if filters were not provided, use the seq_ids index to generate the list of all document ids
            if (no_filters_provided) {
                filter_result_iterator = new filter_result_iterator_t(seq_ids->uncompress(), seq_ids->num_ids());
                filter_iterator_guard.reset(filter_result_iterator);
            }

            auto search_wildcard_op = search_wildcard(filter_tree_root, included_ids_map, sort_fields_std, topster,
                                                      curated_topster, groups_processed, searched_queries, group_limit, group_by_fields,
                                                      group_missing_values,
                                                      curated_ids, curated_ids_sorted,
                                                      excluded_result_ids, excluded_result_ids_size, excluded_group_ids,
                                                      all_result_ids, all_result_ids_len,
                                                      filter_result_iterator, concurrency,
                                                      sort_order, field_values, geopoint_indices, collection_name);
            if (!search_wildcard_op.ok()) {
                return search_wildcard_op;
            }

            filter_result_iterator->reset();
        }

        uint32_t _all_result_ids_len = all_result_ids_len;
        curate_filtered_ids(curated_ids, excluded_result_ids,
                            excluded_result_ids_size, all_result_ids, _all_result_ids_len, curated_ids_sorted);
        all_result_ids_len = _all_result_ids_len;
    } else {
        // Non-wildcard
        // In multi-field searches, a record can be matched across different fields, so we use this for aggregation
        //begin = std::chrono::high_resolution_clock::now();

        // FIXME: needed?
        std::set<uint64> query_hashes;

        // resolve synonyms so that we can compute `syn_orig_num_tokens`
        std::vector<std::vector<token_t>> all_queries = {field_query_tokens[0].q_include_tokens};
        std::vector<std::vector<token_t>> q_pos_synonyms;
        std::vector<std::string> q_include_tokens;
        int syn_orig_num_tokens = -1;

        for(size_t j = 0; j < field_query_tokens[0].q_include_tokens.size(); j++) {
            q_include_tokens.push_back(field_query_tokens[0].q_include_tokens[j].value);
        }
        synonym_index->synonym_reduction(q_include_tokens, field_query_tokens[0].q_synonyms);

        if(!field_query_tokens[0].q_synonyms.empty()) {
            syn_orig_num_tokens = field_query_tokens[0].q_include_tokens.size();
        }

        for(const auto& q_syn_vec: field_query_tokens[0].q_synonyms) {
            std::vector<token_t> q_pos_syn;
            for(size_t j=0; j < q_syn_vec.size(); j++) {
                bool is_prefix = (j == q_syn_vec.size()-1);
                q_pos_syn.emplace_back(j, q_syn_vec[j], is_prefix, q_syn_vec[j].size(), 0);
            }

            q_pos_synonyms.push_back(q_pos_syn);
            all_queries.push_back(q_pos_syn);

            if((int)q_syn_vec.size() > syn_orig_num_tokens) {
                syn_orig_num_tokens = (int) q_syn_vec.size();
            }
        }

        auto fuzzy_search_fields_op = fuzzy_search_fields(the_fields, field_query_tokens[0].q_include_tokens, {}, match_type,
                                                          excluded_result_ids, excluded_result_ids_size,
                                                          filter_result_iterator, curated_ids_sorted,
                                                          excluded_group_ids, sort_fields_std, num_typos,
                                                          searched_queries, qtoken_set, topster, groups_processed,
                                                          all_result_ids, all_result_ids_len,
                                                          group_limit, group_by_fields, group_missing_values, prioritize_exact_match,
                                                          prioritize_token_position, prioritize_num_matching_fields,
                                                          query_hashes, token_order, prefixes,
                                                          typo_tokens_threshold, exhaustive_search,
                                                          max_candidates, min_len_1typo, min_len_2typo,
                                                          syn_orig_num_tokens, sort_order, field_values, geopoint_indices,
                                                          collection_name);
        if (!fuzzy_search_fields_op.ok()) {
            return fuzzy_search_fields_op;
        }

        // try split/joining tokens if no results are found
        if(split_join_tokens == always || (all_result_ids_len == 0 && split_join_tokens == fallback)) {
            std::vector<std::vector<std::string>> space_resolved_queries;

            for (size_t i = 0; i < num_search_fields; i++) {
                std::vector<std::string> orig_q_include_tokens;
                for(auto& q_include_token: field_query_tokens[i].q_include_tokens) {
                    orig_q_include_tokens.push_back(q_include_token.value);
                }

                resolve_space_as_typos(orig_q_include_tokens, the_fields[i].name,space_resolved_queries);

                if (!space_resolved_queries.empty()) {
                    break;
                }
            }

            // only one query is resolved for now, so just use that
            if (!space_resolved_queries.empty()) {
                const auto& resolved_query = space_resolved_queries[0];
                std::vector<token_t> resolved_tokens;

                for(size_t j=0; j < resolved_query.size(); j++) {
                    bool is_prefix = (j == resolved_query.size()-1);
                    resolved_tokens.emplace_back(j, space_resolved_queries[0][j], is_prefix,
                                                 space_resolved_queries[0][j].size(), 0);
                }

                auto fuzzy_search_fields_op = fuzzy_search_fields(the_fields, resolved_tokens, {}, match_type, excluded_result_ids,
                                                                  excluded_result_ids_size, filter_result_iterator, curated_ids_sorted,
                                                                  excluded_group_ids,
                                                                  sort_fields_std, num_typos, searched_queries,
                                                                  qtoken_set, topster, groups_processed,
                                                                  all_result_ids, all_result_ids_len,
                                                                  group_limit, group_by_fields, group_missing_values, 
                                                                  prioritize_exact_match, prioritize_token_position, 
                                                                  prioritize_num_matching_fields, 
                                                                  query_hashes, token_order,
                                                                  prefixes, typo_tokens_threshold, exhaustive_search,
                                                                  max_candidates, min_len_1typo, min_len_2typo,
                                                                  syn_orig_num_tokens, sort_order, field_values, geopoint_indices,
                                                                  collection_name);
                if (!fuzzy_search_fields_op.ok()) {
                    return fuzzy_search_fields_op;
                }
            }
        }

        // do synonym based searches
       auto do_synonym_search_op = do_synonym_search(the_fields, match_type, filter_tree_root, included_ids_map,
                                                     sort_fields_std, curated_topster, token_order, 0, group_limit,
                                                     group_by_fields, group_missing_values, prioritize_exact_match, prioritize_token_position,
                                                     prioritize_num_matching_fields, exhaustive_search, concurrency, prefixes,
                                                     min_len_1typo, min_len_2typo, max_candidates, curated_ids, curated_ids_sorted,
                                                     excluded_result_ids, excluded_result_ids_size, excluded_group_ids,
                                                     topster, q_pos_synonyms, syn_orig_num_tokens,
                                                     groups_processed, searched_queries, all_result_ids, all_result_ids_len,
                                                     filter_result_iterator, query_hashes,
                                                     sort_order, field_values, geopoint_indices,
                                                     qtoken_set, collection_name);
        if (!do_synonym_search_op.ok()) {
            return do_synonym_search_op;
        }

        filter_result_iterator->reset();

        // gather up both original query and synonym queries and do drop tokens

        if (exhaustive_search || all_result_ids_len < drop_tokens_threshold) {
            for (size_t qi = 0; qi < all_queries.size(); qi++) {
                auto& orig_tokens = all_queries[qi];
                size_t num_tokens_dropped = 0;
                size_t total_dirs_done = 0;

                // NOTE: when dropping both sides we will ignore exhaustive search

                auto curr_direction = drop_tokens_mode.mode;
                bool drop_both_sides = false;

                if(drop_tokens_mode.mode == both_sides) {
                    if(orig_tokens.size() <= drop_tokens_mode.token_limit) {
                        drop_both_sides = true;
                    } else {
                        curr_direction = right_to_left;
                    }
                }

                while(exhaustive_search || all_result_ids_len < drop_tokens_threshold || drop_both_sides) {
                    // When atleast two tokens from the query are available we can drop one
                    std::vector<token_t> truncated_tokens;
                    std::vector<token_t> dropped_tokens;

                    if(num_tokens_dropped >= orig_tokens.size() - 1) {
                        // swap direction and reset counter
                        curr_direction = (curr_direction == right_to_left) ? left_to_right : right_to_left;
                        num_tokens_dropped = 0;
                        total_dirs_done++;
                    }

                    if(orig_tokens.size() > 1 && total_dirs_done < 2) {
                        bool prefix_search = false;
                        if (curr_direction == right_to_left) {
                            // drop from right
                            size_t truncated_len = orig_tokens.size() - num_tokens_dropped - 1;
                            for (size_t i = 0; i < orig_tokens.size(); i++) {
                                if(i < truncated_len) {
                                    truncated_tokens.emplace_back(orig_tokens[i]);
                                } else {
                                    dropped_tokens.emplace_back(orig_tokens[i]);
                                }
                            }
                        } else {
                            // drop from left
                            prefix_search = true;
                            size_t start_index = (num_tokens_dropped + 1);
                            for(size_t i = 0; i < orig_tokens.size(); i++) {
                                if(i >= start_index) {
                                    truncated_tokens.emplace_back(orig_tokens[i]);
                                } else {
                                    dropped_tokens.emplace_back(orig_tokens[i]);
                                }
                            }
                        }

                        num_tokens_dropped++;
                        std::vector<bool> drop_token_prefixes;

                        for (const auto p : prefixes) {
                            drop_token_prefixes.push_back(p && prefix_search);
                        }

                        auto fuzzy_search_fields_op = fuzzy_search_fields(the_fields, truncated_tokens, dropped_tokens, match_type,
                                                                          excluded_result_ids, excluded_result_ids_size,
                                                                          filter_result_iterator,
                                                                          curated_ids_sorted, excluded_group_ids,
                                                                          sort_fields_std, num_typos, searched_queries,
                                                                          qtoken_set, topster, groups_processed, 
                                                                          all_result_ids, all_result_ids_len,
                                                                          group_limit, group_by_fields, group_missing_values,
                                                                          prioritize_exact_match, prioritize_token_position, 
                                                                          prioritize_num_matching_fields, query_hashes,
                                                                          token_order, prefixes, typo_tokens_threshold,
                                                                          exhaustive_search, max_candidates, min_len_1typo,
                                                                          min_len_2typo, -1, sort_order, field_values, geopoint_indices,
                                                                          collection_name);
                        if (!fuzzy_search_fields_op.ok()) {
                            return fuzzy_search_fields_op;
                        }

                    } else {
                        break;
                    }
                }
            }
        }

        auto do_infix_search_op =  do_infix_search(num_search_fields, the_fields, infixes, sort_fields_std,
                                                   searched_queries,
                                                   group_limit, group_by_fields, group_missing_values,
                                                   max_extra_prefix, max_extra_suffix,
                                                   field_query_tokens[0].q_include_tokens,
                                                   topster, filter_result_iterator,
                                                   sort_order, field_values, geopoint_indices,
                                                   curated_ids_sorted, excluded_group_ids,
                                                   all_result_ids, all_result_ids_len, groups_processed,
                                                   collection_name);
        if (!do_infix_search_op.ok()) {
            return do_infix_search_op;
        }

        filter_result_iterator->reset();

        if(!vector_query.field_name.empty()) {
            // check at least one of sort fields is text match
            bool has_text_match = false;
            for(auto& sort_field : sort_fields_std) {
                if(sort_field.name == sort_field_const::text_match) {
                    has_text_match = true;
                    break;
                }
            }

            if(has_text_match) {
                // For hybrid search, we need to give weight to text match and vector search
                const float VECTOR_SEARCH_WEIGHT = vector_query.alpha;
                const float TEXT_MATCH_WEIGHT = 1.0 - VECTOR_SEARCH_WEIGHT;

                VectorFilterFunctor filterFunctor(filter_result_iterator);
                auto& field_vector_index = vector_index.at(vector_query.field_name);

                std::vector<std::pair<float, size_t>> dist_labels;
                // use k as 100 by default for ensuring results stability in pagination
                size_t default_k = 100;
                auto k = vector_query.k == 0 ? std::max<size_t>(fetch_size, default_k) : vector_query.k;

                if(field_vector_index->distance_type == cosine) {
                    std::vector<float> normalized_q(vector_query.values.size());
                    hnsw_index_t::normalize_vector(vector_query.values, normalized_q);
                    dist_labels = field_vector_index->vecdex->searchKnnCloserFirst(normalized_q.data(), k, &filterFunctor);
                } else {
                    dist_labels = field_vector_index->vecdex->searchKnnCloserFirst(vector_query.values.data(), k, &filterFunctor);
                }
                filter_result_iterator->reset();

                std::vector<std::pair<uint32_t,float>> vec_results;
                for (const auto& dist_label : dist_labels) {
                    uint32_t seq_id = dist_label.second;

                    auto vec_dist_score = (field_vector_index->distance_type == cosine) ? std::abs(dist_label.first) :
                                            dist_label.first;
                    if(vec_dist_score > vector_query.distance_threshold) {
                        continue;
                    }
                    vec_results.emplace_back(seq_id, vec_dist_score);
                }
                
                std::sort(vec_results.begin(), vec_results.end(), [](const auto& a, const auto& b) {
                    return a.second < b.second;
                });

                std::vector<KV*> kvs;
                if(group_limit != 0) {
                    for(auto& kv_map : topster->group_kv_map) {
                        for(int i = 0; i < kv_map.second->size; i++) {
                            kvs.push_back(kv_map.second->getKV(i));
                        }
                    }
                    
                    std::sort(kvs.begin(), kvs.end(), Topster::is_greater);
                } else {
                    topster->sort();
                }

                

                // Reciprocal rank fusion
                // Score is  sum of (1 / rank_of_document) * WEIGHT from each list (text match and vector search)
                auto size = (group_limit != 0) ? kvs.size() : topster->size;
                for(uint32_t i = 0; i < size; i++) {
                    auto result = (group_limit != 0) ? kvs[i] : topster->getKV(i);
                    if(result->match_score_index < 0 || result->match_score_index > 2) {
                        continue;
                    }
                    // (1 / rank_of_document) * WEIGHT)

                    result->text_match_score = result->scores[result->match_score_index];
                    result->scores[result->match_score_index] = float_to_int64_t((1.0 / (i + 1)) * TEXT_MATCH_WEIGHT);
                }

                std::vector<uint32_t> vec_search_ids;  // list of IDs found only in vector search
                std::vector<uint32_t> eval_filter_indexes;

                std::vector<group_by_field_it_t> group_by_field_it_vec;
                if (group_limit != 0) {
                    group_by_field_it_vec = get_group_by_field_iterators(group_by_fields);
                }

                for(size_t res_index = 0; res_index < vec_results.size(); res_index++) {
                    auto& vec_result = vec_results[res_index];
                    auto seq_id = vec_result.first;

                    filter_result_iterator->skip_to(seq_id);
                    auto references = std::move(filter_result_iterator->reference);
                    filter_result_iterator->reset();
                    
                    KV* found_kv = nullptr;
                    if(group_limit != 0) {
                        for(auto& kv : kvs) {
                            if(kv->key == seq_id) {
                                found_kv = kv;
                                break;
                            }
                        }
                    } else {
                        auto result_it = topster->kv_map.find(seq_id);
                        if(result_it != topster->kv_map.end()) {
                            found_kv = result_it->second;
                        }
                    }
                    if(found_kv) {
                        if(found_kv->match_score_index < 0 || found_kv->match_score_index > 2) {
                            continue;
                        }

                        // result overlaps with keyword search: we have to combine the scores

                        // old_score + (1 / rank_of_document) * WEIGHT)
                        found_kv->vector_distance = vec_result.second;
                        found_kv->text_match_score  = found_kv->scores[found_kv->match_score_index];
                        int64_t match_score = float_to_int64_t(
                                (int64_t_to_float(found_kv->scores[found_kv->match_score_index])) +
                                ((1.0 / (res_index + 1)) * VECTOR_SEARCH_WEIGHT));
                        int64_t match_score_index = -1;
                        int64_t scores[3] = {0};

                        auto compute_sort_scores_op = compute_sort_scores(sort_fields_std, sort_order, field_values,
                                                                          geopoint_indices, seq_id, references, eval_filter_indexes,
                                                                          match_score, scores, match_score_index,
                                                                          vec_result.second, collection_name);
                        if (!compute_sort_scores_op.ok()) {
                            return compute_sort_scores_op;
                        }

                        for(int i = 0; i < 3; i++) {
                            found_kv->scores[i] = scores[i];
                        }

                        found_kv->match_score_index = match_score_index;

                    } else {
                        // Result has been found only in vector search: we have to add it to both KV and result_ids
                        // (1 / rank_of_document) * WEIGHT)
                        int64_t scores[3] = {0};
                        int64_t match_score = float_to_int64_t((1.0 / (res_index + 1)) * VECTOR_SEARCH_WEIGHT);
                        int64_t match_score_index = -1;

                        auto compute_sort_scores_op = compute_sort_scores(sort_fields_std, sort_order, field_values,
                                                                          geopoint_indices, seq_id, references, eval_filter_indexes,
                                                                          match_score, scores, match_score_index,
                                                                          vec_result.second, collection_name);
                        if (!compute_sort_scores_op.ok()) {
                            return compute_sort_scores_op;
                        }

                        uint64_t distinct_id = seq_id;
                        if (group_limit != 0) {
                            distinct_id = 1;

                            for(auto& kv : group_by_field_it_vec) {
                                get_distinct_id(kv.field_name, kv.it, seq_id, group_missing_values, distinct_id);
                            }

                            if(excluded_group_ids.count(distinct_id) != 0) {
                                continue;
                            }
                        }
                        KV kv(searched_queries.size(), seq_id, distinct_id, match_score_index, scores, std::move(references));
                        kv.text_match_score = 0;
                        kv.vector_distance = vec_result.second;

                        if (filter_result_iterator->is_valid &&
                            !filter_result_iterator->reference.empty()) {
                            // The doc_id must be valid otherwise it would've been filtered out upstream.
                            filter_result_iterator->skip_to(seq_id);
                            kv.reference_filter_results = std::move(filter_result_iterator->reference);
                            filter_result_iterator->reset();
                        }

                        auto ret = topster->add(&kv);
                        vec_search_ids.push_back(seq_id);

                        if(group_limit != 0 && ret < 2) {
                            groups_processed[distinct_id]++;
                        }
                    }
                }

                if(!vec_search_ids.empty()) {
                    uint32_t* new_all_result_ids = nullptr;
                    all_result_ids_len = ArrayUtils::or_scalar(all_result_ids, all_result_ids_len, &vec_search_ids[0],
                                                               vec_search_ids.size(), &new_all_result_ids);
                    delete[] all_result_ids;
                    all_result_ids = new_all_result_ids;
                }
            }
        }

        /*auto timeMillis0 = std::chrono::duration_cast<std::chrono::milliseconds>(
                 std::chrono::high_resolution_clock::now() - begin0).count();
         LOG(INFO) << "Time taken for multi-field aggregation: " << timeMillis0 << "ms";*/

    }

    //LOG(INFO) << "topster size: " << topster->size;

    process_search_results:

    delete [] exclude_token_ids;
    delete [] excluded_result_ids;

    bool estimate_facets = (facet_sample_percent < 100 && all_result_ids_len > facet_sample_threshold);
    bool is_wildcard_no_filter_query = is_wildcard_query && no_filters_provided;

    if(!facets.empty()) {
        const size_t num_threads = 1;

        const size_t window_size = (num_threads == 0) ? 0 :
                                   (all_result_ids_len + num_threads - 1) / num_threads;  // rounds up
        size_t num_processed = 0;
        std::mutex m_process;
        std::condition_variable cv_process;

        // We have to choose between hash and value index:
        // 1. Group queries -> requires hash index
        // 2. Wildcard + no filters -> use value index
        // 3. Very few unique facet values (< 250) -> use value index
        // 4. Result match > 50%

        std::vector<facet_info_t> facet_infos(facets.size());
        compute_facet_infos(facets, facet_query, facet_query_num_typos, all_result_ids, all_result_ids_len,
                            group_by_fields, group_limit, is_wildcard_no_filter_query,
                            max_candidates, facet_infos, facet_index_type);

        std::vector<std::vector<facet>> facet_batches(num_threads);
        for(size_t i = 0; i < num_threads; i++) {
            for(const auto& this_facet: facets) {
                facet_batches[i].emplace_back(facet(this_facet.field_name, this_facet.facet_range_map, 
                    this_facet.is_range_query, this_facet.is_sort_by_alpha, this_facet.sort_order,
                    this_facet.sort_field));
            }
        }

        size_t num_queued = 0;
        size_t result_index = 0;

        const auto parent_search_begin = search_begin_us;
        const auto parent_search_stop_ms = search_stop_us;
        auto parent_search_cutoff = search_cutoff;

        //auto beginF = std::chrono::high_resolution_clock::now();

        for(size_t thread_id = 0; thread_id < num_threads && result_index < all_result_ids_len; thread_id++) {
            size_t batch_res_len = window_size;

            if(result_index + window_size > all_result_ids_len) {
                batch_res_len = all_result_ids_len - result_index;
            }

            uint32_t* batch_result_ids = all_result_ids + result_index;
            num_queued++;

            thread_pool->enqueue([this, thread_id, &facet_batches, &facet_query, group_limit, group_by_fields,
                                         batch_result_ids, batch_res_len, &facet_infos, max_facet_values,
                                         is_wildcard_query, no_filters_provided, estimate_facets, facet_sample_percent, 
                                         group_missing_values,
                                         &parent_search_begin, &parent_search_stop_ms, &parent_search_cutoff,
                                         &num_processed, &m_process, &cv_process, facet_index_type]() {
                search_begin_us = parent_search_begin;
                search_stop_us = parent_search_stop_ms;
                search_cutoff = parent_search_cutoff;

                auto fq = facet_query;
                std::vector<std::pair<std::string, uint32_t>> found_docs;
                do_facets(facet_batches[thread_id], fq, estimate_facets, facet_sample_percent,
                          facet_infos, group_limit, group_by_fields, group_missing_values,
                          batch_result_ids, batch_res_len, max_facet_values, 
                          is_wildcard_query, no_filters_provided,
                          facet_index_type);

                std::unique_lock<std::mutex> lock(m_process);
                num_processed++;
                parent_search_cutoff = parent_search_cutoff || search_cutoff;
                cv_process.notify_one();
            });

            result_index += batch_res_len;
        }

        std::unique_lock<std::mutex> lock_process(m_process);
        cv_process.wait(lock_process, [&](){ return num_processed == num_queued; });
        search_cutoff = parent_search_cutoff;

        for(auto& facet_batch: facet_batches) {
            for(size_t fi = 0; fi < facet_batch.size(); fi++) {
                auto& this_facet = facet_batch[fi];
                auto& acc_facet = facets[fi];

                acc_facet.is_intersected = this_facet.is_intersected;
                acc_facet.is_sort_by_alpha = this_facet.is_sort_by_alpha;
                acc_facet.sort_order = this_facet.sort_order;
                acc_facet.sort_field = this_facet.sort_field;

                for(auto & facet_kv: this_facet.result_map) {
                    uint32_t fhash = 0;
                    if(group_limit) {
                        fhash = facet_kv.first;
                        // we have to add all group sets
                        acc_facet.hash_groups[fhash].insert(
                            this_facet.hash_groups[fhash].begin(),
                            this_facet.hash_groups[fhash].end()
                        );
                    } else {
                        size_t count = 0;
                        if (acc_facet.result_map.count(facet_kv.first) == 0) {
                            // not found, so set it
                            count = facet_kv.second.count;
                        } else {
                            count = acc_facet.result_map[facet_kv.first].count + facet_kv.second.count;
                        }
                        acc_facet.result_map[facet_kv.first].count = count;
                    }

                    acc_facet.result_map[facet_kv.first].doc_id = facet_kv.second.doc_id;
                    acc_facet.result_map[facet_kv.first].array_pos = facet_kv.second.array_pos;
                    acc_facet.result_map[facet_kv.first].sort_field_val = facet_kv.second.sort_field_val;

                    acc_facet.hash_tokens[facet_kv.first] = this_facet.hash_tokens[facet_kv.first];
                }

                for(auto& facet_kv: this_facet.value_result_map) {
                    size_t count = 0;
                    if(acc_facet.value_result_map.count(facet_kv.first) == 0) {
                        // not found, so set it
                        count = facet_kv.second.count;
                    } else {
                        count = acc_facet.value_result_map[facet_kv.first].count + facet_kv.second.count;
                    }

                    acc_facet.value_result_map[facet_kv.first].count = count;

                    acc_facet.value_result_map[facet_kv.first].doc_id = facet_kv.second.doc_id;
                    acc_facet.value_result_map[facet_kv.first].array_pos = facet_kv.second.array_pos;

                    acc_facet.fvalue_tokens[facet_kv.first] = this_facet.fvalue_tokens[facet_kv.first];
                }

                if(this_facet.stats.fvcount != 0) {
                    acc_facet.stats.fvcount += this_facet.stats.fvcount;
                    acc_facet.stats.fvsum += this_facet.stats.fvsum;
                    acc_facet.stats.fvmax = std::max(acc_facet.stats.fvmax, this_facet.stats.fvmax);
                    acc_facet.stats.fvmin = std::min(acc_facet.stats.fvmin, this_facet.stats.fvmin);
                }
            }
        }

        for(auto & acc_facet: facets) {
            for(auto& facet_kv: acc_facet.result_map) {
                if(group_limit) {
                    facet_kv.second.count = acc_facet.hash_groups[facet_kv.first].size();
                }

                if(estimate_facets) {
                    facet_kv.second.count = size_t(double(facet_kv.second.count) * (100.0f / facet_sample_percent));
                }
            }

            for(auto& facet_kv: acc_facet.value_result_map) {
                if(estimate_facets) {
                    facet_kv.second.count = size_t(double(facet_kv.second.count) * (100.0f / facet_sample_percent));
                }
            }

            if(estimate_facets) {
                acc_facet.sampled = true;
            }
        }

        /*long long int timeMillisF = std::chrono::duration_cast<std::chrono::milliseconds>(
                std::chrono::high_resolution_clock::now() - beginF).count();
        LOG(INFO) << "Time for faceting: " << timeMillisF;*/
    }
    std::vector<std::pair<std::string, uint32_t>> found_docs;
    std::vector<facet_info_t> facet_infos(facets.size());
    compute_facet_infos(facets, facet_query, facet_query_num_typos,
                        &included_ids_vec[0], included_ids_vec.size(), group_by_fields,
                        group_limit, is_wildcard_no_filter_query,
                        max_candidates, facet_infos, facet_index_type);
    do_facets(facets, facet_query, estimate_facets, facet_sample_percent,
              facet_infos, group_limit, group_by_fields, group_missing_values, &included_ids_vec[0], 
              included_ids_vec.size(), max_facet_values, is_wildcard_query, no_filters_provided,
              facet_index_type);

    all_result_ids_len += curated_topster->size;

    delete [] all_result_ids;

    //LOG(INFO) << "all_result_ids_len " << all_result_ids_len << " for index " << name;
    //long long int timeMillis = std::chrono::duration_cast<std::chrono::milliseconds>(std::chrono::high_resolution_clock::now() - begin).count();
    //LOG(INFO) << "Time taken for result calc: " << timeMillis << "ms";

    return Option(true);
}

void Index::process_curated_ids(const std::vector<std::pair<uint32_t, uint32_t>>& included_ids,
                                const std::vector<uint32_t>& excluded_ids,
                                const std::vector<std::string>& group_by_fields, const size_t group_limit, 
                                const bool group_missing_values,
                                const bool filter_curated_hits, filter_result_iterator_t* const filter_result_iterator,
                                std::set<uint32_t>& curated_ids,
                                std::map<size_t, std::map<size_t, uint32_t>>& included_ids_map,
                                std::vector<uint32_t>& included_ids_vec,
                                std::unordered_set<uint32_t>& excluded_group_ids) const {

    for(const auto& seq_id_pos: included_ids) {
        included_ids_vec.push_back(seq_id_pos.first);
    }

    if(group_limit != 0) {
        // if one `id` of a group is present in curated hits, we have to exclude that entire group from results
        auto group_by_field_it_vec = get_group_by_field_iterators(group_by_fields);

        for(auto seq_id: included_ids_vec) {
            uint64_t distinct_id = 1;
            for(auto& kv : group_by_field_it_vec) {
                get_distinct_id(kv.field_name, kv.it, seq_id, group_missing_values, distinct_id);
            }

            excluded_group_ids.emplace(distinct_id);
        }
    }

    std::sort(included_ids_vec.begin(), included_ids_vec.end());

    // if `filter_curated_hits` is enabled, we will remove curated hits that don't match filter condition
    std::set<uint32_t> included_ids_set;

    if(filter_result_iterator->is_valid && filter_curated_hits) {
        for (const auto &included_id: included_ids_vec) {
            auto result = filter_result_iterator->valid(included_id);

            if (result == -1) {
                break;
            }

            if (result == 1) {
                included_ids_set.insert(included_id);
            }
        }
    } else {
        included_ids_set.insert(included_ids_vec.begin(), included_ids_vec.end());
    }

    std::map<size_t, std::vector<uint32_t>> included_ids_grouped;  // pos -> seq_ids
    std::vector<uint32_t> all_positions;

    for(const auto& seq_id_pos: included_ids) {
        all_positions.push_back(seq_id_pos.second);
        if(included_ids_set.count(seq_id_pos.first) == 0) {
            continue;
        }
        included_ids_grouped[seq_id_pos.second].push_back(seq_id_pos.first);
    }


    for(const auto& pos_ids: included_ids_grouped) {
        size_t outer_pos = pos_ids.first;
        size_t ids_per_pos = std::max(size_t(1), group_limit);
        auto num_inner_ids = std::min(ids_per_pos, pos_ids.second.size());

        for(size_t inner_pos = 0; inner_pos < num_inner_ids; inner_pos++) {
            auto seq_id = pos_ids.second[inner_pos];
            included_ids_map[outer_pos][inner_pos] = seq_id;
            curated_ids.insert(seq_id);
        }
    }

    curated_ids.insert(excluded_ids.begin(), excluded_ids.end());

    if(all_positions.size() > included_ids_map.size()) {
        // Some curated IDs may have been removed via filtering or simply don't exist.
        // We have to shift lower placed hits upwards to fill those positions.
        std::sort(all_positions.begin(), all_positions.end());
        all_positions.erase(unique(all_positions.begin(), all_positions.end()), all_positions.end());

        std::map<size_t, std::map<size_t, uint32_t>> new_included_ids_map;
        auto included_id_it = included_ids_map.begin();
        auto all_pos_it = all_positions.begin();

        while(included_id_it != included_ids_map.end()) {
            new_included_ids_map[*all_pos_it] = included_id_it->second;
            all_pos_it++;
            included_id_it++;
        }

        included_ids_map = new_included_ids_map;
    }
}

Option<bool> Index::fuzzy_search_fields(const std::vector<search_field_t>& the_fields,
                                        const std::vector<token_t>& query_tokens,
                                        const std::vector<token_t>& dropped_tokens,
                                        const text_match_type_t match_type,
                                        const uint32_t* exclude_token_ids,
                                        size_t exclude_token_ids_size,
                                        filter_result_iterator_t* const filter_result_iterator,
                                        const std::vector<uint32_t>& curated_ids,
                                        const std::unordered_set<uint32_t>& excluded_group_ids,
                                        const std::vector<sort_by> & sort_fields,
                                        const std::vector<uint32_t>& num_typos,
                                        std::vector<std::vector<art_leaf*>> & searched_queries,
                                        tsl::htrie_map<char, token_leaf>& qtoken_set,
                                        Topster* topster, spp::sparse_hash_map<uint64_t, uint32_t>& groups_processed,
                                        uint32_t*& all_result_ids, size_t & all_result_ids_len,
                                        const size_t group_limit, const std::vector<std::string>& group_by_fields,
                                        const bool group_missing_values,
                                        bool prioritize_exact_match,
                                        const bool prioritize_token_position,
                                        const bool prioritize_num_matching_fields,
                                        std::set<uint64>& query_hashes,
                                        const token_ordering token_order,
                                        const std::vector<bool>& prefixes,
                                        const size_t typo_tokens_threshold,
                                        const bool exhaustive_search,
                                        const size_t max_candidates,
                                        size_t min_len_1typo,
                                        size_t min_len_2typo,
                                        int syn_orig_num_tokens,
                                        const int* sort_order,
                                        std::array<spp::sparse_hash_map<uint32_t, int64_t>*, 3>& field_values,
                                        const std::vector<size_t>& geopoint_indices,
                                        const std::string& collection_name) const {

    // NOTE: `query_tokens` preserve original tokens, while `search_tokens` could be a result of dropped tokens

    // To prevent us from doing ART search repeatedly as we iterate through possible corrections
    spp::sparse_hash_map<std::string, std::vector<std::string>> token_cost_cache;

    std::vector<std::vector<int>> token_to_costs;

    for(size_t stoken_index=0; stoken_index < query_tokens.size(); stoken_index++) {
        const std::string& token = query_tokens[stoken_index].value;

        std::vector<int> all_costs;
        // This ensures that we don't end up doing a cost of 1 for a single char etc.
        int bounded_cost = get_bounded_typo_cost(2, token.length(), min_len_1typo, min_len_2typo);

        for(int cost = 0; cost <= bounded_cost; cost++) {
            all_costs.push_back(cost);
        }

        token_to_costs.push_back(all_costs);
    }

    // stores candidates for each token, i.e. i-th index would have all possible tokens with a cost of "c"
    std::vector<tok_candidates> token_candidates_vec;
    std::set<std::string> unique_tokens;

    const size_t num_search_fields = std::min(the_fields.size(), (size_t) FIELD_LIMIT_NUM);

    auto product = []( long long a, std::vector<int>& b ) { return a*b.size(); };
    long long n = 0;
    long long int N = token_to_costs.size() > 30 ? 1 :
                      std::accumulate(token_to_costs.begin(), token_to_costs.end(), 1LL, product);

    const long long combination_limit = exhaustive_search ? Index::COMBINATION_MAX_LIMIT : Index::COMBINATION_MIN_LIMIT;

    while(n < N && n < combination_limit) {
        RETURN_CIRCUIT_BREAKER_OP

        //LOG(INFO) << "fuzzy_search_fields, n: " << n;

        // Outerloop generates combinations of [cost to max_cost] for each token
        // For e.g. for a 3-token query: [0, 0, 0], [0, 0, 1], [0, 1, 1] etc.
        std::vector<uint32_t> costs(token_to_costs.size());
        ldiv_t q { n, 0 };
        for(long long i = (token_to_costs.size() - 1); 0 <= i ; --i ) {
            q = ldiv(q.quot, token_to_costs[i].size());
            costs[i] = token_to_costs[i][q.rem];
        }

        unique_tokens.clear();
        token_candidates_vec.clear();
        size_t token_index = 0;

        while(token_index < query_tokens.size()) {
            // For each token, look up the generated cost for this iteration and search using that cost
            const std::string& token = query_tokens[token_index].value;
            const std::string token_cost_hash = token + std::to_string(costs[token_index]);

            std::vector<std::string> leaf_tokens;

            if(token_cost_cache.count(token_cost_hash) != 0) {
                leaf_tokens = token_cost_cache[token_cost_hash];
            } else {
                //auto begin = std::chrono::high_resolution_clock::now();

                // Prefix query with a preceding token should be handled in such a way that we give preference to
                // possible phrase continuation. Example: "steve j" for "steve jobs" name field query. To do this,
                // we will first attempt to match the prefix with the most "popular" fields of the preceding token.
                // Tokens matched from popular fields will also be searched across other query fields.
                // Only when we find *no results* for such an expansion, we will attempt cross field matching.
                bool last_token = query_tokens.size() > 1 && dropped_tokens.empty() &&
                                  (token_index == (query_tokens.size() - 1));

                std::vector<size_t> query_field_ids(num_search_fields);
                for(size_t field_id = 0; field_id < num_search_fields; field_id++) {
                    query_field_ids[field_id] = the_fields[field_id].orig_index;
                }

                std::vector<size_t> popular_field_ids; // fields containing the token most across documents

                if(last_token) {
                    popular_fields_of_token(search_index,
                                            token_candidates_vec.back().candidates[0],
                                            the_fields, num_search_fields, popular_field_ids);

                    if(popular_field_ids.empty()) {
                        break;
                    }
                }

                const std::vector<size_t>& field_ids = last_token ? popular_field_ids : query_field_ids;

                for(size_t field_id: field_ids) {
                    // NOTE: when accessing other field ordered properties like prefixes or num_typos we have to index
                    // them by `the_field.orig_index` since the original fields could be reordered on their weights.
                    auto& the_field = the_fields[field_id];
                    const bool field_prefix = (the_field.orig_index < prefixes.size()) ? prefixes[the_field.orig_index] : prefixes[0];
                    const bool prefix_search = field_prefix && query_tokens[token_index].is_prefix_searched;
                    const size_t token_len = prefix_search ? (int) token.length() : (int) token.length() + 1;

                    /*LOG(INFO) << "Searching for field: " << the_field.name << ", token:"
                              << token << " - cost: " << costs[token_index] << ", prefix_search: " << prefix_search;*/

                    int64_t field_num_typos = (the_field.orig_index < num_typos.size()) ? num_typos[the_field.orig_index] : num_typos[0];

                    auto& locale = search_schema.at(the_field.name).locale;
                    if(locale != "" && (locale == "zh" || locale == "ko" || locale == "ja")) {
                        // disable fuzzy trie traversal for CJK locales
                        field_num_typos = 0;
                    }

                    if(costs[token_index] > field_num_typos) {
                        continue;
                    }

                    //LOG(INFO) << "Searching for field: " << the_field.name << ", found token:" << token;
                    const auto& prev_token = last_token ? token_candidates_vec.back().candidates[0] : "";

                    std::vector<art_leaf*> field_leaves;
                    art_fuzzy_search_i(search_index.at(the_field.name), (const unsigned char *) token.c_str(), token_len,
                                     costs[token_index], costs[token_index], max_candidates, token_order, prefix_search,
                                     last_token, prev_token, filter_result_iterator, field_leaves, unique_tokens);
                    filter_result_iterator->reset();

                    /*auto timeMillis = std::chrono::duration_cast<std::chrono::milliseconds>(
                                    std::chrono::high_resolution_clock::now() - begin).count();
                    LOG(INFO) << "Time taken for fuzzy search: " << timeMillis << "ms";*/

                    if(field_leaves.empty()) {
                        // look at the next field
                        continue;
                    }

                    for(size_t i = 0; i < field_leaves.size(); i++) {
                        auto leaf = field_leaves[i];
                        std::string tok(reinterpret_cast<char*>(leaf->key), leaf->key_len - 1);
                        leaf_tokens.push_back(tok);
                    }

                    token_cost_cache.emplace(token_cost_hash, leaf_tokens);

                    if(leaf_tokens.size() >= max_candidates) {
                        goto token_done;
                    }
                }

                if(last_token && leaf_tokens.size() < max_candidates) {
                    // field-wise matching with previous token has failed, have to look at cross fields matching docs
                    std::vector<uint32_t> prev_token_doc_ids;
                    find_across_fields(token_candidates_vec.back().token,
                                       token_candidates_vec.back().candidates[0],
                                       the_fields, num_search_fields, filter_result_iterator, exclude_token_ids,
                                       exclude_token_ids_size, prev_token_doc_ids, popular_field_ids);
                    filter_result_iterator->reset();

                    for(size_t field_id: query_field_ids) {
                        auto& the_field = the_fields[field_id];
                        const bool field_prefix = (the_field.orig_index < prefixes.size()) ? prefixes[the_field.orig_index] : prefixes[0];;
                        const bool prefix_search = field_prefix && query_tokens[token_index].is_prefix_searched;
                        const size_t token_len = prefix_search ? (int) token.length() : (int) token.length() + 1;
                        int64_t field_num_typos = (the_field.orig_index < num_typos.size()) ? num_typos[the_field.orig_index] : num_typos[0];

                        auto& locale = search_schema.at(the_field.name).locale;
                        if(locale != "" && locale != "en" && locale != "th" && !Tokenizer::is_cyrillic(locale)) {
                            // disable fuzzy trie traversal for non-english locales
                            field_num_typos = 0;
                        }

                        if(costs[token_index] > field_num_typos) {
                            continue;
                        }

                        std::vector<art_leaf*> field_leaves;
                        art_fuzzy_search_i(search_index.at(the_field.name), (const unsigned char *) token.c_str(), token_len,
                                         costs[token_index], costs[token_index], max_candidates, token_order, prefix_search,
                                         false, "", filter_result_iterator, field_leaves, unique_tokens);
                        filter_result_iterator->reset();

                        if(field_leaves.empty()) {
                            // look at the next field
                            continue;
                        }

                        for(size_t i = 0; i < field_leaves.size(); i++) {
                            auto leaf = field_leaves[i];
                            std::string tok(reinterpret_cast<char*>(leaf->key), leaf->key_len - 1);
                            leaf_tokens.push_back(tok);
                        }

                        token_cost_cache.emplace(token_cost_hash, leaf_tokens);

                        if(leaf_tokens.size() >= max_candidates) {
                            goto token_done;
                        }
                    }
                }
            }

            token_done:

            if(!leaf_tokens.empty()) {
                //log_leaves(costs[token_index], token, leaves);
                token_candidates_vec.push_back(tok_candidates{query_tokens[token_index], costs[token_index],
                                                              query_tokens[token_index].is_prefix_searched, leaf_tokens});
            } else {
                // No result at `cost = costs[token_index]`. Remove `cost` for token and re-do combinations
                auto it = std::find(token_to_costs[token_index].begin(), token_to_costs[token_index].end(), costs[token_index]);
                if(it != token_to_costs[token_index].end()) {
                    token_to_costs[token_index].erase(it);

                    // when no more costs are left for this token
                    if(token_to_costs[token_index].empty()) {
                        // we cannot proceed further, as this token is not found within cost limits
                        // and, dropping of tokens are done elsewhere.
                        return Option<bool>(true);
                    }
                }

                // Continue outerloop on new cost combination
                n = -1;
                N = std::accumulate(token_to_costs.begin(), token_to_costs.end(), 1LL, product);
                goto resume_typo_loop;
            }

            token_index++;
        }

        if(token_candidates_vec.size() == query_tokens.size()) {
            std::vector<uint32_t> id_buff;
            auto search_all_candidates_op = search_all_candidates(num_search_fields, match_type, the_fields,
                                                                  filter_result_iterator,
                                                                  exclude_token_ids, exclude_token_ids_size, excluded_group_ids,
                                                                  sort_fields, token_candidates_vec, searched_queries, qtoken_set,
                                                                  dropped_tokens, topster,
                                                                  groups_processed, all_result_ids, all_result_ids_len,
                                                                  typo_tokens_threshold, group_limit, group_by_fields, 
                                                                  group_missing_values, query_tokens,
                                                                  num_typos, prefixes, prioritize_exact_match, prioritize_token_position,
                                                                  prioritize_num_matching_fields, exhaustive_search, max_candidates,
                                                                  syn_orig_num_tokens, sort_order, field_values, geopoint_indices,
                                                                  query_hashes, id_buff, collection_name);
            if (!search_all_candidates_op.ok()) {
                return search_all_candidates_op;
            }

            if(id_buff.size() > 1) {
                gfx::timsort(id_buff.begin(), id_buff.end());
                id_buff.erase(std::unique( id_buff.begin(), id_buff.end() ), id_buff.end());
            }

            uint32_t* new_all_result_ids = nullptr;
            all_result_ids_len = ArrayUtils::or_scalar(all_result_ids, all_result_ids_len, &id_buff[0],
                                                       id_buff.size(), &new_all_result_ids);
            delete[] all_result_ids;
            all_result_ids = new_all_result_ids;
        }

        resume_typo_loop:

        if(!exhaustive_search && all_result_ids_len >= typo_tokens_threshold) {
            // if typo threshold is breached, we are done
            return Option<bool>(true);
        }

        n++;
    }

    return Option<bool>(true);
}

void Index::popular_fields_of_token(const spp::sparse_hash_map<std::string, art_tree*>& search_index,
                                    const std::string& previous_token,
                                    const std::vector<search_field_t>& the_fields,
                                    const size_t num_search_fields,
                                    std::vector<size_t>& popular_field_ids) {

    const auto token_c_str = (const unsigned char*) previous_token.c_str();
    const int token_len = (int) previous_token.size() + 1;

    std::vector<std::pair<size_t, size_t>> field_id_doc_counts;

    for(size_t i = 0; i < num_search_fields; i++) {
        const std::string& field_name = the_fields[i].name;
        auto leaf = static_cast<art_leaf*>(art_search(search_index.at(field_name), token_c_str, token_len));

        if(!leaf) {
            continue;
        }

        auto num_docs = posting_t::num_ids(leaf->values);
        field_id_doc_counts.emplace_back(i, num_docs);
    }

    std::sort(field_id_doc_counts.begin(), field_id_doc_counts.end(), [](const auto& p1, const auto& p2) {
        return p1.second > p2.second;
    });

    for(const auto& field_id_doc_count: field_id_doc_counts) {
        popular_field_ids.push_back(field_id_doc_count.first);
    }
}

void Index::find_across_fields(const token_t& previous_token,
                               const std::string& previous_token_str,
                               const std::vector<search_field_t>& the_fields,
                               const size_t num_search_fields,
                               filter_result_iterator_t* const filter_result_iterator,
                               const uint32_t* exclude_token_ids, size_t exclude_token_ids_size,
                               std::vector<uint32_t>& prev_token_doc_ids,
                               std::vector<size_t>& top_prefix_field_ids) const {

    // one iterator for each token, each underlying iterator contains results of token across multiple fields
    std::vector<or_iterator_t> token_its;

    // used to track plists that must be destructed once done
    std::vector<posting_list_t*> expanded_plists;

    result_iter_state_t istate(exclude_token_ids, exclude_token_ids_size, filter_result_iterator);

    const bool prefix_search = previous_token.is_prefix_searched;
    const uint32_t token_num_typos = previous_token.num_typos;
    const bool token_prefix = previous_token.is_prefix_searched;

    auto& token_str = previous_token_str;
    auto token_c_str = (const unsigned char*) token_str.c_str();
    const size_t token_len = token_str.size() + 1;
    std::vector<posting_list_t::iterator_t> its;

    std::vector<std::pair<size_t, size_t>> field_id_doc_counts;

    for(size_t i = 0; i < num_search_fields; i++) {
        const std::string& field_name = the_fields[i].name;

        art_tree* tree = search_index.at(field_name);
        art_leaf* leaf = static_cast<art_leaf*>(art_search(tree, token_c_str, token_len));

        if(!leaf) {
            continue;
        }

        /*LOG(INFO) << "Token: " << token_str << ", field_name: " << field_name
                  << ", num_ids: " << posting_t::num_ids(leaf->values);*/

        if(IS_COMPACT_POSTING(leaf->values)) {
            auto compact_posting_list = COMPACT_POSTING_PTR(leaf->values);
            posting_list_t* full_posting_list = compact_posting_list->to_full_posting_list();
            expanded_plists.push_back(full_posting_list);
            its.push_back(full_posting_list->new_iterator(nullptr, nullptr, i)); // moved, not copied
        } else {
            posting_list_t* full_posting_list = (posting_list_t*)(leaf->values);
            its.push_back(full_posting_list->new_iterator(nullptr, nullptr, i)); // moved, not copied
        }

        field_id_doc_counts.emplace_back(i, posting_t::num_ids(leaf->values));
    }

    if(its.empty()) {
        // this token does not have any match across *any* field: probably a typo
        LOG(INFO) << "No matching field found for token: " << token_str;
        return;
    }

    std::sort(field_id_doc_counts.begin(), field_id_doc_counts.end(), [](const auto& p1, const auto& p2) {
        return p1.second > p2.second;
    });

    for(auto& field_id_doc_count: field_id_doc_counts) {
        top_prefix_field_ids.push_back(field_id_doc_count.first);
    }

    or_iterator_t token_fields(its);
    token_its.push_back(std::move(token_fields));

    or_iterator_t::intersect(token_its, istate,
                             [&](const single_filter_result_t& filter_result, const std::vector<or_iterator_t>& its) {
        auto& seq_id = filter_result.seq_id;
        prev_token_doc_ids.push_back(seq_id);
    });

    for(posting_list_t* plist: expanded_plists) {
        delete plist;
    }
}

Option<bool> Index::search_across_fields(const std::vector<token_t>& query_tokens,
                                         const std::vector<uint32_t>& num_typos,
                                         const std::vector<bool>& prefixes,
                                         const std::vector<search_field_t>& the_fields,
                                         const size_t num_search_fields,
                                         const text_match_type_t match_type,
                                         const std::vector<sort_by>& sort_fields,
                                         Topster* topster,
                                         spp::sparse_hash_map<uint64_t, uint32_t>& groups_processed,
                                         std::vector<std::vector<art_leaf*>>& searched_queries,
                                         tsl::htrie_map<char, token_leaf>& qtoken_set,
                                         const std::vector<token_t>& dropped_tokens,
                                         const size_t group_limit,
                                         const std::vector<std::string>& group_by_fields,
                                         const bool group_missing_values,
                                         const bool prioritize_exact_match,
                                         const bool prioritize_token_position,
                                         const bool prioritize_num_matching_fields,
                                         filter_result_iterator_t* const filter_result_iterator,
                                         const uint32_t total_cost, const int syn_orig_num_tokens,
                                         const uint32_t* exclude_token_ids, size_t exclude_token_ids_size,
                                         const std::unordered_set<uint32_t>& excluded_group_ids,
                                         const int* sort_order,
                                         std::array<spp::sparse_hash_map<uint32_t, int64_t>*, 3>& field_values,
                                         const std::vector<size_t>& geopoint_indices,
                                         std::vector<uint32_t>& id_buff,
                                         uint32_t*& all_result_ids, size_t& all_result_ids_len,
                                         const std::string& collection_name) const {

    std::vector<art_leaf*> query_suggestion;

    // one or_iterator for each token (across multiple fields)
    std::vector<or_iterator_t> dropped_token_its;

    // used to track plists that must be destructed once done
    std::vector<posting_list_t*> expanded_dropped_plists;

    for(auto& dropped_token: dropped_tokens) {
        auto& token = dropped_token.value;
        auto token_c_str = (const unsigned char*) token.c_str();

        // convert token from each field into an or_iterator
        std::vector<posting_list_t::iterator_t> its;

        for(size_t i = 0; i < the_fields.size(); i++) {
            const std::string& field_name = the_fields[i].name;

            art_tree* tree = search_index.at(field_name);
            art_leaf* leaf = static_cast<art_leaf*>(art_search(tree, token_c_str, token.size()+1));

            if(!leaf) {
                continue;
            }

            /*LOG(INFO) << "Token: " << token << ", field_name: " << field_name
                        << ", num_ids: " << posting_t::num_ids(leaf->values);*/

            if(IS_COMPACT_POSTING(leaf->values)) {
                auto compact_posting_list = COMPACT_POSTING_PTR(leaf->values);
                posting_list_t* full_posting_list = compact_posting_list->to_full_posting_list();
                expanded_dropped_plists.push_back(full_posting_list);
                its.push_back(full_posting_list->new_iterator(nullptr, nullptr, i)); // moved, not copied
            } else {
                posting_list_t* full_posting_list = (posting_list_t*)(leaf->values);
                its.push_back(full_posting_list->new_iterator(nullptr, nullptr, i)); // moved, not copied
            }
        }

        or_iterator_t token_fields(its);
        dropped_token_its.push_back(std::move(token_fields));
    }

    // one iterator for each token, each underlying iterator contains results of token across multiple fields
    std::vector<or_iterator_t> token_its;

    // used to track plists that must be destructed once done
    std::vector<posting_list_t*> expanded_plists;

    result_iter_state_t istate(exclude_token_ids, exclude_token_ids_size, filter_result_iterator);

    // for each token, find the posting lists across all query_by fields
    for(size_t ti = 0; ti < query_tokens.size(); ti++) {
        const uint32_t token_num_typos = query_tokens[ti].num_typos;
        const bool token_prefix = query_tokens[ti].is_prefix_searched;

        auto& token_str = query_tokens[ti].value;
        auto token_c_str = (const unsigned char*) token_str.c_str();
        const size_t token_len = token_str.size() + 1;
        std::vector<posting_list_t::iterator_t> its;

        for(size_t i = 0; i < num_search_fields; i++) {
            const std::string& field_name = the_fields[i].name;
            const uint32_t field_num_typos = (the_fields[i].orig_index < num_typos.size())
                                             ? num_typos[the_fields[i].orig_index] : num_typos[0];
            const bool field_prefix = (the_fields[i].orig_index < prefixes.size()) ? prefixes[the_fields[i].orig_index]
                                                                                   : prefixes[0];

            if(token_num_typos > field_num_typos) {
                // since the token can come from any field, we still have to respect per-field num_typos
                continue;
            }

            if(token_prefix && !field_prefix) {
                // even though this token is an outcome of prefix search, we can't use it for this field, since
                // this field has prefix search disabled.
                continue;
            }

            art_tree* tree = search_index.at(field_name);
            art_leaf* leaf = static_cast<art_leaf*>(art_search(tree, token_c_str, token_len));

            if(!leaf) {
                continue;
            }

            query_suggestion.push_back(leaf);

            /*LOG(INFO) << "Token: " << token_str << ", field_name: " << field_name
                      << ", num_ids: " << posting_t::num_ids(leaf->values);*/

            if(IS_COMPACT_POSTING(leaf->values)) {
                auto compact_posting_list = COMPACT_POSTING_PTR(leaf->values);
                posting_list_t* full_posting_list = compact_posting_list->to_full_posting_list();
                expanded_plists.push_back(full_posting_list);
                its.push_back(full_posting_list->new_iterator(nullptr, nullptr, i)); // moved, not copied
            } else {
                posting_list_t* full_posting_list = (posting_list_t*)(leaf->values);
                its.push_back(full_posting_list->new_iterator(nullptr, nullptr, i)); // moved, not copied
            }
        }

        if(its.empty()) {
            // this token does not have any match across *any* field: probably a typo
            LOG(INFO) << "No matching field found for token: " << token_str;
            continue;
        }

        or_iterator_t token_fields(its);
        token_its.push_back(std::move(token_fields));
    }

    std::vector<uint32_t> result_ids;
    std::vector<uint32_t> eval_filter_indexes;
    Option<bool> status(true);

    auto group_by_field_it_vec = get_group_by_field_iterators(group_by_fields);

    or_iterator_t::intersect(token_its, istate,
                             [&](single_filter_result_t& filter_result, const std::vector<or_iterator_t>& its) {
        auto& seq_id = filter_result.seq_id;
        auto references = std::move(filter_result.reference_filter_results);
        //LOG(INFO) << "seq_id: " << seq_id;
        // Convert [token -> fields] orientation to [field -> tokens] orientation
        std::vector<std::vector<posting_list_t::iterator_t>> field_to_tokens(num_search_fields);

        for(size_t ti = 0; ti < its.size(); ti++) {
            const or_iterator_t& token_fields_iters = its[ti];
            const std::vector<posting_list_t::iterator_t>& field_iters = token_fields_iters.get_its();

            for(size_t fi = 0; fi < field_iters.size(); fi++) {
                const posting_list_t::iterator_t& field_iter = field_iters[fi];
                if(field_iter.id() == seq_id) {
                    // not all fields might contain a given token
                    field_to_tokens[field_iter.get_field_id()].push_back(field_iter.clone());
                }
            }
        }

        size_t query_len = query_tokens.size();

        // check if seq_id exists in any of the dropped_token iters
        for(size_t ti = 0; ti < dropped_token_its.size(); ti++) {
            or_iterator_t& token_fields_iters = dropped_token_its[ti];
            if(token_fields_iters.skip_to(seq_id) && token_fields_iters.id() == seq_id) {
                query_len++;
                const std::vector<posting_list_t::iterator_t>& field_iters = token_fields_iters.get_its();
                for(size_t fi = 0; fi < field_iters.size(); fi++) {
                    const posting_list_t::iterator_t& field_iter = field_iters[fi];
                    if(field_iter.id() == seq_id) {
                        // not all fields might contain a given token
                        field_to_tokens[field_iter.get_field_id()].push_back(field_iter.clone());
                    }
                }
            }
        }

        if(syn_orig_num_tokens != -1) {
            query_len = syn_orig_num_tokens;
        }

        int64_t best_field_match_score = 0, best_field_weight = 0;
        uint32_t num_matching_fields = 0;

        for(size_t fi = 0; fi < field_to_tokens.size(); fi++) {
            const std::vector<posting_list_t::iterator_t>& token_postings = field_to_tokens[fi];
            if(token_postings.empty()) {
                continue;
            }

            const int64_t field_weight = the_fields[fi].weight;
            const bool field_is_array = search_schema.at(the_fields[fi].name).is_array();

            int64_t field_match_score = 0;
            bool single_exact_query_token = false;

            if(total_cost == 0 && query_tokens.size() == 1) {
                // does this candidate suggestion token match query token exactly?
                single_exact_query_token = true;
            }

            score_results2(sort_fields, searched_queries.size(), fi, field_is_array,
                           total_cost, field_match_score,
                           seq_id, sort_order,
                           prioritize_exact_match, single_exact_query_token, prioritize_token_position,
                           query_tokens.size(), syn_orig_num_tokens, token_postings);

            if(match_type == max_score && field_match_score > best_field_match_score) {
                best_field_match_score = field_match_score;
                best_field_weight = field_weight;
            }

            if(match_type == max_weight && field_weight > best_field_weight) {
                best_field_weight = field_weight;
                best_field_match_score = field_match_score;
            }

            num_matching_fields++;
        }

        uint64_t distinct_id = seq_id;
        if(group_limit != 0) {
            distinct_id = 1;
            for(auto& kv : group_by_field_it_vec) {
                get_distinct_id(kv.field_name, kv.it, seq_id, group_missing_values, distinct_id);
            }

            if(excluded_group_ids.count(distinct_id) != 0) {
               return;
           }
        }

        int64_t scores[3] = {0};
        int64_t match_score_index = -1;

        auto compute_sort_scores_op = compute_sort_scores(sort_fields, sort_order, field_values, geopoint_indices,
                                                          seq_id, references, eval_filter_indexes, best_field_match_score,
                                                          scores, match_score_index, 0, collection_name);
        if (!compute_sort_scores_op.ok()) {
            status = Option<bool>(compute_sort_scores_op.code(), compute_sort_scores_op.error());
            return;
        }

        query_len = std::min<size_t>(15, query_len);

        // NOTE: `query_len` is total tokens matched across fields.
        // Within a field, only a subset can match

        // MAX_SCORE
        // [ sign | tokens_matched | max_field_score | max_field_weight | num_matching_fields ]
        // [   1  |        4       |        48       |       8          |         3           ]  (64 bits)

        // MAX_WEIGHT
        // [ sign | tokens_matched | max_field_weight | max_field_score  | num_matching_fields ]
        // [   1  |        4       |        8         |      48          |         3           ]  (64 bits)

        auto max_field_weight = std::min<size_t>(FIELD_MAX_WEIGHT, best_field_weight);
        num_matching_fields = std::min<size_t>(7, num_matching_fields);

        if(!prioritize_num_matching_fields) {
            num_matching_fields = 0;
        }

        uint64_t aggregated_score = match_type == max_score ?
                                    ((int64_t(query_len) << 59) |
                                    (int64_t(best_field_match_score) << 11) |
                                    (int64_t(max_field_weight) << 3) |
                                    (int64_t(num_matching_fields) << 0))

                                    :

                                    ((int64_t(query_len) << 59) |
                                     (int64_t(max_field_weight) << 51) |
                                     (int64_t(best_field_match_score) << 3) |
                                     (int64_t(num_matching_fields) << 0))
                                    ;

        /*LOG(INFO) << "seq_id: " << seq_id << ", query_len: " << query_len
                  << ", syn_orig_num_tokens: " << syn_orig_num_tokens
                  << ", best_field_match_score: " << best_field_match_score
                  << ", max_field_weight: " << max_field_weight
                  << ", num_matching_fields: " << num_matching_fields
                  << ", aggregated_score: " << aggregated_score;*/

        KV kv(searched_queries.size(), seq_id, distinct_id, match_score_index, scores, std::move(references));

        if(match_score_index != -1) {
            kv.scores[match_score_index] = aggregated_score;
            kv.text_match_score = aggregated_score;
        }

        int ret = topster->add(&kv);
        if(group_limit != 0 && ret < 2) {
            groups_processed[distinct_id]++;
        }
        result_ids.push_back(seq_id);
    });
    if (!status.ok()) {
        for(posting_list_t* plist: expanded_plists) {
            delete plist;
        }
        for(posting_list_t* plist: expanded_dropped_plists) {
            delete plist;
        }
        return status;
    }

    id_buff.insert(id_buff.end(), result_ids.begin(), result_ids.end());

    if(id_buff.size() > 100000) {
        // prevents too many ORs during exhaustive searching
        gfx::timsort(id_buff.begin(), id_buff.end());
        id_buff.erase(std::unique( id_buff.begin(), id_buff.end() ), id_buff.end());

        uint32_t* new_all_result_ids = nullptr;
        all_result_ids_len = ArrayUtils::or_scalar(all_result_ids, all_result_ids_len, &id_buff[0],
                                                   id_buff.size(), &new_all_result_ids);
        delete[] all_result_ids;
        all_result_ids = new_all_result_ids;
        id_buff.clear();
    }

    if(!result_ids.empty()) {
        searched_queries.push_back(query_suggestion);
        for(const auto& qtoken: query_tokens) {
            qtoken_set.insert(qtoken.value, token_leaf(nullptr, qtoken.root_len, qtoken.num_typos, qtoken.is_prefix_searched));
        }
    }

    for(posting_list_t* plist: expanded_plists) {
        delete plist;
    }

    for(posting_list_t* plist: expanded_dropped_plists) {
        delete plist;
    }

    return Option<bool>(true);
}

Option<bool> Index::compute_sort_scores(const std::vector<sort_by>& sort_fields, const int* sort_order,
                                        std::array<spp::sparse_hash_map<uint32_t, int64_t>*, 3> field_values,
                                        const std::vector<size_t>& geopoint_indices,
                                        uint32_t seq_id, const std::map<basic_string<char>, reference_filter_result_t>& references,
                                        std::vector<uint32_t>& filter_indexes, int64_t max_field_match_score, int64_t* scores,
                                        int64_t& match_score_index, float vector_distance,
                                        const std::string& collection_name) const {

    int64_t geopoint_distances[3];

    for(auto& i: geopoint_indices) {
        spp::sparse_hash_map<uint32_t, int64_t>* geopoints = field_values[i];
        int64_t dist = INT32_MAX;

        S2LatLng reference_lat_lng;
        GeoPoint::unpack_lat_lng(sort_fields[i].geopoint, reference_lat_lng);

        if(geopoints != nullptr) {
            auto it = geopoints->find(seq_id);

            if(it != geopoints->end()) {
                int64_t packed_latlng = it->second;
                S2LatLng s2_lat_lng;
                GeoPoint::unpack_lat_lng(packed_latlng, s2_lat_lng);
                dist = GeoPoint::distance(s2_lat_lng, reference_lat_lng);
            }
        } else {
            // indicates geo point array
            auto field_it = geo_array_index.at(sort_fields[i].name);
            auto it = field_it->find(seq_id);

            if(it != field_it->end()) {
                int64_t* latlngs = it->second;
                for(size_t li = 0; li < latlngs[0]; li++) {
                    S2LatLng s2_lat_lng;
                    int64_t packed_latlng = latlngs[li + 1];
                    GeoPoint::unpack_lat_lng(packed_latlng, s2_lat_lng);
                    int64_t this_dist = GeoPoint::distance(s2_lat_lng, reference_lat_lng);
                    if(this_dist < dist) {
                        dist = this_dist;
                    }
                }
            }
        }

        if(dist < sort_fields[i].exclude_radius) {
            dist = 0;
        }

        if(sort_fields[i].geo_precision > 0) {
            dist = dist + sort_fields[i].geo_precision - 1 -
                   (dist + sort_fields[i].geo_precision - 1) % sort_fields[i].geo_precision;
        }

        geopoint_distances[i] = dist;

        // Swap (id -> latlong) index to (id -> distance) index
        field_values[i] = &geo_sentinel_value;
    }

    const int64_t default_score = INT64_MIN;  // to handle field that doesn't exist in document (e.g. optional)

    // avoiding loop
    if (sort_fields.size() > 0) {
        // In case of reference sort_by, we need to get the sort score of the reference doc id.
        if (!sort_fields[0].reference_collection_name.empty()) {
            auto& sort_field = sort_fields[0];
            auto const& ref_collection_name = sort_field.reference_collection_name;
            auto const& multiple_references_error_message = "Multiple references found to sort by on `" +
                                                            ref_collection_name + "." + sort_field.name + "`.";
            auto const& no_references_error_message = "No references found to sort by on `" +
                                                      ref_collection_name + "." + sort_field.name + "`.";

            // Joined on ref collection
            if (references.count(ref_collection_name) > 0) {
                if (references.at(ref_collection_name).count == 1) {
                    seq_id = references.at(ref_collection_name).docs[0];
                } else {
                    return Option<bool>(400, references.at(ref_collection_name).count > 1 ?
                                                multiple_references_error_message : no_references_error_message);
                }
            } else {
                auto& cm = CollectionManager::get_instance();
                auto ref_collection = cm.get_collection(ref_collection_name);
                if (ref_collection == nullptr) {
                    return Option<bool>(400, "Referenced collection `" + ref_collection_name +
                                                "` in `sort_by` not found.");
                }

                // Current collection has a reference.
                if (ref_collection->is_referenced_in(collection_name)) {
                    auto get_reference_field_op = ref_collection->get_reference_field(collection_name);
                    if (!get_reference_field_op.ok()) {
                        return Option<bool>(get_reference_field_op.code(), get_reference_field_op.error());
                    }
                    auto const& field_name = get_reference_field_op.get();
                    if (sort_index.count(field_name) == 0 || sort_index.at(field_name)->count(seq_id) == 0) {
                        return Option<bool>(400, "Could not find a reference for doc " + std::to_string(seq_id));
                    }

                    seq_id = sort_index.at(field_name)->at(seq_id);
                }
                // Joined collection has a reference
                else {
                    std::string joined_coll_having_reference;
                    for (const auto &reference: references) {
                        if (ref_collection->is_referenced_in(reference.first)) {
                            joined_coll_having_reference = reference.first;
                            break;
                        }
                    }

                    if (joined_coll_having_reference.empty()) {
                        return Option<bool>(400, no_references_error_message);
                    }

                    auto joined_collection = cm.get_collection(joined_coll_having_reference);
                    if (joined_collection == nullptr) {
                        return Option<bool>(400, "Referenced collection `" + joined_coll_having_reference +
                                                    "` in `sort_by` not found.");
                    }

                    auto reference_field_name_op = ref_collection->get_reference_field(joined_coll_having_reference);
                    if (!reference_field_name_op.ok()) {
                        return Option<bool>(reference_field_name_op.code(), reference_field_name_op.error());
                    }

                    auto const& reference_field_name = reference_field_name_op.get();
                    auto const& reference = references.at(joined_coll_having_reference);
                    auto const& count = reference.count;

                    if (count == 1) {
                        auto op = joined_collection->get_sort_indexed_field_value(reference_field_name,
                                                                                  reference.docs[0]);
                        if (!op.ok()) {
                            return Option<bool>(op.code(), op.error());
                        }

                        seq_id = op.get();
                    } else {
                        return Option<bool>(400, count > 1 ? multiple_references_error_message :
                                                                    no_references_error_message);
                    }
                }
            }
        }

        if (field_values[0] == &text_match_sentinel_value) {
            scores[0] = int64_t(max_field_match_score);
            match_score_index = 0;
        } else if (field_values[0] == &seq_id_sentinel_value) {
            scores[0] = seq_id;
        } else if(field_values[0] == &geo_sentinel_value) {
            scores[0] = geopoint_distances[0];
        } else if(field_values[0] == &str_sentinel_value) {
            if (sort_fields[0].reference_collection_name.empty()) {
                scores[0] = str_sort_index.at(sort_fields[0].name)->rank(seq_id);
            } else {
                auto& cm = CollectionManager::get_instance();
                auto ref_collection = cm.get_collection(sort_fields[0].reference_collection_name);
                if (ref_collection == nullptr) {
                    return Option<bool>(400, "Referenced collection `" + sort_fields[0].reference_collection_name +
                                                "` not found.");
                }

                scores[0] = ref_collection->reference_string_sort_score(sort_fields[0].name, seq_id);
            }

            if(scores[0] == adi_tree_t::NOT_FOUND) {
                if(sort_fields[0].order == sort_field_const::asc &&
                   sort_fields[0].missing_values == sort_by::missing_values_t::first) {
                    scores[0] = -scores[0];
                }

                else if(sort_fields[0].order == sort_field_const::desc &&
                        sort_fields[0].missing_values == sort_by::missing_values_t::last) {
                    scores[0] = -scores[0];
                }
            }
        } else if(field_values[0] == &eval_sentinel_value) {
            auto const& count = sort_fields[0].eval_expressions.size();
            if (filter_indexes.empty()) {
                filter_indexes = std::vector<uint32_t>(count, 0);
            }

            bool found = false;
            uint32_t index = 0;
            auto const& eval = sort_fields[0].eval;
            for (; index < count; index++) {
                auto& filter_index = filter_indexes[index];
                auto const& eval_ids = eval.eval_ids_vec[index];
                auto const& eval_ids_count = eval.eval_ids_count_vec[index];
                if (filter_index == 0 || filter_index < eval_ids_count) {
                    // Returns iterator to the first element that is >= to value or last if no such element is found.
                    filter_index = std::lower_bound(eval_ids + filter_index, eval_ids + eval_ids_count, seq_id) -
                                                            eval_ids;

                    if (filter_index < eval_ids_count && eval_ids[filter_index] == seq_id) {
                        filter_index++;
                        found = true;
                        break;
                    }
                }
            }

            scores[0] = found ? eval.scores[index] : 0;
        } else if(field_values[0] == &vector_distance_sentinel_value) {
            scores[0] = float_to_int64_t(vector_distance);
        } else {
            auto it = field_values[0]->find(seq_id);
            scores[0] = (it == field_values[0]->end()) ? default_score : it->second;

            if(scores[0] == INT64_MIN && sort_fields[0].missing_values == sort_by::missing_values_t::first) {
                // By default, missing numerical value are always going to be sorted to be at the end
                // because: -INT64_MIN == INT64_MIN. To account for missing values config, we will have to change
                // the default for missing value based on whether it's asc or desc sort.
                bool is_asc = (sort_order[0] == -1);
                scores[0] = is_asc ? (INT64_MIN + 1) : INT64_MAX;
            }
        }

        if (sort_order[0] == -1) {
            scores[0] = -scores[0];
        }
    }

    if(sort_fields.size() > 1) {
        // In case of reference sort_by, we need to get the sort score of the reference doc id.
        if (!sort_fields[1].reference_collection_name.empty()) {
            auto& sort_field = sort_fields[1];
            auto const& ref_collection_name = sort_field.reference_collection_name;
            auto const& multiple_references_error_message = "Multiple references found to sort by on `" +
                                                            ref_collection_name + "." + sort_field.name + "`.";
            auto const& no_references_error_message = "No references found to sort by on `" +
                                                      ref_collection_name + "." + sort_field.name + "`.";

            // Joined on ref collection
            if (references.count(ref_collection_name) > 0) {
                if (references.at(ref_collection_name).count == 1) {
                    seq_id = references.at(ref_collection_name).docs[0];
                } else {
                    return Option<bool>(400, references.at(ref_collection_name).count > 1 ?
                                             multiple_references_error_message : no_references_error_message);
                }
            } else {
                auto& cm = CollectionManager::get_instance();
                auto ref_collection = cm.get_collection(ref_collection_name);
                if (ref_collection == nullptr) {
                    return Option<bool>(400, "Referenced collection `" + ref_collection_name +
                                             "` in `sort_by` not found.");
                }

                // Current collection has a reference.
                if (ref_collection->is_referenced_in(collection_name)) {
                    auto get_reference_field_op = ref_collection->get_reference_field(collection_name);
                    if (!get_reference_field_op.ok()) {
                        return Option<bool>(get_reference_field_op.code(), get_reference_field_op.error());
                    }
                    auto const& field_name = get_reference_field_op.get();
                    if (sort_index.count(field_name) == 0 || sort_index.at(field_name)->count(seq_id) == 0) {
                        return Option<bool>(400, "Could not find a reference for doc " + std::to_string(seq_id));
                    }

                    seq_id = sort_index.at(field_name)->at(seq_id);
                }
                    // Joined collection has a reference
                else {
                    std::string joined_coll_having_reference;
                    for (const auto &reference: references) {
                        if (ref_collection->is_referenced_in(reference.first)) {
                            joined_coll_having_reference = reference.first;
                            break;
                        }
                    }

                    if (joined_coll_having_reference.empty()) {
                        return Option<bool>(400, no_references_error_message);
                    }

                    auto joined_collection = cm.get_collection(joined_coll_having_reference);
                    if (joined_collection == nullptr) {
                        return Option<bool>(400, "Referenced collection `" + joined_coll_having_reference +
                                                 "` in `sort_by` not found.");
                    }

                    auto reference_field_name_op = ref_collection->get_reference_field(joined_coll_having_reference);
                    if (!reference_field_name_op.ok()) {
                        return Option<bool>(reference_field_name_op.code(), reference_field_name_op.error());
                    }

                    auto const& reference_field_name = reference_field_name_op.get();
                    auto const& reference = references.at(joined_coll_having_reference);
                    auto const& count = reference.count;

                    if (count == 1) {
                        auto op = joined_collection->get_sort_indexed_field_value(reference_field_name,
                                                                                  reference.docs[0]);
                        if (!op.ok()) {
                            return Option<bool>(op.code(), op.error());
                        }

                        seq_id = op.get();
                    } else {
                        return Option<bool>(400, count > 1 ? multiple_references_error_message :
                                                 no_references_error_message);
                    }
                }
            }
        }

        if (field_values[1] == &text_match_sentinel_value) {
            scores[1] = int64_t(max_field_match_score);
            match_score_index = 1;
        } else if (field_values[1] == &seq_id_sentinel_value) {
            scores[1] = seq_id;
        } else if(field_values[1] == &geo_sentinel_value) {
            scores[1] = geopoint_distances[1];
        } else if(field_values[1] == &str_sentinel_value) {
            if (sort_fields[1].reference_collection_name.empty()) {
                scores[1] = str_sort_index.at(sort_fields[1].name)->rank(seq_id);
            } else {
                auto& cm = CollectionManager::get_instance();
                auto ref_collection = cm.get_collection(sort_fields[1].reference_collection_name);
                if (ref_collection == nullptr) {
                    return Option<bool>(400, "Referenced collection `" + sort_fields[1].reference_collection_name +
                                             "` not found.");
                }

                scores[1] = ref_collection->reference_string_sort_score(sort_fields[1].name, seq_id);
            }

            if(scores[1] == adi_tree_t::NOT_FOUND) {
                if(sort_fields[1].order == sort_field_const::asc &&
                   sort_fields[1].missing_values == sort_by::missing_values_t::first) {
                    scores[1] = -scores[1];
                }

                else if(sort_fields[1].order == sort_field_const::desc &&
                        sort_fields[1].missing_values == sort_by::missing_values_t::last) {
                    scores[1] = -scores[1];
                }
            }
        } else if(field_values[1] == &eval_sentinel_value) {
            auto const& count = sort_fields[1].eval_expressions.size();
            if (filter_indexes.empty()) {
                filter_indexes = std::vector<uint32_t>(count, 0);
            }

            bool found = false;
            uint32_t index = 0;
            auto const& eval = sort_fields[1].eval;
            for (; index < count; index++) {
                auto& filter_index = filter_indexes[index];
                auto const& eval_ids = eval.eval_ids_vec[index];
                auto const& eval_ids_count = eval.eval_ids_count_vec[index];
                if (filter_index == 0 || filter_index < eval_ids_count) {
                    // Returns iterator to the first element that is >= to value or last if no such element is found.
                    filter_index = std::lower_bound(eval_ids + filter_index, eval_ids + eval_ids_count, seq_id) -
                                   eval_ids;

                    if (filter_index < eval_ids_count && eval_ids[filter_index] == seq_id) {
                        filter_index++;
                        found = true;
                        break;
                    }
                }
            }

            scores[1] = found ? eval.scores[index] : 0;
        }  else if(field_values[1] == &vector_distance_sentinel_value) {
            scores[1] = float_to_int64_t(vector_distance);
        } else {
            auto it = field_values[1]->find(seq_id);
            scores[1] = (it == field_values[1]->end()) ? default_score : it->second;
            if(scores[1] == INT64_MIN && sort_fields[1].missing_values == sort_by::missing_values_t::first) {
                bool is_asc = (sort_order[1] == -1);
                scores[1] = is_asc ? (INT64_MIN + 1) : INT64_MAX;
            }
        }

        if (sort_order[1] == -1) {
            scores[1] = -scores[1];
        }
    }

    if(sort_fields.size() > 2) {
        // In case of reference sort_by, we need to get the sort score of the reference doc id.
        if (!sort_fields[2].reference_collection_name.empty()) {
            auto& sort_field = sort_fields[2];
            auto const& ref_collection_name = sort_field.reference_collection_name;
            auto const& multiple_references_error_message = "Multiple references found to sort by on `" +
                                                            ref_collection_name + "." + sort_field.name + "`.";
            auto const& no_references_error_message = "No references found to sort by on `" +
                                                      ref_collection_name + "." + sort_field.name + "`.";

            // Joined on ref collection
            if (references.count(ref_collection_name) > 0) {
                if (references.at(ref_collection_name).count == 1) {
                    seq_id = references.at(ref_collection_name).docs[0];
                } else {
                    return Option<bool>(400, references.at(ref_collection_name).count > 1 ?
                                             multiple_references_error_message : no_references_error_message);
                }
            } else {
                auto& cm = CollectionManager::get_instance();
                auto ref_collection = cm.get_collection(ref_collection_name);
                if (ref_collection == nullptr) {
                    return Option<bool>(400, "Referenced collection `" + ref_collection_name +
                                             "` in `sort_by` not found.");
                }

                // Current collection has a reference.
                if (ref_collection->is_referenced_in(collection_name)) {
                    auto get_reference_field_op = ref_collection->get_reference_field(collection_name);
                    if (!get_reference_field_op.ok()) {
                        return Option<bool>(get_reference_field_op.code(), get_reference_field_op.error());
                    }
                    auto const& field_name = get_reference_field_op.get();
                    if (sort_index.count(field_name) == 0 || sort_index.at(field_name)->count(seq_id) == 0) {
                        return Option<bool>(400, "Could not find a reference for doc " + std::to_string(seq_id));
                    }

                    seq_id = sort_index.at(field_name)->at(seq_id);
                }
                    // Joined collection has a reference
                else {
                    std::string joined_coll_having_reference;
                    for (const auto &reference: references) {
                        if (ref_collection->is_referenced_in(reference.first)) {
                            joined_coll_having_reference = reference.first;
                            break;
                        }
                    }

                    if (joined_coll_having_reference.empty()) {
                        return Option<bool>(400, no_references_error_message);
                    }

                    auto joined_collection = cm.get_collection(joined_coll_having_reference);
                    if (joined_collection == nullptr) {
                        return Option<bool>(400, "Referenced collection `" + joined_coll_having_reference +
                                                 "` in `sort_by` not found.");
                    }

                    auto reference_field_name_op = ref_collection->get_reference_field(joined_coll_having_reference);
                    if (!reference_field_name_op.ok()) {
                        return Option<bool>(reference_field_name_op.code(), reference_field_name_op.error());
                    }

                    auto const& reference_field_name = reference_field_name_op.get();
                    auto const& reference = references.at(joined_coll_having_reference);
                    auto const& count = reference.count;

                    if (count == 1) {
                        auto op = joined_collection->get_sort_indexed_field_value(reference_field_name,
                                                                                  reference.docs[0]);
                        if (!op.ok()) {
                            return Option<bool>(op.code(), op.error());
                        }

                        seq_id = op.get();
                    } else {
                        return Option<bool>(400, count > 1 ? multiple_references_error_message :
                                                 no_references_error_message);
                    }
                }
            }
        }

        if (field_values[2] == &text_match_sentinel_value) {
            scores[2] = int64_t(max_field_match_score);
            match_score_index = 2;
        } else if (field_values[2] == &seq_id_sentinel_value) {
            scores[2] = seq_id;
        } else if(field_values[2] == &geo_sentinel_value) {
            scores[2] = geopoint_distances[2];
        } else if(field_values[2] == &str_sentinel_value) {
            if (sort_fields[2].reference_collection_name.empty()) {
                scores[2] = str_sort_index.at(sort_fields[2].name)->rank(seq_id);
            } else {
                auto& cm = CollectionManager::get_instance();
                auto ref_collection = cm.get_collection(sort_fields[2].reference_collection_name);
                if (ref_collection == nullptr) {
                    return Option<bool>(400, "Referenced collection `" + sort_fields[2].reference_collection_name +
                                             "` not found.");
                }

                scores[2] = ref_collection->reference_string_sort_score(sort_fields[2].name, seq_id);
            }

            if(scores[2] == adi_tree_t::NOT_FOUND) {
                if(sort_fields[2].order == sort_field_const::asc &&
                   sort_fields[2].missing_values == sort_by::missing_values_t::first) {
                    scores[2] = -scores[2];
                }

                else if(sort_fields[2].order == sort_field_const::desc &&
                        sort_fields[2].missing_values == sort_by::missing_values_t::last) {
                    scores[2] = -scores[2];
                }
            }
        } else if(field_values[2] == &eval_sentinel_value) {
            auto const& count = sort_fields[2].eval_expressions.size();
            if (filter_indexes.empty()) {
                filter_indexes = std::vector<uint32_t>(count, 0);
            }

            bool found = false;
            uint32_t index = 0;
            auto const& eval = sort_fields[2].eval;
            for (; index < count; index++) {
                auto& filter_index = filter_indexes[index];
                auto const& eval_ids = eval.eval_ids_vec[index];
                auto const& eval_ids_count = eval.eval_ids_count_vec[index];
                if (filter_index == 0 || filter_index < eval_ids_count) {
                    // Returns iterator to the first element that is >= to value or last if no such element is found.
                    filter_index = std::lower_bound(eval_ids + filter_index, eval_ids + eval_ids_count, seq_id) -
                                   eval_ids;

                    if (filter_index < eval_ids_count && eval_ids[filter_index] == seq_id) {
                        filter_index++;
                        found = true;
                        break;
                    }
                }
            }

            scores[2] = found ? eval.scores[index] : 0;
        } else if(field_values[2] == &vector_distance_sentinel_value) {
            scores[2] = float_to_int64_t(vector_distance);
        } else {
            auto it = field_values[2]->find(seq_id);
            scores[2] = (it == field_values[2]->end()) ? default_score : it->second;
            if(scores[2] == INT64_MIN && sort_fields[2].missing_values == sort_by::missing_values_t::first) {
                bool is_asc = (sort_order[2] == -1);
                scores[2] = is_asc ? (INT64_MIN + 1) : INT64_MAX;
            }
        }

        if (sort_order[2] == -1) {
            scores[2] = -scores[2];
        }
    }

    return Option<bool>(true);
}

Option<bool> Index::do_phrase_search(const size_t num_search_fields, const std::vector<search_field_t>& search_fields,
                                     std::vector<query_tokens_t>& field_query_tokens,
                                     const std::vector<sort_by>& sort_fields,
                                     std::vector<std::vector<art_leaf*>>& searched_queries, const size_t group_limit,
                                     const std::vector<std::string>& group_by_fields,
                                     const bool group_missing_values,
                                     Topster* actual_topster,
                                     const int sort_order[3],
                                     std::array<spp::sparse_hash_map<uint32_t, int64_t>*, 3> field_values,
                                     const std::vector<size_t>& geopoint_indices,
                                     const std::vector<uint32_t>& curated_ids_sorted,
                                     filter_result_iterator_t*& filter_result_iterator,
                                     uint32_t*& all_result_ids, size_t& all_result_ids_len,
                                     spp::sparse_hash_map<uint64_t, uint32_t>& groups_processed,
                                     const std::set<uint32_t>& curated_ids,
                                     const uint32_t* excluded_result_ids, size_t excluded_result_ids_size,
                                     const std::unordered_set<uint32_t>& excluded_group_ids,
                                     Topster* curated_topster,
                                     const std::map<size_t, std::map<size_t, uint32_t>>& included_ids_map,
                                     bool is_wildcard_query, const std::string& collection_name) const {

    uint32_t* phrase_result_ids = nullptr;
    uint32_t phrase_result_count = 0;
    std::map<uint32_t, size_t> phrase_match_id_scores;

    for(size_t i = 0; i < num_search_fields; i++) {
        const std::string& field_name = search_fields[i].name;
        const size_t field_weight = search_fields[i].weight;
        bool is_array = search_schema.at(field_name).is_array();

        uint32_t* field_phrase_match_ids = nullptr;
        size_t field_phrase_match_ids_size = 0;

        for(const auto& phrase: field_query_tokens[i].q_phrases) {
            std::vector<void*> posting_lists;

            for(const std::string& token: phrase) {
                art_leaf* leaf = (art_leaf *) art_search(search_index.at(field_name),
                                                         (const unsigned char *) token.c_str(),
                                                         token.size() + 1);
                if(leaf) {
                    posting_lists.push_back(leaf->values);
                }
            }

            if(posting_lists.size() != phrase.size()) {
                // unmatched length means no matches will be found for this phrase, so skip to next phrase
                continue;
            }

            std::vector<uint32_t> contains_ids;
            posting_t::intersect(posting_lists, contains_ids);

            uint32_t* this_phrase_ids = new uint32_t[contains_ids.size()];
            size_t this_phrase_ids_size = 0;
            posting_t::get_phrase_matches(posting_lists, is_array, &contains_ids[0], contains_ids.size(),
                                          this_phrase_ids, this_phrase_ids_size);

            if(this_phrase_ids_size == 0) {
                // no results found for this phrase, but other phrases can find results
                delete [] this_phrase_ids;
                continue;
            }

            // results of multiple phrases must be ANDed

            if(field_phrase_match_ids_size == 0) {
                field_phrase_match_ids_size = this_phrase_ids_size;
                field_phrase_match_ids = this_phrase_ids;
            } else {
                uint32_t* phrase_ids_merged = nullptr;
                field_phrase_match_ids_size = ArrayUtils::and_scalar(this_phrase_ids, this_phrase_ids_size, field_phrase_match_ids,
                                                                     field_phrase_match_ids_size, &phrase_ids_merged);
                delete [] field_phrase_match_ids;
                delete [] this_phrase_ids;
                field_phrase_match_ids = phrase_ids_merged;
            }
        }

        if(field_phrase_match_ids_size == 0) {
            continue;
        }

        // upto 10K phrase match IDs per field will be weighted so that phrase match against a higher weighted field
        // is returned earlier in the results
        const size_t weight_score_base = 100000;  // just to make score be a large number
        for(size_t pi = 0; pi < std::min<size_t>(10000, field_phrase_match_ids_size); pi++) {
            auto this_field_score = (weight_score_base + field_weight);
            auto existing_score = phrase_match_id_scores[field_phrase_match_ids[pi]];
            phrase_match_id_scores[field_phrase_match_ids[pi]] = std::max(this_field_score, existing_score);
        }

        // across fields, we have to OR phrase match ids
        if(phrase_result_count == 0) {
            phrase_result_ids = field_phrase_match_ids;
            phrase_result_count = field_phrase_match_ids_size;
        } else {
            uint32_t* phrase_ids_merged = nullptr;
            phrase_result_count = ArrayUtils::or_scalar(phrase_result_ids, phrase_result_count, field_phrase_match_ids,
                                                          field_phrase_match_ids_size, &phrase_ids_merged);

            delete [] phrase_result_ids;
            delete [] field_phrase_match_ids;
            phrase_result_ids = phrase_ids_merged;
        }
    }

    curate_filtered_ids(curated_ids, excluded_result_ids,
                        excluded_result_ids_size, phrase_result_ids, phrase_result_count, curated_ids_sorted);
    collate_included_ids({}, included_ids_map, curated_topster, searched_queries);

    // AND phrase id matches with filter ids
    if(filter_result_iterator->is_valid) {
        filter_result_iterator_t::add_phrase_ids(filter_result_iterator, phrase_result_ids, phrase_result_count);
    } else {
        delete filter_result_iterator;
        filter_result_iterator = new filter_result_iterator_t(phrase_result_ids, phrase_result_count);
    }

    if (!is_wildcard_query) {
        // this means that the there are non-phrase tokens in the query
        // so we cannot directly copy to the all_result_ids array
        return Option<bool>(true);
    }

    all_result_ids_len = filter_result_iterator->to_filter_id_array(all_result_ids);
    filter_result_iterator->reset();

    std::vector<uint32_t> eval_filter_indexes;

    std::vector<group_by_field_it_t> group_by_field_it_vec;
    if (group_limit != 0) {
        group_by_field_it_vec = get_group_by_field_iterators(group_by_fields);
    }
    // populate topster
    for(size_t i = 0; i < std::min<size_t>(10000, all_result_ids_len); i++) {
        auto seq_id = filter_result_iterator->seq_id;
        auto references = std::move(filter_result_iterator->reference);
        filter_result_iterator->next();

        int64_t match_score = phrase_match_id_scores[seq_id];
        int64_t scores[3] = {0};
        int64_t match_score_index = -1;

        auto compute_sort_scores_op = compute_sort_scores(sort_fields, sort_order, field_values, geopoint_indices,
                                                          seq_id, references, eval_filter_indexes, match_score, scores,
                                                          match_score_index, 0, collection_name);
        if (!compute_sort_scores_op.ok()) {
            return compute_sort_scores_op;
        }

        uint64_t distinct_id = seq_id;
        if(group_limit != 0) {
            distinct_id = 1;
            for(auto& kv : group_by_field_it_vec) {
                get_distinct_id(kv.field_name, kv.it, seq_id, group_missing_values, distinct_id);
            }

            if(excluded_group_ids.count(distinct_id) != 0) {
                continue;
            }
        }

        KV kv(searched_queries.size(), seq_id, distinct_id, match_score_index, scores, std::move(references));

        int ret = actual_topster->add(&kv);
        if(group_limit != 0 && ret < 2) {
            groups_processed[distinct_id]++;
        }

        if(((i + 1) % (1 << 12)) == 0) {
            BREAK_CIRCUIT_BREAKER
        }
    }
    filter_result_iterator->reset();

    searched_queries.push_back({});
    return Option<bool>(true);
}

Option<bool> Index::do_synonym_search(const std::vector<search_field_t>& the_fields,
                                      const text_match_type_t match_type,
                                      filter_node_t const* const& filter_tree_root,
                                      const std::map<size_t, std::map<size_t, uint32_t>>& included_ids_map,
                                      const std::vector<sort_by>& sort_fields_std, Topster* curated_topster,
                                      const token_ordering& token_order,
                                      const size_t typo_tokens_threshold, const size_t group_limit,
                                      const std::vector<std::string>& group_by_fields, 
                                      const bool group_missing_values,
                                      bool prioritize_exact_match,
                                      const bool prioritize_token_position,
                                      const bool prioritize_num_matching_fields,
                                      const bool exhaustive_search, const size_t concurrency,
                                      const std::vector<bool>& prefixes,
                                      size_t min_len_1typo,
                                      size_t min_len_2typo, const size_t max_candidates, const std::set<uint32_t>& curated_ids,
                                      const std::vector<uint32_t>& curated_ids_sorted, const uint32_t* exclude_token_ids,
                                      size_t exclude_token_ids_size,
                                      const std::unordered_set<uint32_t>& excluded_group_ids,
                                      Topster* actual_topster,
                                      std::vector<std::vector<token_t>>& q_pos_synonyms,
                                      int syn_orig_num_tokens,
                                      spp::sparse_hash_map<uint64_t, uint32_t>& groups_processed,
                                      std::vector<std::vector<art_leaf*>>& searched_queries,
                                      uint32_t*& all_result_ids, size_t& all_result_ids_len,
                                      filter_result_iterator_t* const filter_result_iterator,
                                      std::set<uint64>& query_hashes,
                                      const int* sort_order,
                                      std::array<spp::sparse_hash_map<uint32_t, int64_t>*, 3>& field_values,
                                      const std::vector<size_t>& geopoint_indices,
                                      tsl::htrie_map<char, token_leaf>& qtoken_set,
                                      const std::string& collection_name) const {

    for (const auto& syn_tokens : q_pos_synonyms) {
        query_hashes.clear();
        auto fuzzy_search_fields_op = fuzzy_search_fields(the_fields, syn_tokens, {}, match_type, exclude_token_ids,
                                                          exclude_token_ids_size, filter_result_iterator,
                                                          curated_ids_sorted, excluded_group_ids, sort_fields_std, {0},
                                                          searched_queries, qtoken_set, actual_topster, groups_processed,
                                                          all_result_ids, all_result_ids_len, group_limit, group_by_fields,
                                                          group_missing_values,
                                                          prioritize_exact_match, prioritize_token_position,
                                                          prioritize_num_matching_fields,
                                                          query_hashes,
                                                          token_order, prefixes, typo_tokens_threshold, exhaustive_search,
                                                          max_candidates, min_len_1typo, min_len_2typo,
                                                          syn_orig_num_tokens, sort_order, field_values, geopoint_indices,
                                                          collection_name);
        if (!fuzzy_search_fields_op.ok()) {
            return fuzzy_search_fields_op;
        }
    }

    collate_included_ids({}, included_ids_map, curated_topster, searched_queries);
    return Option<bool>(true);
}

Option<bool> Index::do_infix_search(const size_t num_search_fields, const std::vector<search_field_t>& the_fields,
                                    const std::vector<enable_t>& infixes,
                                    const std::vector<sort_by>& sort_fields,
                                    std::vector<std::vector<art_leaf*>>& searched_queries, const size_t group_limit,
                                    const std::vector<std::string>& group_by_fields, 
                                    const bool group_missing_values,
                                    const size_t max_extra_prefix,
                                    const size_t max_extra_suffix,
                                    const std::vector<token_t>& query_tokens, Topster* actual_topster,
                                    filter_result_iterator_t* const filter_result_iterator,
                                    const int sort_order[3],
                                    std::array<spp::sparse_hash_map<uint32_t, int64_t>*, 3> field_values,
                                    const std::vector<size_t>& geopoint_indices,
                                    const std::vector<uint32_t>& curated_ids_sorted,
                                    const std::unordered_set<uint32_t>& excluded_group_ids,
                                    uint32_t*& all_result_ids, size_t& all_result_ids_len,
                                    spp::sparse_hash_map<uint64_t, uint32_t>& groups_processed,
                                    const std::string& collection_name) const {

    std::vector<group_by_field_it_t> group_by_field_it_vec;
    if (group_limit != 0) {
        group_by_field_it_vec = get_group_by_field_iterators(group_by_fields);
    }

    for(size_t field_id = 0; field_id < num_search_fields; field_id++) {
        auto& field_name = the_fields[field_id].name;
        enable_t field_infix = (the_fields[field_id].orig_index < infixes.size())
                               ? infixes[the_fields[field_id].orig_index] : infixes[0];

        if(field_infix == always || (field_infix == fallback && all_result_ids_len == 0)) {
            std::vector<uint32_t> infix_ids;
            filter_result_t filtered_infix_ids;
            search_infix(query_tokens[0].value, field_name, infix_ids, max_extra_prefix, max_extra_suffix);

            if(!infix_ids.empty()) {
                gfx::timsort(infix_ids.begin(), infix_ids.end());
                infix_ids.erase(std::unique( infix_ids.begin(), infix_ids.end() ), infix_ids.end());

                auto& raw_infix_ids = filtered_infix_ids.docs;
                auto& raw_infix_ids_length = filtered_infix_ids.count;

                if(!curated_ids_sorted.empty()) {
                    raw_infix_ids_length = ArrayUtils::exclude_scalar(&infix_ids[0], infix_ids.size(), &curated_ids_sorted[0],
                                                                      curated_ids_sorted.size(), &raw_infix_ids);
                    infix_ids.clear();
                } else {
                    raw_infix_ids = &infix_ids[0];
                    raw_infix_ids_length = infix_ids.size();
                }

                if(filter_result_iterator->is_valid) {
                    filter_result_t result;
                    filter_result_iterator->and_scalar(raw_infix_ids, raw_infix_ids_length, result);
                    if(raw_infix_ids != &infix_ids[0]) {
                        delete [] raw_infix_ids;
                    }

                    filtered_infix_ids = std::move(result);
                }

                bool field_is_array = search_schema.at(the_fields[field_id].name).is_array();
                std::vector<uint32_t> eval_filter_indexes;
                for(size_t i = 0; i < raw_infix_ids_length; i++) {
                    auto seq_id = raw_infix_ids[i];
                    std::map<std::string, reference_filter_result_t> references;
                    if (filtered_infix_ids.coll_to_references != nullptr) {
                        references = std::move(filtered_infix_ids.coll_to_references[i]);
                    }

                    int64_t match_score = 0;
                    score_results2(sort_fields, searched_queries.size(), field_id, field_is_array,
                                   0, match_score, seq_id, sort_order, false, false, false, 1, -1, {});

                    int64_t scores[3] = {0};
                    int64_t match_score_index = -1;

                    auto compute_sort_scores_op = compute_sort_scores(sort_fields, sort_order, field_values,
                                                                      geopoint_indices, seq_id, references,
                                                                      eval_filter_indexes, 100, scores, match_score_index,
                                                                      0, collection_name);
                    if (!compute_sort_scores_op.ok()) {
                        return compute_sort_scores_op;
                    }

                    uint64_t distinct_id = seq_id;
                    if(group_limit != 0) {
                        distinct_id = 1;
                        for(auto& kv : group_by_field_it_vec) {
                            get_distinct_id(kv.field_name, kv.it, seq_id, group_missing_values, distinct_id);
                        }

                        if(excluded_group_ids.count(distinct_id) != 0) {
                           continue;
                       }
                    }

                    KV kv(searched_queries.size(), seq_id, distinct_id, match_score_index, scores, std::move(references));
                    int ret = actual_topster->add(&kv);

                    if(group_limit != 0 && ret < 2) {
                        groups_processed[distinct_id]++;
                    }
                    

                    if(((i + 1) % (1 << 12)) == 0) {
                        BREAK_CIRCUIT_BREAKER
                    }
                }

                uint32_t* new_all_result_ids = nullptr;
                all_result_ids_len = ArrayUtils::or_scalar(all_result_ids, all_result_ids_len, raw_infix_ids,
                                                           raw_infix_ids_length, &new_all_result_ids);
                delete[] all_result_ids;
                all_result_ids = new_all_result_ids;

                if (raw_infix_ids == &infix_ids[0]) {
                    raw_infix_ids = nullptr;
                }

                searched_queries.push_back({});
            }
        }
    }

    return Option<bool>(true);
}

void Index::handle_exclusion(const size_t num_search_fields, std::vector<query_tokens_t>& field_query_tokens,
                             const std::vector<search_field_t>& search_fields, uint32_t*& exclude_token_ids,
                             size_t& exclude_token_ids_size) const {
    for(size_t i = 0; i < num_search_fields; i++) {
        const std::string & field_name = search_fields[i].name;
        bool is_array = search_schema.at(field_name).is_array();

        for(const auto& q_exclude_phrase: field_query_tokens[i].q_exclude_tokens) {
            // if phrase has multiple words, then we have to do exclusion of phrase match results
            std::vector<void*> posting_lists;
            for(const std::string& exclude_token: q_exclude_phrase) {
                art_leaf* leaf = (art_leaf *) art_search(search_index.at(field_name),
                                                         (const unsigned char *) exclude_token.c_str(),
                                                         exclude_token.size() + 1);
                if(leaf) {
                    posting_lists.push_back(leaf->values);
                }
            }

            if(posting_lists.size() != q_exclude_phrase.size()) {
                continue;
            }

            std::vector<uint32_t> contains_ids;
            posting_t::intersect(posting_lists, contains_ids);

            if(posting_lists.size() == 1) {
                uint32_t *exclude_token_ids_merged = nullptr;
                exclude_token_ids_size = ArrayUtils::or_scalar(exclude_token_ids, exclude_token_ids_size,
                                                               &contains_ids[0], contains_ids.size(),
                                                               &exclude_token_ids_merged);
                delete [] exclude_token_ids;
                exclude_token_ids = exclude_token_ids_merged;
            } else {
                uint32_t* phrase_ids = new uint32_t[contains_ids.size()];
                size_t phrase_ids_size = 0;

                posting_t::get_phrase_matches(posting_lists, is_array, &contains_ids[0], contains_ids.size(),
                                              phrase_ids, phrase_ids_size);

                uint32_t *exclude_token_ids_merged = nullptr;
                exclude_token_ids_size = ArrayUtils::or_scalar(exclude_token_ids, exclude_token_ids_size,
                                                               phrase_ids, phrase_ids_size,
                                                               &exclude_token_ids_merged);
                delete [] phrase_ids;
                delete [] exclude_token_ids;
                exclude_token_ids = exclude_token_ids_merged;
            }
        }
    }
}

void Index::compute_facet_infos(const std::vector<facet>& facets, facet_query_t& facet_query,
                                const size_t facet_query_num_typos,
                                const uint32_t* all_result_ids, const size_t& all_result_ids_len,
                                const std::vector<std::string>& group_by_fields,
                                const size_t group_limit, const bool is_wildcard_no_filter_query,
                                const size_t max_candidates,
                                std::vector<facet_info_t>& facet_infos, facet_index_type_t facet_index_type) const {

    if(all_result_ids_len == 0) {
        return;
    }

    size_t total_docs = seq_ids->num_ids();

    for(size_t findex=0; findex < facets.size(); findex++) {
        const auto& a_facet = facets[findex];
        const field &facet_field = search_schema.at(a_facet.field_name);

        facet_infos[findex].facet_field = facet_field;
        facet_infos[findex].use_facet_query = false;
        facet_infos[findex].should_compute_stats = (facet_field.type != field_types::STRING &&
                                                    facet_field.type != field_types::BOOL &&
                                                    facet_field.type != field_types::STRING_ARRAY &&
                                                    facet_field.type != field_types::BOOL_ARRAY);

        size_t num_facet_values = facet_index_v4->get_facet_count(facet_field.name);
        facet_infos[findex].use_value_index = (group_limit == 0) && (a_facet.sort_field.empty()) &&
                                                ( is_wildcard_no_filter_query ||
                                                (all_result_ids_len > 1000 && num_facet_values < 250) ||
                                                (all_result_ids_len > 1000 && all_result_ids_len * 2 > total_docs) ||
                                                (a_facet.is_sort_by_alpha));

        bool facet_value_index_exists = facet_index_v4->has_value_index(facet_field.name);

        if(a_facet.field_name == facet_query.field_name && !facet_query.query.empty()) {
            facet_infos[findex].use_facet_query = true;

            if (facet_field.is_bool()) {
                if (facet_query.query == "true") {
                    facet_query.query = "1";
                } else if (facet_query.query == "false") {
                    facet_query.query = "0";
                }
            }

            //LOG(INFO) << "facet_query.query: " << facet_query.query;

            std::vector<std::string> query_tokens;
            Tokenizer(facet_query.query, true, !facet_field.is_string(),
                      facet_field.locale, symbols_to_index, token_separators).tokenize(query_tokens);

            std::vector<token_t> qtokens;

            for (size_t qtoken_index = 0; qtoken_index < query_tokens.size(); qtoken_index++) {
                bool is_prefix = (qtoken_index == query_tokens.size()-1);
                qtokens.emplace_back(qtoken_index, query_tokens[qtoken_index], is_prefix,
                                     query_tokens[qtoken_index].size(), 0);
            }

            std::vector<std::vector<art_leaf*>> searched_queries;
            Topster* topster = nullptr;
            spp::sparse_hash_map<uint64_t, uint32_t> groups_processed;
            uint32_t* field_result_ids = nullptr;
            size_t field_result_ids_len = 0;
            size_t field_num_results = 0;
            std::set<uint64> query_hashes;
            size_t num_toks_dropped = 0;
            std::vector<sort_by> sort_fields;

            search_field(0, qtokens, nullptr, 0, num_toks_dropped,
                         facet_field, facet_field.faceted_name(),
                         all_result_ids, all_result_ids_len, {}, sort_fields, -1, facet_query_num_typos, searched_queries, topster,
                         groups_processed, &field_result_ids, field_result_ids_len, field_num_results, 0, group_by_fields,
                         true, false, 4, query_hashes, MAX_SCORE, true, 0, 1, false, -1, 3, 1000, max_candidates);

            //LOG(INFO) << "searched_queries.size: " << searched_queries.size();

            // NOTE: `field_result_ids` will consist of IDs across ALL queries in searched_queries

            for(size_t si = 0; si < searched_queries.size(); si++) {
                const auto& searched_query = searched_queries[si];
                std::vector<std::string> searched_tokens;

                std::vector<void*> posting_lists;
                for(auto leaf: searched_query) {
                    posting_lists.push_back(leaf->values);
                    std::string tok(reinterpret_cast<char*>(leaf->key), leaf->key_len - 1);
                    searched_tokens.push_back(tok);
                    //LOG(INFO) << "tok: " << tok;
                }

                //LOG(INFO) << "si: " << si << ", field_result_ids_len: " << field_result_ids_len;

#ifdef TEST_BUILD
                if(facet_index_type == VALUE) {
#else
                if(facet_value_index_exists && facet_infos[findex].use_value_index) {
#endif
                    size_t num_tokens_found = 0;
                    for(auto pl: posting_lists) {
                        if(posting_t::contains_atleast_one(pl, field_result_ids, field_result_ids_len)) {
                            num_tokens_found++;
                        } else {
                            break;
                        }
                    }

                    if(num_tokens_found == posting_lists.size()) {
                        // need to ensure that document ID actually contains searched_query tokens
                        // since `field_result_ids` contains documents matched across all queries
                        // value based index
                        facet_infos[findex].fvalue_searched_tokens.emplace_back(searched_tokens);
                    }
                }

                else {
                    for(size_t i = 0; i < field_result_ids_len; i++) {
                        uint32_t seq_id = field_result_ids[i];
                        bool id_matched = true;

                        for(auto pl: posting_lists) {
                            if(!posting_t::contains(pl, seq_id)) {
                                // need to ensure that document ID actually contains searched_query tokens
                                // since `field_result_ids` contains documents matched across all queries
                                id_matched = false;
                                break;
                            }
                        }

                        if(!id_matched) {
                            continue;
                        }

                        std::vector<uint32_t> facet_hashes;
                        auto facet_index = facet_index_v4->get_facet_hash_index(a_facet.field_name);
                        posting_list_t::iterator_t facet_index_it = facet_index->new_iterator();
                        facet_index_it.skip_to(seq_id);

                        if(facet_index_it.valid()) {
                            posting_list_t::get_offsets(facet_index_it, facet_hashes);

                            if(facet_field.is_array()) {
                                std::vector<size_t> array_indices;
                                posting_t::get_matching_array_indices(posting_lists, seq_id, array_indices);

                                for(size_t array_index: array_indices) {
                                    if(array_index < facet_hashes.size()) {
                                        uint32_t hash = facet_hashes[array_index];

                                        /*LOG(INFO) << "seq_id: " << seq_id << ", hash: " << hash << ", array index: "
                                                  << array_index;*/

                                        if(facet_infos[findex].hashes.count(hash) == 0) {
                                            //LOG(INFO) << "adding searched_tokens for hash " << hash;
                                            facet_infos[findex].hashes.emplace(hash, searched_tokens);
                                        }
                                    }
                                }
                            } else {
                                uint32_t hash = facet_hashes[0];
                                if(facet_infos[findex].hashes.count(hash) == 0) {
                                    //LOG(INFO) << "adding searched_tokens for hash " << hash;
                                    facet_infos[findex].hashes.emplace(hash, searched_tokens);
                                }
                            }
                        }
                    }
                }
            }
            
            delete [] field_result_ids;
        }
    }
}

void Index::curate_filtered_ids(const std::set<uint32_t>& curated_ids,
                                const uint32_t* exclude_token_ids, size_t exclude_token_ids_size,
                                uint32_t*& filter_ids, uint32_t& filter_ids_length,
                                const std::vector<uint32_t>& curated_ids_sorted) const {
    if(!curated_ids.empty()) {
        uint32_t *excluded_result_ids = nullptr;
        filter_ids_length = ArrayUtils::exclude_scalar(filter_ids, filter_ids_length, &curated_ids_sorted[0],
                                                       curated_ids_sorted.size(), &excluded_result_ids);
        delete [] filter_ids;
        filter_ids = excluded_result_ids;
    }

    // Exclude document IDs associated with excluded tokens from the result set
    if(exclude_token_ids_size != 0) {
        uint32_t *excluded_result_ids = nullptr;
        filter_ids_length = ArrayUtils::exclude_scalar(filter_ids, filter_ids_length, exclude_token_ids,
                                                       exclude_token_ids_size, &excluded_result_ids);
        delete[] filter_ids;
        filter_ids = excluded_result_ids;
    }
}

Option<bool> Index::search_wildcard(filter_node_t const* const& filter_tree_root,
                                    const std::map<size_t, std::map<size_t, uint32_t>>& included_ids_map,
                                    const std::vector<sort_by>& sort_fields, Topster* topster, Topster* curated_topster,
                                    spp::sparse_hash_map<uint64_t, uint32_t>& groups_processed,
                                    std::vector<std::vector<art_leaf*>>& searched_queries, const size_t group_limit,
                                    const std::vector<std::string>& group_by_fields, 
                                    const bool group_missing_values,
                                    const std::set<uint32_t>& curated_ids,
                                    const std::vector<uint32_t>& curated_ids_sorted, const uint32_t* exclude_token_ids,
                                    size_t exclude_token_ids_size, const std::unordered_set<uint32_t>& excluded_group_ids,
                                    uint32_t*& all_result_ids, size_t& all_result_ids_len,
                                    filter_result_iterator_t* const filter_result_iterator,
                                    const size_t concurrency,
                                    const int* sort_order,
                                    std::array<spp::sparse_hash_map<uint32_t, int64_t>*, 3>& field_values,
                                    const std::vector<size_t>& geopoint_indices,
                                    const std::string& collection_name) const {

    filter_result_iterator->compute_result();
    auto const& approx_filter_ids_length = filter_result_iterator->approx_filter_ids_length;

    uint32_t token_bits = 0;
    const bool check_for_circuit_break = (approx_filter_ids_length > 1000000);

    //auto beginF = std::chrono::high_resolution_clock::now();

    const size_t num_threads = std::min<size_t>(concurrency, approx_filter_ids_length);
    const size_t window_size = (num_threads == 0) ? 0 :
                               (approx_filter_ids_length + num_threads - 1) / num_threads;  // rounds up

    spp::sparse_hash_map<uint64_t, uint64_t> tgroups_processed[num_threads];
    Topster* topsters[num_threads];
    std::vector<posting_list_t::iterator_t> plists;

    size_t num_processed = 0;
    std::mutex m_process;
    std::condition_variable cv_process;

    size_t num_queued = 0;

    const auto parent_search_begin = search_begin_us;
    const auto parent_search_stop_ms = search_stop_us;
    auto parent_search_cutoff = search_cutoff;
    uint32_t excluded_result_index = 0;
    Option<bool>* compute_sort_score_statuses[num_threads];

    for(size_t thread_id = 0; thread_id < num_threads && filter_result_iterator->is_valid; thread_id++) {
        auto batch_result = new filter_result_t();
        filter_result_iterator->get_n_ids(window_size, excluded_result_index, exclude_token_ids,
                                          exclude_token_ids_size, batch_result);

        num_queued++;

        searched_queries.push_back({});

        topsters[thread_id] = new Topster(topster->MAX_SIZE, topster->distinct);
        auto& compute_sort_score_status = compute_sort_score_statuses[thread_id] = nullptr;

        thread_pool->enqueue([this, &parent_search_begin, &parent_search_stop_ms, &parent_search_cutoff,
                              thread_id, &sort_fields, &searched_queries,
                              &group_limit, &group_by_fields, group_missing_values, 
                              &topsters, &tgroups_processed, &excluded_group_ids,
                              &sort_order, field_values, &geopoint_indices, &plists,
                              check_for_circuit_break,
                              batch_result,
                              &num_processed, &m_process, &cv_process, &compute_sort_score_status, collection_name]() {
            std::unique_ptr<filter_result_t> batch_result_guard(batch_result);

            search_begin_us = parent_search_begin;
            search_stop_us = parent_search_stop_ms;
            search_cutoff = parent_search_cutoff;

            std::vector<uint32_t> filter_indexes;

            std::vector<group_by_field_it_t> group_by_field_it_vec;
            if (group_limit != 0) {
                group_by_field_it_vec = get_group_by_field_iterators(group_by_fields);
            }

            for(size_t i = 0; i < batch_result->count; i++) {
                const uint32_t seq_id = batch_result->docs[i];
                std::map<basic_string<char>, reference_filter_result_t> references;
                if (batch_result->coll_to_references != nullptr) {
                    references = std::move(batch_result->coll_to_references[i]);
                }

                int64_t match_score = 0;

                score_results2(sort_fields, (uint16_t) searched_queries.size(), 0, false, 0,
                               match_score, seq_id, sort_order, false, false, false, 1, -1, plists);

                int64_t scores[3] = {0};
                int64_t match_score_index = -1;

                auto compute_sort_scores_op = compute_sort_scores(sort_fields, sort_order, field_values, geopoint_indices,
                                                                  seq_id, references, filter_indexes, 100, scores,
                                                                  match_score_index, 0, collection_name);
                if (!compute_sort_scores_op.ok()) {
                    compute_sort_score_status = new Option<bool>(compute_sort_scores_op.code(), compute_sort_scores_op.error());
                    break;
                }

                uint64_t distinct_id = seq_id;
                if(group_limit != 0) {
                    distinct_id = 1;
                    for(auto& kv : group_by_field_it_vec) {
                        get_distinct_id(kv.field_name, kv.it, seq_id, group_missing_values, distinct_id);
                    }

                    if(excluded_group_ids.count(distinct_id) != 0) {
                       continue;
                   }
                }

                KV kv(searched_queries.size(), seq_id, distinct_id, match_score_index, scores, std::move(references));

                int ret = topsters[thread_id]->add(&kv);
                if(group_limit != 0 && ret < 2) {
                    tgroups_processed[thread_id][distinct_id]++;
                }
                if(check_for_circuit_break && ((i + 1) % (1 << 15)) == 0) {
                    // check only once every 2^15 docs to reduce overhead
                    BREAK_CIRCUIT_BREAKER
                }
            }

            std::unique_lock<std::mutex> lock(m_process);
            num_processed++;
            parent_search_cutoff = parent_search_cutoff || search_cutoff;
            cv_process.notify_one();
        });
    }

    std::unique_lock<std::mutex> lock_process(m_process);
    cv_process.wait(lock_process, [&](){ return num_processed == num_queued; });

    search_cutoff = parent_search_cutoff;

    for(size_t thread_id = 0; thread_id < num_processed; thread_id++) {
        if (compute_sort_score_statuses[thread_id] != nullptr) {
            auto& status = compute_sort_score_statuses[thread_id];
            auto return_value = Option<bool>(status->code(), status->error());

            // Cleanup the remaining threads.
            for (size_t i = thread_id; i < num_processed; i++) {
                delete compute_sort_score_statuses[i];
                delete topsters[i];
            }

            return return_value;
        }

        //groups_processed.insert(tgroups_processed[thread_id].begin(), tgroups_processed[thread_id].end());
        for(const auto& it : tgroups_processed[thread_id]) {
            groups_processed[it.first]+= it.second;
        }
        aggregate_topster(topster, topsters[thread_id]);
        delete topsters[thread_id];
    }

    /*long long int timeMillisF = std::chrono::duration_cast<std::chrono::milliseconds>(
            std::chrono::high_resolution_clock::now() - beginF).count();
    LOG(INFO) << "Time for raw scoring: " << timeMillisF;*/

    filter_result_iterator->reset();
    all_result_ids_len = filter_result_iterator->to_filter_id_array(all_result_ids);

    return Option<bool>(true);
}

void Index::populate_sort_mapping(int* sort_order, std::vector<size_t>& geopoint_indices,
                                  std::vector<sort_by>& sort_fields_std,
                                  std::array<spp::sparse_hash_map<uint32_t, int64_t>*, 3>& field_values) const {
    for (size_t i = 0; i < sort_fields_std.size(); i++) {
        if (!sort_fields_std[i].reference_collection_name.empty()) {
            auto& cm = CollectionManager::get_instance();
            auto ref_collection = cm.get_collection(sort_fields_std[i].reference_collection_name);

            int ref_sort_order[1];
            std::vector<size_t> ref_geopoint_indices;
            std::vector<sort_by> ref_sort_fields_std;
            ref_sort_fields_std.emplace_back(sort_fields_std[i]);
            ref_sort_fields_std.front().reference_collection_name.clear();
            std::array<spp::sparse_hash_map<uint32_t, int64_t>*, 3> ref_field_values;
            ref_collection->reference_populate_sort_mapping(ref_sort_order, ref_geopoint_indices,
                                                            ref_sort_fields_std, ref_field_values);

            sort_order[i] = ref_sort_order[0];
            if (!ref_geopoint_indices.empty()) {
                geopoint_indices.push_back(i);
            }
            sort_fields_std[i] = ref_sort_fields_std[0];
            sort_fields_std[i].reference_collection_name = ref_collection->get_name();
            field_values[i] = ref_field_values[0];

            continue;
        }

        sort_order[i] = 1;
        if (sort_fields_std[i].order == sort_field_const::asc) {
            sort_order[i] = -1;
        }

        if (sort_fields_std[i].name == sort_field_const::text_match) {
            field_values[i] = &text_match_sentinel_value;
        } else if (sort_fields_std[i].name == sort_field_const::seq_id || 
            sort_fields_std[i].name == sort_field_const::group_found) {
            field_values[i] = &seq_id_sentinel_value;
        } else if (sort_fields_std[i].name == sort_field_const::eval) {
            field_values[i] = &eval_sentinel_value;
            auto& eval_exp = sort_fields_std[i].eval;
            auto count = sort_fields_std[i].eval_expressions.size();
            for (uint32_t j = 0; j < count; j++) {
                auto filter_result_iterator = filter_result_iterator_t("", this, &eval_exp.filter_trees[j]);
                auto filter_init_op = filter_result_iterator.init_status();
                if (!filter_init_op.ok()) {
                    return;
                }
                uint32_t* eval_ids = nullptr;
                auto eval_ids_count = filter_result_iterator.to_filter_id_array(eval_ids);

                eval_exp.eval_ids_vec.push_back(eval_ids);
                eval_exp.eval_ids_count_vec.push_back(eval_ids_count);
            }
        } else if(sort_fields_std[i].name == sort_field_const::vector_distance) {
            field_values[i] = &vector_distance_sentinel_value;
        } else if (search_schema.count(sort_fields_std[i].name) != 0 && search_schema.at(sort_fields_std[i].name).sort) {
            if (search_schema.at(sort_fields_std[i].name).type == field_types::GEOPOINT_ARRAY) {
                geopoint_indices.push_back(i);
                field_values[i] = nullptr; // GEOPOINT_ARRAY uses a multi-valued index
            } else if(search_schema.at(sort_fields_std[i].name).type == field_types::STRING) {
                field_values[i] = &str_sentinel_value;
            } else {
                field_values[i] = sort_index.at(sort_fields_std[i].name);

                if (search_schema.at(sort_fields_std[i].name).is_geopoint()) {
                    geopoint_indices.push_back(i);
                }
            }
        }
    }
}

void Index::populate_sort_mapping_with_lock(int* sort_order, std::vector<size_t>& geopoint_indices,
                                            std::vector<sort_by>& sort_fields_std,
                                            std::array<spp::sparse_hash_map<uint32_t, int64_t>*, 3>& field_values) const {
    std::shared_lock lock(mutex);
    populate_sort_mapping(sort_order, geopoint_indices, sort_fields_std, field_values);
}

void Index::search_field(const uint8_t & field_id,
                         const std::vector<token_t>& query_tokens,
                         const uint32_t* exclude_token_ids,
                         size_t exclude_token_ids_size,
                         size_t& num_tokens_dropped,
                         const field& the_field, const std::string& field_name, // to handle faceted index
                         const uint32_t *filter_ids, size_t filter_ids_length,
                         const std::vector<uint32_t>& curated_ids,
                         std::vector<sort_by> & sort_fields,
                         const int last_typo,
                         const int max_typos,
                         std::vector<std::vector<art_leaf*>> & searched_queries,
                         Topster* topster, spp::sparse_hash_map<uint64_t, uint32_t>& groups_processed,
                         uint32_t** all_result_ids, size_t & all_result_ids_len, size_t& field_num_results,
                         const size_t group_limit, const std::vector<std::string>& group_by_fields,
                         const bool group_missing_values,
                         bool prioritize_exact_match,
                         const size_t concurrency,
                         std::set<uint64>& query_hashes,
                         const token_ordering token_order, const bool prefix,
                         const size_t drop_tokens_threshold,
                         const size_t typo_tokens_threshold,
                         const bool exhaustive_search,
                         int syn_orig_num_tokens,
                         size_t min_len_1typo,
                         size_t min_len_2typo,
                         const size_t max_candidates) const {

    // NOTE: `query_tokens` preserve original tokens, while `search_tokens` could be a result of dropped tokens

    size_t max_cost = (max_typos < 0 || max_typos > 2) ? 2 : max_typos;

    if(the_field.locale != "" && the_field.locale != "en" && !Tokenizer::is_cyrillic(the_field.locale)) {
        // disable fuzzy trie traversal for certain non-english locales
        max_cost = 0;
    }

    // To prevent us from doing ART search repeatedly as we iterate through possible corrections
    spp::sparse_hash_map<std::string, std::vector<art_leaf*>> token_cost_cache;

    std::vector<std::vector<int>> token_to_costs;

    for(size_t stoken_index=0; stoken_index < query_tokens.size(); stoken_index++) {
        const std::string& token = query_tokens[stoken_index].value;

        std::vector<int> all_costs;
        // This ensures that we don't end up doing a cost of 1 for a single char etc.
        int bounded_cost = get_bounded_typo_cost(max_cost, token.length(), min_len_1typo, min_len_2typo);

        for(int cost = 0; cost <= bounded_cost; cost++) {
            all_costs.push_back(cost);
        }

        token_to_costs.push_back(all_costs);
    }

    // stores candidates for each token, i.e. i-th index would have all possible tokens with a cost of "c"
    std::vector<token_candidates> token_candidates_vec;

    std::set<std::string> unique_tokens;

    auto product = []( long long a, std::vector<int>& b ) { return a*b.size(); };
    long long n = 0;
    long long int N = std::accumulate(token_to_costs.begin(), token_to_costs.end(), 1LL, product);

    const size_t combination_limit = exhaustive_search ? Index::COMBINATION_MAX_LIMIT : Index::COMBINATION_MIN_LIMIT;

    while(n < N && n < combination_limit) {
        RETURN_CIRCUIT_BREAKER

        // Outerloop generates combinations of [cost to max_cost] for each token
        // For e.g. for a 3-token query: [0, 0, 0], [0, 0, 1], [0, 1, 1] etc.
        std::vector<uint32_t> costs(token_to_costs.size());
        ldiv_t q { n, 0 };
        bool valid_combo = false;

        for(long long i = (token_to_costs.size() - 1); 0 <= i ; --i ) {
            q = ldiv(q.quot, token_to_costs[i].size());
            costs[i] = token_to_costs[i][q.rem];
            if(costs[i] == uint32_t(last_typo+1)) {
                // to support progressive typo searching, there must be atleast one typo that's greater than last_typo
                valid_combo = true;
            }
        }

        if(last_typo != -1 && !valid_combo) {
            n++;
            continue;
        }

        unique_tokens.clear();
        token_candidates_vec.clear();
        size_t token_index = 0;

        while(token_index < query_tokens.size()) {
            // For each token, look up the generated cost for this iteration and search using that cost
            const std::string& token = query_tokens[token_index].value;
            const std::string token_cost_hash = token + std::to_string(costs[token_index]);

            std::vector<art_leaf*> leaves;
            const bool prefix_search = prefix && query_tokens[token_index].is_prefix_searched;

            /*LOG(INFO) << "Searching for field: " << the_field.name << ", token:"
                      << token << " - cost: " << costs[token_index] << ", prefix_search: " << prefix_search;*/

            if(token_cost_cache.count(token_cost_hash) != 0) {
                leaves = token_cost_cache[token_cost_hash];
            } else {
                const size_t token_len = prefix_search ? (int) token.length() : (int) token.length() + 1;

                //auto begin = std::chrono::high_resolution_clock::now();

                // need less candidates for filtered searches since we already only pick tokens with results
                art_fuzzy_search(search_index.at(field_name), (const unsigned char *) token.c_str(), token_len,
                                 costs[token_index], costs[token_index], max_candidates, token_order, prefix_search,
                                 false, "", filter_ids, filter_ids_length, leaves, unique_tokens);

                /*auto timeMillis = std::chrono::duration_cast<std::chrono::milliseconds>(
                                std::chrono::high_resolution_clock::now() - begin).count();
                LOG(INFO) << "Time taken for fuzzy search: " << timeMillis << "ms";*/

                if(!leaves.empty()) {
                    token_cost_cache.emplace(token_cost_hash, leaves);
                    for(auto leaf: leaves) {
                        std::string tok(reinterpret_cast<char*>(leaf->key), leaf->key_len - 1);
                        unique_tokens.emplace(tok);
                    }
                }
            }

            if(!leaves.empty()) {
                //log_leaves(costs[token_index], token, leaves);
                token_candidates_vec.push_back(
                        token_candidates{query_tokens[token_index], costs[token_index], prefix_search, leaves});
            }

            token_index++;
        }

        if(token_candidates_vec.size() == query_tokens.size()) {
            std::vector<uint32_t> id_buff;

            // If all tokens are, go ahead and search for candidates
            search_candidates(field_id, the_field.is_array(), filter_ids, filter_ids_length,
                              exclude_token_ids, exclude_token_ids_size,
                              curated_ids, sort_fields, token_candidates_vec, searched_queries, topster,
                              groups_processed, all_result_ids, all_result_ids_len, field_num_results,
                              typo_tokens_threshold, group_limit, group_by_fields,
                              group_missing_values, query_tokens,
                              prioritize_exact_match, exhaustive_search, syn_orig_num_tokens,
                              concurrency, query_hashes, id_buff);

            if(id_buff.size() > 1) {
                std::sort(id_buff.begin(), id_buff.end());
                id_buff.erase(std::unique( id_buff.begin(), id_buff.end() ), id_buff.end());
            }

            uint32_t* new_all_result_ids = nullptr;
            all_result_ids_len = ArrayUtils::or_scalar(*all_result_ids, all_result_ids_len, &id_buff[0],
                                                       id_buff.size(), &new_all_result_ids);
            delete[] *all_result_ids;
            *all_result_ids = new_all_result_ids;
        }

        if(!exhaustive_search && field_num_results >= typo_tokens_threshold) {
            // if typo threshold is breached, we are done
            return ;
        }

        n++;
    }
}

int Index::get_bounded_typo_cost(const size_t max_cost, const size_t token_len,
                                 const size_t min_len_1typo, const size_t min_len_2typo) {
    if(token_len < min_len_1typo) {
        // typo correction is disabled for small tokens
        return 0;
    }

    if(token_len < min_len_2typo) {
        // 2-typos are enabled only at token length of 7 chars
        return std::min<int>(max_cost, 1);
    }

    return std::min<int>(max_cost, 2);
}

void Index::log_leaves(const int cost, const std::string &token, const std::vector<art_leaf *> &leaves) const {
    LOG(INFO) << "Index: " << name << ", token: " << token << ", cost: " << cost;

    for(size_t i=0; i < leaves.size(); i++) {
        std::string key((char*)leaves[i]->key, leaves[i]->key_len);
        LOG(INFO) << key << " - " << posting_t::num_ids(leaves[i]->values);
        LOG(INFO) << "frequency: " << posting_t::num_ids(leaves[i]->values) << ", max_score: " << leaves[i]->max_score;
        /*for(auto j=0; j<leaves[i]->values->ids.getLength(); j++) {
            LOG(INFO) << "id: " << leaves[i]->values->ids.at(j);
        }*/
    }
}

int64_t Index::score_results2(const std::vector<sort_by> & sort_fields, const uint16_t & query_index,
                              const size_t field_id,
                              const bool field_is_array,
                              const uint32_t total_cost,
                              int64_t& match_score,
                              const uint32_t seq_id, const int sort_order[3],
                              const bool prioritize_exact_match,
                              const bool single_exact_query_token,
                              const bool prioritize_token_position,
                              size_t num_query_tokens,
                              int syn_orig_num_tokens,
                              const std::vector<posting_list_t::iterator_t>& posting_lists) const {

    //auto begin = std::chrono::high_resolution_clock::now();
    //const std::string first_token((const char*)query_suggestion[0]->key, query_suggestion[0]->key_len-1);

    if (posting_lists.size() <= 1) {
        const uint8_t is_verbatim_match = uint8_t(
                prioritize_exact_match && single_exact_query_token &&
                posting_list_t::is_single_token_verbatim_match(posting_lists[0], field_is_array)
        );
        size_t words_present = (num_query_tokens == 1 && syn_orig_num_tokens != -1) ? syn_orig_num_tokens : 1;
        size_t distance = (num_query_tokens == 1 && syn_orig_num_tokens != -1) ? syn_orig_num_tokens-1 : 0;
        size_t max_offset = prioritize_token_position ? posting_list_t::get_last_offset(posting_lists[0],
                                                                                        field_is_array) : 255;
        Match single_token_match = Match(words_present, distance, max_offset, is_verbatim_match);
        match_score = single_token_match.get_match_score(total_cost, words_present);

        /*auto this_words_present = ((match_score >> 32) & 0xFF);
        auto unique_words = ((match_score >> 40) & 0xFF);
        auto typo_score = ((match_score >> 24) & 0xFF);
        auto proximity = ((match_score >> 16) & 0xFF);
        auto verbatim = ((match_score >> 8) & 0xFF);
        auto offset_score = ((match_score >> 0) & 0xFF);
        LOG(INFO) << "seq_id: " << seq_id
                  << ", words_present: " << this_words_present
                  << ", unique_words: " << unique_words
                  << ", typo_score: " << typo_score
                  << ", proximity: " << proximity
                  << ", verbatim: " << verbatim
                  << ", offset_score: " << offset_score
                  << ", match_score: " << match_score;*/

    } else {
        std::map<size_t, std::vector<token_positions_t>> array_token_positions;
        posting_list_t::get_offsets(posting_lists, array_token_positions);

        for (const auto& kv: array_token_positions) {
            const std::vector<token_positions_t>& token_positions = kv.second;
            if (token_positions.empty()) {
                continue;
            }

            const Match &match = Match(seq_id, token_positions, false, prioritize_exact_match);
            uint64_t this_match_score = match.get_match_score(total_cost, posting_lists.size());

            // Within a field, only a subset of query tokens can match (unique_words), but even a smaller set
            // might be available within the window used for proximity calculation (this_words_present)

            auto this_words_present = ((this_match_score >> 32) & 0xFF);
            auto unique_words = field_is_array ? this_words_present : ((this_match_score >> 40) & 0xFF);
            auto typo_score = ((this_match_score >> 24) & 0xFF);
            auto proximity = ((this_match_score >> 16) & 0xFF);
            auto verbatim = ((this_match_score >> 8) & 0xFF);
            auto offset_score = prioritize_token_position ? ((this_match_score >> 0) & 0xFF) : 0;

            if(syn_orig_num_tokens != -1 && num_query_tokens == posting_lists.size()) {
                unique_words = syn_orig_num_tokens;
                this_words_present = syn_orig_num_tokens;
                proximity = 100 - (syn_orig_num_tokens - 1);
            }

            uint64_t mod_match_score = (
                    (int64_t(this_words_present) << 40) |
                    (int64_t(unique_words) << 32) |
                    (int64_t(typo_score) << 24) |
                    (int64_t(proximity) << 16) |
                    (int64_t(verbatim) << 8) |
                    (int64_t(offset_score) << 0)
            );

            if(mod_match_score > match_score) {
                match_score = mod_match_score;
            }

            /*std::ostringstream os;
            os << "seq_id: " << seq_id << ", field_id: " << field_id
               << ", this_words_present: " << this_words_present
               << ", unique_words: " << unique_words
               << ", typo_score: " << typo_score
               << ", proximity: " << proximity
               << ", verbatim: " << verbatim
               << ", offset_score: " << offset_score
               << ", mod_match_score: " << mod_match_score
               << ", token_positions: " << token_positions.size()
               << ", num_query_tokens: " << num_query_tokens
               << ", posting_lists.size: " << posting_lists.size()
               << ", array_index: " << kv.first
               << std::endl;
            LOG(INFO) << os.str();*/
        }
    }

    //long long int timeNanos = std::chrono::duration_cast<std::chrono::milliseconds>(std::chrono::high_resolution_clock::now() - begin).count();
    //LOG(INFO) << "Time taken for results iteration: " << timeNanos << "ms";

    return 0;
}

void Index::score_results(const std::vector<sort_by> & sort_fields, const uint16_t & query_index,
                          const uint8_t & field_id, const bool field_is_array, const uint32_t total_cost,
                          Topster* topster,
                          const std::vector<art_leaf *> &query_suggestion,
                          spp::sparse_hash_map<uint64_t, uint32_t>& groups_processed,
                          const uint32_t seq_id, const int sort_order[3],
                          std::array<spp::sparse_hash_map<uint32_t, int64_t>*, 3> field_values,
                          const std::vector<size_t>& geopoint_indices,
                          const size_t group_limit, const std::vector<std::string>& group_by_fields,
                          const bool group_missing_values,
                          const uint32_t token_bits,
                          const bool prioritize_exact_match,
                          const bool single_exact_query_token,
                          int syn_orig_num_tokens,
                          const std::vector<posting_list_t::iterator_t>& posting_lists) const {

    int64_t geopoint_distances[3];

    for(auto& i: geopoint_indices) {
        spp::sparse_hash_map<uint32_t, int64_t>* geopoints = field_values[i];
        int64_t dist = INT32_MAX;

        S2LatLng reference_lat_lng;
        GeoPoint::unpack_lat_lng(sort_fields[i].geopoint, reference_lat_lng);

        if(geopoints != nullptr) {
            auto it = geopoints->find(seq_id);

            if(it != geopoints->end()) {
                int64_t packed_latlng = it->second;
                S2LatLng s2_lat_lng;
                GeoPoint::unpack_lat_lng(packed_latlng, s2_lat_lng);
                dist = GeoPoint::distance(s2_lat_lng, reference_lat_lng);
            }
        } else {
            // indicates geo point array
            auto field_it = geo_array_index.at(sort_fields[i].name);
            auto it = field_it->find(seq_id);

            if(it != field_it->end()) {
                int64_t* latlngs = it->second;
                for(size_t li = 0; li < latlngs[0]; li++) {
                    S2LatLng s2_lat_lng;
                    int64_t packed_latlng = latlngs[li + 1];
                    GeoPoint::unpack_lat_lng(packed_latlng, s2_lat_lng);
                    int64_t this_dist = GeoPoint::distance(s2_lat_lng, reference_lat_lng);
                    if(this_dist < dist) {
                        dist = this_dist;
                    }
                }
            }
        }

        if(dist < sort_fields[i].exclude_radius) {
            dist = 0;
        }

        if(sort_fields[i].geo_precision > 0) {
            dist = dist + sort_fields[i].geo_precision - 1 -
                   (dist + sort_fields[i].geo_precision - 1) % sort_fields[i].geo_precision;
        }

        geopoint_distances[i] = dist;

        // Swap (id -> latlong) index to (id -> distance) index
        field_values[i] = &geo_sentinel_value;
    }

    //auto begin = std::chrono::high_resolution_clock::now();
    //const std::string first_token((const char*)query_suggestion[0]->key, query_suggestion[0]->key_len-1);

    uint64_t match_score = 0;

    if (posting_lists.size() <= 1) {
        const uint8_t is_verbatim_match = uint8_t(
                prioritize_exact_match && single_exact_query_token &&
                posting_list_t::is_single_token_verbatim_match(posting_lists[0], field_is_array)
        );
        size_t words_present = (syn_orig_num_tokens == -1) ? 1 : syn_orig_num_tokens;
        size_t distance = (syn_orig_num_tokens == -1) ? 0 : syn_orig_num_tokens-1;
        Match single_token_match = Match(words_present, distance, is_verbatim_match);
        match_score = single_token_match.get_match_score(total_cost, words_present);
    } else {
        std::map<size_t, std::vector<token_positions_t>> array_token_positions;
        posting_list_t::get_offsets(posting_lists, array_token_positions);

        // NOTE: tokens found returned by matcher is only within the best matched window, so we have to still consider
        // unique tokens found if they are spread across the text.
        uint32_t unique_tokens_found = __builtin_popcount(token_bits);
        if(syn_orig_num_tokens != -1) {
            unique_tokens_found = syn_orig_num_tokens;
        }

        for (const auto& kv: array_token_positions) {
            const std::vector<token_positions_t>& token_positions = kv.second;
            if (token_positions.empty()) {
                continue;
            }

            const Match &match = Match(seq_id, token_positions, false, prioritize_exact_match);
            uint64_t this_match_score = match.get_match_score(total_cost, unique_tokens_found);

            auto this_words_present = ((this_match_score >> 24) & 0xFF);
            auto typo_score = ((this_match_score >> 16) & 0xFF);
            auto proximity = ((this_match_score >> 8) & 0xFF);
            auto verbatim = (this_match_score & 0xFF);

            if(syn_orig_num_tokens != -1) {
                this_words_present = syn_orig_num_tokens;
                proximity = 100 - (syn_orig_num_tokens - 1);
            }

            uint64_t mod_match_score = (
                    (int64_t(unique_tokens_found) << 32) |
                    (int64_t(this_words_present) << 24) |
                    (int64_t(typo_score) << 16) |
                    (int64_t(proximity) << 8) |
                    (int64_t(verbatim) << 0)
            );

            if(mod_match_score > match_score) {
                match_score = mod_match_score;
            }

            /*std::ostringstream os;
            os << name << ", total_cost: " << (255 - total_cost)
               << ", words_present: " << match.words_present
               << ", match_score: " << match_score
               << ", match.distance: " << match.distance
               << ", seq_id: " << seq_id << std::endl;
            LOG(INFO) << os.str();*/
        }
    }

    const int64_t default_score = INT64_MIN;  // to handle field that doesn't exist in document (e.g. optional)
    int64_t scores[3] = {0};
    size_t match_score_index = 0;

    // avoiding loop
    if (sort_fields.size() > 0) {
        if (field_values[0] == &text_match_sentinel_value) {
            scores[0] = int64_t(match_score);
            match_score_index = 0;
        } else if (field_values[0] == &seq_id_sentinel_value) {
            scores[0] = seq_id;
        } else if(field_values[0] == &geo_sentinel_value) {
            scores[0] = geopoint_distances[0];
        } else if(field_values[0] == &str_sentinel_value) {
            scores[0] = str_sort_index.at(sort_fields[0].name)->rank(seq_id);
        } else {
            auto it = field_values[0]->find(seq_id);
            scores[0] = (it == field_values[0]->end()) ? default_score : it->second;
        }

        if (sort_order[0] == -1) {
            scores[0] = -scores[0];
        }
    }

    if(sort_fields.size() > 1) {
        if (field_values[1] == &text_match_sentinel_value) {
            scores[1] = int64_t(match_score);
            match_score_index = 1;
        } else if (field_values[1] == &seq_id_sentinel_value) {
            scores[1] = seq_id;
        } else if(field_values[1] == &geo_sentinel_value) {
            scores[1] = geopoint_distances[1];
        } else if(field_values[1] == &str_sentinel_value) {
            scores[1] = str_sort_index.at(sort_fields[1].name)->rank(seq_id);
        } else {
            auto it = field_values[1]->find(seq_id);
            scores[1] = (it == field_values[1]->end()) ? default_score : it->second;
        }

        if (sort_order[1] == -1) {
            scores[1] = -scores[1];
        }
    }

    if(sort_fields.size() > 2) {
        if (field_values[2] == &text_match_sentinel_value) {
            scores[2] = int64_t(match_score);
            match_score_index = 2;
        } else if (field_values[2] == &seq_id_sentinel_value) {
            scores[2] = seq_id;
        } else if(field_values[2] == &geo_sentinel_value) {
            scores[2] = geopoint_distances[2];
        } else if(field_values[2] == &str_sentinel_value) {
            scores[2] = str_sort_index.at(sort_fields[2].name)->rank(seq_id);
        } else {
            auto it = field_values[2]->find(seq_id);
            scores[2] = (it == field_values[2]->end()) ? default_score : it->second;
        }

        if (sort_order[2] == -1) {
            scores[2] = -scores[2];
        }
    }

    uint64_t distinct_id = seq_id;

    if(group_limit != 0) {
        distinct_id = 1;
        auto group_by_field_it_vec = get_group_by_field_iterators(group_by_fields);

        for(auto& kv : group_by_field_it_vec) {
            get_distinct_id(kv.field_name, kv.it, seq_id, group_missing_values, distinct_id);
        }
    }

    //LOG(INFO) << "Seq id: " << seq_id << ", match_score: " << match_score;
    KV kv(query_index, seq_id, distinct_id, match_score_index, scores);
    int ret = topster->add(&kv);
    if(group_limit != 0 && ret < 2) {
        groups_processed[distinct_id]++;
    }

    //long long int timeNanos = std::chrono::duration_cast<std::chrono::milliseconds>(std::chrono::high_resolution_clock::now() - begin).count();
    //LOG(INFO) << "Time taken for results iteration: " << timeNanos << "ms";
}

void Index::get_distinct_id(const std::string& field_name, posting_list_t::iterator_t& facet_index_it,
                                const uint32_t seq_id,  const bool group_missing_values, uint64_t& distinct_id,
                                bool is_reverse) const {
    if (!facet_index_it.valid()) {
        if (!group_missing_values) {
            distinct_id = seq_id;
        }
        return;
    }
    // calculate hash from group_by_fields
    std::vector<uint32_t> facet_hashes;
    if(!is_reverse) {
        facet_index_it.skip_to(seq_id);
    } else {
        facet_index_it.skip_to_rev(seq_id);
    }

    if (facet_index_it.valid() && facet_index_it.id() == seq_id) {
        posting_list_t::get_offsets(facet_index_it, facet_hashes);

        if (search_schema.at(field_name).is_array()) {
            //LOG(INFO) << "combining hashes for facet array ";
            for (size_t i = 0; i < facet_hashes.size(); i++) {
                distinct_id = StringUtils::hash_combine(distinct_id, facet_hashes[i]);
            }
        } else {
            const auto &facet_hash = facet_hashes[0];
            //LOG(INFO) << "combining hashes for facet ";
            distinct_id = StringUtils::hash_combine(distinct_id, facet_hash);
        }
    }

    //LOG(INFO) << "seq_id: " << seq_id << ", distinct_id: " << distinct_id;
    if (distinct_id == 1 && !group_missing_values) {
        distinct_id = seq_id;
    }

    return;
}

inline uint32_t Index::next_suggestion2(const std::vector<tok_candidates>& token_candidates_vec,
                                        long long int n,
                                        std::vector<token_t>& query_suggestion,
                                        uint64& qhash) {
    uint32_t total_cost = 0;
    qhash = 1;

    // generate the next combination from `token_leaves` and store it in `query_suggestion`
    ldiv_t q { n, 0 };
    for(size_t i = 0 ; i < token_candidates_vec.size(); i++) {
        size_t token_size = token_candidates_vec[i].token.value.size();
        q = ldiv(q.quot, token_candidates_vec[i].candidates.size());
        const auto& candidate = token_candidates_vec[i].candidates[q.rem];
        size_t typo_cost = token_candidates_vec[i].cost;

        if (candidate.size() > 1 && !Tokenizer::is_ascii_char(candidate[0])) {
            icu::UnicodeString ustr = icu::UnicodeString::fromUTF8(candidate);
            auto code_point = ustr.char32At(0);
            if(code_point >= 0x600 && code_point <= 0x6ff) {
                // adjust typo cost for Arabic strings, since 1 byte difference makes no sense
                if(typo_cost == 1) {
                    typo_cost = 2;
                }
            }
        }

        // we assume that toke was found via prefix search if candidate is longer than token's typo tolerance
        bool is_prefix_searched = token_candidates_vec[i].prefix_search &&
                                  (candidate.size() > (token_size + typo_cost));

        size_t actual_cost = (2 * typo_cost) + uint32_t(is_prefix_searched);
        total_cost += actual_cost;

        query_suggestion[i] = token_t(i, candidate, is_prefix_searched, token_size, typo_cost);

        uint64_t this_hash = StringUtils::hash_wy(query_suggestion[i].value.c_str(), query_suggestion[i].value.size());
        qhash = StringUtils::hash_combine(qhash, this_hash);

        /*LOG(INFO) << "suggestion key: " << actual_query_suggestion[i]->key << ", token: "
                  << token_candidates_vec[i].token.value << ", actual_cost: " << actual_cost;
        LOG(INFO) << ".";*/
    }

    return total_cost;
}

inline uint32_t Index::next_suggestion(const std::vector<token_candidates> &token_candidates_vec,
                                       long long int n,
                                       std::vector<art_leaf *>& actual_query_suggestion,
                                       std::vector<art_leaf *>& query_suggestion,
                                       const int syn_orig_num_tokens,
                                       uint32_t& token_bits,
                                       uint64& qhash) {
    uint32_t total_cost = 0;
    qhash = 1;

    // generate the next combination from `token_leaves` and store it in `query_suggestion`
    ldiv_t q { n, 0 };
    for(long long i = 0 ; i < (long long) token_candidates_vec.size(); i++) {
        size_t token_size = token_candidates_vec[i].token.value.size();
        q = ldiv(q.quot, token_candidates_vec[i].candidates.size());
        actual_query_suggestion[i] = token_candidates_vec[i].candidates[q.rem];
        query_suggestion[i] = token_candidates_vec[i].candidates[q.rem];

        bool exact_match = token_candidates_vec[i].cost == 0 && token_size == actual_query_suggestion[i]->key_len-1;
        bool incr_for_prefix_search = token_candidates_vec[i].prefix_search && !exact_match;

        size_t actual_cost = (2 * token_candidates_vec[i].cost) + uint32_t(incr_for_prefix_search);

        total_cost += actual_cost;

        token_bits |= 1UL << token_candidates_vec[i].token.position; // sets n-th bit

        uintptr_t addr_val = (uintptr_t) query_suggestion[i];
        qhash = StringUtils::hash_combine(qhash, addr_val);

        /*LOG(INFO) << "suggestion key: " << actual_query_suggestion[i]->key << ", token: "
                  << token_candidates_vec[i].token.value << ", actual_cost: " << actual_cost;
        LOG(INFO) << ".";*/
    }

    if(syn_orig_num_tokens != -1) {
        token_bits = 0;
        for(size_t i = 0; i < size_t(syn_orig_num_tokens); i++) {
            token_bits |= 1UL << i;
        }
    }

    return total_cost;
}

void Index::remove_facet_token(const field& search_field, spp::sparse_hash_map<std::string, art_tree*>& search_index,
                               const std::string& token, uint32_t seq_id) {
    const unsigned char *key = (const unsigned char *) token.c_str();
    int key_len = (int) (token.length() + 1);
    const std::string& field_name = search_field.faceted_name();

    art_leaf* leaf = (art_leaf *) art_search(search_index.at(field_name), key, key_len);
    if(leaf != nullptr) {
        posting_t::erase(leaf->values, seq_id);
        if (posting_t::num_ids(leaf->values) == 0) {
            void* values = art_delete(search_index.at(field_name), key, key_len);
            posting_t::destroy_list(values);
        }
    }
}

void Index::remove_field(uint32_t seq_id, const nlohmann::json& document, const std::string& field_name,
                         const bool is_update) {
    const auto& search_field_it = search_schema.find(field_name);
    if(search_field_it == search_schema.end()) {
        return;
    }

    const auto& search_field = search_field_it.value();

    if(!search_field.index) {
        return;
    }

    // Go through all the field names and find the keys+values so that they can be removed from in-memory index
    if(search_field.type == field_types::STRING_ARRAY || search_field.type == field_types::STRING) {
        std::vector<std::string> tokens;
        tokenize_string_field(document, search_field, tokens, search_field.locale, symbols_to_index, token_separators);

        for(size_t i = 0; i < tokens.size(); i++) {
            const auto& token = tokens[i];
            const unsigned char *key = (const unsigned char *) token.c_str();
            int key_len = (int) (token.length() + 1);

            art_leaf* leaf = (art_leaf *) art_search(search_index.at(field_name), key, key_len);
            if(leaf != nullptr) {
                posting_t::erase(leaf->values, seq_id);
                if (posting_t::num_ids(leaf->values) == 0) {
                    void* values = art_delete(search_index.at(field_name), key, key_len);
                    posting_t::destroy_list(values);
                }
            }

            if(search_field.infix) {
                auto strhash = StringUtils::hash_wy(key, token.size());
                const auto& infix_sets = infix_index.at(search_field.name);
                infix_sets[strhash % 4]->erase(token);
            }
        }
    } else if(search_field.is_int32()) {
        const std::vector<int32_t>& values = search_field.is_single_integer() ?
                                             std::vector<int32_t>{document[field_name].get<int32_t>()} :
                                             document[field_name].get<std::vector<int32_t>>();
        for(int32_t value: values) {
            if (search_field.range_index) {
                auto trie = range_index.at(field_name);
                trie->remove(value, seq_id);
            } else {
                num_tree_t* num_tree = numerical_index.at(field_name);
                num_tree->remove(value, seq_id);
            }

            if(search_field.facet) {
                remove_facet_token(search_field, search_index, std::to_string(value), seq_id);
            }
        }
    } else if(search_field.is_int64()) {
        const std::vector<int64_t>& values = search_field.is_single_integer() ?
                                             std::vector<int64_t>{document[field_name].get<int64_t>()} :
                                             document[field_name].get<std::vector<int64_t>>();
        for(int64_t value: values) {
            if (search_field.range_index) {
                auto trie = range_index.at(field_name);
                trie->remove(value, seq_id);
            } else {
                num_tree_t* num_tree = numerical_index.at(field_name);
                num_tree->remove(value, seq_id);
            }

            if(search_field.facet) {
                remove_facet_token(search_field, search_index, std::to_string(value), seq_id);
            }
        }
    } else if(search_field.num_dim) {
        if(!is_update) {
            // since vector index supports upsert natively, we should not attempt to delete for update
            vector_index[search_field.name]->vecdex->markDelete(seq_id);
        }
    } else if(search_field.is_float()) {
        const std::vector<float>& values = search_field.is_single_float() ?
                                           std::vector<float>{document[field_name].get<float>()} :
                                           document[field_name].get<std::vector<float>>();

        for(float value: values) {
            int64_t fintval = float_to_int64_t(value);

            if (search_field.range_index) {
                auto trie = range_index.at(field_name);
                trie->remove(fintval, seq_id);
            } else {
                num_tree_t* num_tree = numerical_index.at(field_name);
                num_tree->remove(fintval, seq_id);
            }

            if(search_field.facet) {
                remove_facet_token(search_field, search_index, StringUtils::float_to_str(value), seq_id);
            }
        }
    } else if(search_field.is_bool()) {

        const std::vector<bool>& values = search_field.is_single_bool() ?
                                          std::vector<bool>{document[field_name].get<bool>()} :
                                          document[field_name].get<std::vector<bool>>();
        for(bool value: values) {
            int64_t bool_int64 = value ? 1 : 0;
            if (search_field.range_index) {
                auto trie = range_index.at(field_name);
                trie->remove(bool_int64, seq_id);
            } else {
                num_tree_t* num_tree = numerical_index.at(field_name);
                num_tree->remove(bool_int64, seq_id);
            }

            if(search_field.facet) {
                remove_facet_token(search_field, search_index, std::to_string(value), seq_id);
            }
        }
    } else if(search_field.is_geopoint()) {
        auto geopoint_range_index = geo_range_index[field_name];
        S2RegionTermIndexer::Options options;
        options.set_index_contains_points_only(true);
        S2RegionTermIndexer indexer(options);

        const std::vector<std::vector<double>>& latlongs = search_field.is_single_geopoint() ?
                                                           std::vector<std::vector<double>>{document[field_name].get<std::vector<double>>()} :
                                                           document[field_name].get<std::vector<std::vector<double>>>();

        for(const std::vector<double>& latlong: latlongs) {
            S2Point point = S2LatLng::FromDegrees(latlong[0], latlong[1]).ToPoint();
            auto cell = S2CellId(point);
            geopoint_range_index->delete_geopoint(cell.id(), seq_id);
        }

        if(!search_field.is_single_geopoint()) {
            spp::sparse_hash_map<uint32_t, int64_t*>*& field_geo_array_map = geo_array_index.at(field_name);
            auto geo_array_it = field_geo_array_map->find(seq_id);
            if(geo_array_it != field_geo_array_map->end()) {
                delete [] geo_array_it->second;
                field_geo_array_map->erase(seq_id);
            }
        }
    }

    // remove facets
    facet_index_v4->remove(field_name, seq_id);

    // remove sort field
    if(sort_index.count(field_name) != 0) {
        sort_index[field_name]->erase(seq_id);
    }

    if(str_sort_index.count(field_name) != 0) {
        str_sort_index[field_name]->remove(seq_id);
    }
}

Option<uint32_t> Index::remove(const uint32_t seq_id, const nlohmann::json & document,
                               const std::vector<field>& del_fields, const bool is_update) {
    std::unique_lock lock(mutex);

    // The exception during removal is mostly because of an edge case with auto schema detection:
    // Value indexed as Type T but later if field is dropped and reindexed in another type X,
    // the on-disk data will differ from the newly detected type on schema. We've to log the error,
    // but have to ignore the field and proceed because there's no leak caused here.

    if(!del_fields.empty()) {
        for(auto& the_field: del_fields) {
            if(!document.contains(the_field.name)) {
                // could be an optional field
                continue;
            }

            try {
                remove_field(seq_id, document, the_field.name, is_update);
            } catch(const std::exception& e) {
                LOG(WARNING) << "Error while removing field `" << the_field.name << "` from document, message: "
                             << e.what();
            }
        }
    } else {
        for(auto it = document.begin(); it != document.end(); ++it) {
            const std::string& field_name = it.key();
            try {
                remove_field(seq_id, document, field_name, is_update);
            } catch(const std::exception& e) {
                LOG(WARNING) << "Error while removing field `" << field_name << "` from document, message: "
                             << e.what();
            }
        }
    }

    if(!is_update) {
        seq_ids->erase(seq_id);
    }

    return Option<uint32_t>(seq_id);
}

void Index::tokenize_string_field(const nlohmann::json& document, const field& search_field,
                                  std::vector<std::string>& tokens, const std::string& locale,
                                  const std::vector<char>& symbols_to_index,
                                  const std::vector<char>& token_separators) {

    const std::string& field_name = search_field.name;

    if(search_field.type == field_types::STRING) {
        Tokenizer(document[field_name], true, false, locale, symbols_to_index, token_separators).tokenize(tokens);
    } else if(search_field.type == field_types::STRING_ARRAY) {
        const std::vector<std::string>& values = document[field_name].get<std::vector<std::string>>();
        for(const std::string & value: values) {
            Tokenizer(value, true, false, locale, symbols_to_index, token_separators).tokenize(tokens);
        }
    }
}

art_leaf* Index::get_token_leaf(const std::string & field_name, const unsigned char* token, uint32_t token_len) {
    std::shared_lock lock(mutex);
    const art_tree *t = search_index.at(field_name);
    return (art_leaf*) art_search(t, token, (int) token_len);
}

const spp::sparse_hash_map<std::string, art_tree *> &Index::_get_search_index() const {
    return search_index;
}

const spp::sparse_hash_map<std::string, num_tree_t*>& Index::_get_numerical_index() const {
    return numerical_index;
}

const spp::sparse_hash_map<std::string, NumericTrie*>& Index::_get_range_index() const {
    return range_index;
}

const spp::sparse_hash_map<std::string, array_mapped_infix_t>& Index::_get_infix_index() const {
    return infix_index;
};

const spp::sparse_hash_map<std::string, hnsw_index_t*>& Index::_get_vector_index() const {
    return vector_index;
}

void Index::refresh_schemas(const std::vector<field>& new_fields, const std::vector<field>& del_fields) {
    std::unique_lock lock(mutex);

    for(const auto & new_field: new_fields) {
        if(!new_field.index || new_field.is_dynamic()) {
            continue;
        }

        search_schema.emplace(new_field.name, new_field);

        if(new_field.type == field_types::FLOAT_ARRAY && new_field.num_dim > 0) {
            auto hnsw_index = new hnsw_index_t(new_field.num_dim, 1024, new_field.vec_dist);
            vector_index.emplace(new_field.name, hnsw_index);
            continue;
        }

        if(new_field.is_sortable()) {
            if(new_field.is_num_sortable()) {
                spp::sparse_hash_map<uint32_t, int64_t> * doc_to_score = new spp::sparse_hash_map<uint32_t, int64_t>();
                sort_index.emplace(new_field.name, doc_to_score);
            } else if(new_field.is_str_sortable()) {
                str_sort_index.emplace(new_field.name, new adi_tree_t);
            }
        }

        if(search_index.count(new_field.name) == 0) {
            if(new_field.is_string() || field_types::is_string_or_array(new_field.type)) {
                art_tree *t = new art_tree;
                art_tree_init(t);
                search_index.emplace(new_field.name, t);
            } else if(new_field.is_geopoint()) {
                geo_range_index.emplace(new_field.name, new NumericTrie(32));
                if(!new_field.is_single_geopoint()) {
                    auto geo_array_map = new spp::sparse_hash_map<uint32_t, int64_t*>();
                    geo_array_index.emplace(new_field.name, geo_array_map);
                }
            } else {
                if (new_field.range_index) {
                    auto trie = new_field.is_bool() ? new NumericTrie(8) :
                                new_field.is_int32() ? new NumericTrie(32) : new NumericTrie(64);
                    range_index.emplace(new_field.name, trie);
                } else {
                    num_tree_t* num_tree = new num_tree_t;
                    numerical_index.emplace(new_field.name, num_tree);
                }
            }
        }

        if(new_field.is_facet()) {

            initialize_facet_indexes(new_field);

            // initialize for non-string facet fields
            if(!new_field.is_string()) {
                art_tree *ft = new art_tree;
                art_tree_init(ft);
                search_index.emplace(new_field.faceted_name(), ft);
            }
        }

        if(new_field.infix) {
            array_mapped_infix_t infix_sets(ARRAY_INFIX_DIM);
            for(auto& infix_set: infix_sets) {
                infix_set = new tsl::htrie_set<char>();
            }

            infix_index.emplace(new_field.name, infix_sets);
        }
    }

    for(const auto & del_field: del_fields) {
        if(search_schema.count(del_field.name) == 0) {
            // could be a dynamic field
            continue;
        }

        search_schema.erase(del_field.name);

        if(!del_field.index) {
            continue;
        }

        if(del_field.is_string() || field_types::is_string_or_array(del_field.type)) {
            art_tree_destroy(search_index[del_field.name]);
            delete search_index[del_field.name];
            search_index.erase(del_field.name);
        } else if(del_field.is_geopoint()) {
            delete geo_range_index[del_field.name];
            geo_range_index.erase(del_field.name);

            if(!del_field.is_single_geopoint()) {
                spp::sparse_hash_map<uint32_t, int64_t*>* geo_array_map = geo_array_index[del_field.name];
                for(auto& kv: *geo_array_map) {
                    delete [] kv.second;
                }
                delete geo_array_map;
                geo_array_index.erase(del_field.name);
            }
        } else {
            if (del_field.range_index) {
                delete range_index[del_field.name];
                range_index.erase(del_field.name);
            } else {
                delete numerical_index[del_field.name];
                numerical_index.erase(del_field.name);
            }
        }

        if(del_field.is_sortable()) {
            if(del_field.is_num_sortable()) {
                delete sort_index[del_field.name];
                sort_index.erase(del_field.name);
            } else if(del_field.is_str_sortable()) {
                delete str_sort_index[del_field.name];
                str_sort_index.erase(del_field.name);
            }
        }

        if(del_field.is_facet()) {
            facet_index_v4->erase(del_field.name);

            if(!del_field.is_string()) {
                art_tree_destroy(search_index[del_field.faceted_name()]);
                delete search_index[del_field.faceted_name()];
                search_index.erase(del_field.faceted_name());
            }
        }

        if(del_field.infix) {
            auto& infix_set = infix_index[del_field.name];
            for(size_t i = 0; i < infix_set.size(); i++) {
                delete infix_set[i];
            }

            infix_index.erase(del_field.name);
        }

        if(del_field.num_dim) {
            auto hnsw_index = vector_index[del_field.name];
            delete hnsw_index;
            vector_index.erase(del_field.name);
        }
    }
}

void Index::handle_doc_ops(const tsl::htrie_map<char, field>& search_schema,
                           nlohmann::json& update_doc, const nlohmann::json& old_doc) {

    /*
        {
           "$operations": {
              "increment": {"likes": 1, "views": 20}
           }
        }
    */

    auto ops_it = update_doc.find("$operations");
    if(ops_it != update_doc.end()) {
        const auto& operations = ops_it.value();
        if(operations.contains("increment") && operations["increment"].is_object()) {
            for(const auto& item: operations["increment"].items()) {
                auto field_it = search_schema.find(item.key());
                if(field_it != search_schema.end()) {
                    if(field_it->type == field_types::INT32 && item.value().is_number_integer()) {
                        int32_t existing_value = 0;
                        if(old_doc.contains(item.key())) {
                            existing_value = old_doc[item.key()].get<int32_t>();
                        }

                        auto updated_value = existing_value + item.value().get<int32>();
                        update_doc[item.key()] = updated_value;
                    }
                }
            }
        }

        update_doc.erase("$operations");
    }
}

void Index::get_doc_changes(const index_operation_t op, const tsl::htrie_map<char, field>& embedding_fields,
                            nlohmann::json& update_doc, const nlohmann::json& old_doc, nlohmann::json& new_doc,
                            nlohmann::json& del_doc) {

    if(op == UPSERT) {
        new_doc = update_doc;
        // since UPSERT could replace a doc with lesser fields, we have to add those missing fields to del_doc
        for(auto it = old_doc.begin(); it != old_doc.end(); ++it) {
            if(it.value().is_object() || (it.value().is_array() && (it.value().empty() || it.value()[0].is_object()))) {
                continue;
            }

            if(!update_doc.contains(it.key())) {
                // embedding field won't be part of upsert doc so populate new doc with the value from old doc
                if(embedding_fields.count(it.key()) != 0) {
                    new_doc[it.key()] = it.value();
                } else {
                    del_doc[it.key()] = it.value();
                }
            }
        }
    } else {
        new_doc = old_doc;
        new_doc.merge_patch(update_doc);

        if(old_doc.contains(".flat")) {
            new_doc[".flat"] = old_doc[".flat"];
            for(auto& fl: update_doc[".flat"]) {
                new_doc[".flat"].push_back(fl);
            }
        }
    }

    auto it = update_doc.begin();
    while(it != update_doc.end()) {
        if(it.value().is_object() || (it.value().is_array() && !it.value().empty() && it.value()[0].is_object())) {
            ++it;
            continue;
        }

        if(it.value().is_null()) {
            // null values should not be indexed
            new_doc.erase(it.key());
            if(old_doc.contains(it.key())) {
                del_doc[it.key()] = old_doc[it.key()];
            }
            it = update_doc.erase(it);
            continue;
        }

        if(old_doc.contains(it.key())) {
            if(old_doc[it.key()] == it.value()) {
                // unchanged so should not be part of update doc
                it = update_doc.erase(it);
                continue;
            } else {
                // delete this old value from index
                del_doc[it.key()] = old_doc[it.key()];
            }
        }

        it++;
    }
}

size_t Index::num_seq_ids() const {
    std::shared_lock lock(mutex);
    return seq_ids->num_ids();
}

Option<bool> Index::seq_ids_outside_top_k(const std::string& field_name, size_t k,
                                          std::vector<uint32_t>& outside_seq_ids) {
    std::shared_lock lock(mutex);
    auto field_it = numerical_index.find(field_name);
    if(field_it != numerical_index.end()) {
        field_it->second->seq_ids_outside_top_k(k, outside_seq_ids);
        return Option<bool>(true);
    }

    auto range_trie_it = range_index.find(field_name);
    if (range_trie_it != range_index.end()) {
        range_trie_it->second->seq_ids_outside_top_k(k, outside_seq_ids);
        return Option<bool>(true);
    }

    return Option<bool>(400, "Field `" + field_name + "` not found in numerical index.");
}

void Index::resolve_space_as_typos(std::vector<std::string>& qtokens, const string& field_name,
                                   std::vector<std::vector<std::string>>& resolved_queries) const {

    auto tree_it = search_index.find(field_name);

    if(tree_it == search_index.end()) {
        return ;
    }

    // we will try to find a verbatim match first

    art_tree* t = tree_it->second;
    std::vector<art_leaf*> leaves;

    for(const std::string& token: qtokens) {
        art_leaf* leaf = (art_leaf *) art_search(t, (const unsigned char*) token.c_str(),
                                                 token.length()+1);
        if(leaf == nullptr) {
            break;
        }

        leaves.push_back(leaf);
    }

    // When we cannot find verbatim match, we can try concatting and splitting query tokens for alternatives.

    // Concatenation:

    size_t qtokens_size = std::min<size_t>(5, qtokens.size());  // only first 5 tokens will be considered

    if(qtokens.size() > 1) {
        // a) join all tokens to form a single string
        const string& all_tokens_query = StringUtils::join(qtokens, "");
        if(art_search(t, (const unsigned char*) all_tokens_query.c_str(), all_tokens_query.length()+1) != nullptr) {
            resolved_queries.push_back({all_tokens_query});
            return;
        }

        // b) join 2 adjacent tokens in a sliding window (provided they are atleast 2 tokens in size)

        for(size_t i = 0; i < qtokens_size-1 && qtokens_size > 2; i++) {
            std::vector<std::string> candidate_tokens;

            for(size_t j = 0; j < i; j++) {
                candidate_tokens.push_back(qtokens[j]);
            }

            std::string joined_tokens = qtokens[i] + qtokens[i+1];
            candidate_tokens.push_back(joined_tokens);

            for(size_t j = i+2; j < qtokens.size(); j++) {
                candidate_tokens.push_back(qtokens[j]);
            }

            leaves.clear();

            for(auto& token: candidate_tokens) {
                art_leaf* leaf = static_cast<art_leaf*>(art_search(t, (const unsigned char*) token.c_str(),
                                                                   token.length() + 1));
                if(leaf == nullptr) {
                    break;
                }

                leaves.push_back(leaf);
            }

            if(candidate_tokens.size() == leaves.size() && common_results_exist(leaves, false)) {
                resolved_queries.push_back(candidate_tokens);
                return;
            }
        }
    }

    // concats did not work, we will try splitting individual tokens
    for(size_t i = 0; i < qtokens_size; i++) {
        std::vector<std::string> candidate_tokens;

        for(size_t j = 0; j < i; j++) {
            candidate_tokens.push_back(qtokens[j]);
        }

        const std::string& token = qtokens[i];
        bool found_split = false;

        for(size_t ci = 1; ci < token.size(); ci++) {
            std::string first_part = token.substr(0, token.size()-ci);
            art_leaf* first_leaf = static_cast<art_leaf*>(art_search(t, (const unsigned char*) first_part.c_str(),
                                                                     first_part.length() + 1));

            if(first_leaf != nullptr) {
                // check if rest of the string is also a valid token
                std::string second_part = token.substr(token.size()-ci, ci);
                art_leaf* second_leaf = static_cast<art_leaf*>(art_search(t, (const unsigned char*) second_part.c_str(),
                                                                          second_part.length() + 1));

                std::vector<art_leaf*> part_leaves = {first_leaf, second_leaf};
                if(second_leaf != nullptr && common_results_exist(part_leaves, true)) {
                    candidate_tokens.push_back(first_part);
                    candidate_tokens.push_back(second_part);
                    found_split = true;
                    break;
                }
            }
        }

        if(!found_split) {
            continue;
        }

        for(size_t j = i+1; j < qtokens.size(); j++) {
            candidate_tokens.push_back(qtokens[j]);
        }

        leaves.clear();

        for(auto& candidate_token: candidate_tokens) {
            art_leaf* leaf = static_cast<art_leaf*>(art_search(t, (const unsigned char*) candidate_token.c_str(),
                                                               candidate_token.length() + 1));
            if(leaf == nullptr) {
                break;
            }

            leaves.push_back(leaf);
        }

        if(common_results_exist(leaves, false)) {
            resolved_queries.push_back(candidate_tokens);
            return;
        }
    }
}

bool Index::common_results_exist(std::vector<art_leaf*>& leaves, bool must_match_phrase) const {
    std::vector<uint32_t> result_ids;
    std::vector<void*> leaf_vals;

    for(auto leaf: leaves) {
        leaf_vals.push_back(leaf->values);
    }

    posting_t::intersect(leaf_vals, result_ids);

    if(result_ids.empty()) {
        return false;
    }

    if(!must_match_phrase) {
        return !result_ids.empty();
    }

    uint32_t* phrase_ids = new uint32_t[result_ids.size()];
    size_t num_phrase_ids;

    posting_t::get_phrase_matches(leaf_vals, false, &result_ids[0], result_ids.size(),
                                  phrase_ids, num_phrase_ids);
    bool phrase_exists = (num_phrase_ids != 0);
    delete [] phrase_ids;
    return phrase_exists;
}


void Index::batch_embed_fields(std::vector<index_record*>& records, 
                                       const tsl::htrie_map<char, field>& embedding_fields,
                                       const tsl::htrie_map<char, field> & search_schema, const size_t remote_embedding_batch_size) {
    for(const auto& field : embedding_fields) {
        std::vector<std::pair<index_record*, std::string>> texts_to_embed;
        auto indexing_prefix = TextEmbedderManager::get_instance().get_indexing_prefix(field.embed[fields::model_config]);
        for(auto& record : records) {
            if(!record->indexed.ok()) {
                continue;
            }
            nlohmann::json* document;
            if(record->is_update) {
                document = &record->new_doc;
            } else {
                document = &record->doc;
            }

            if(document == nullptr) {
                continue;
            }

            if(document->contains(field.name) && !record->is_update) {
                // embedding already exists (could be a restore from export)
                continue;
            }

            std::string text = indexing_prefix;
            const auto& embed_from = field.embed[fields::from].get<std::vector<std::string>>();
            for(const auto& field_name : embed_from) {
                auto field_it = search_schema.find(field_name);
                auto doc_field_it = document->find(field_name);
                if(doc_field_it == document->end()) {
                        continue;
                }
                if(field_it.value().type == field_types::STRING) {
                    text += doc_field_it->get<std::string>() + " ";
                } else if(field_it.value().type == field_types::STRING_ARRAY) {
                    for(const auto& val : *(doc_field_it)) {
                        text += val.get<std::string>() + " ";
                    }
                }
            }
            if(text != indexing_prefix) {
                texts_to_embed.push_back(std::make_pair(record, text));
            }
        }

        if(texts_to_embed.empty()) {
            continue;
        }

        TextEmbedderManager& embedder_manager = TextEmbedderManager::get_instance();
        auto embedder_op = embedder_manager.get_text_embedder(field.embed[fields::model_config]);

        if(!embedder_op.ok()) {
            LOG(ERROR) << "Error while getting embedder for model: " << field.embed[fields::model_config];
            LOG(ERROR) << "Error: " << embedder_op.error();
            return;
        }

        // sort texts by length
        std::sort(texts_to_embed.begin(), texts_to_embed.end(),
                  [](const std::pair<index_record*, std::string>& a,
                     const std::pair<index_record*, std::string>& b) {
                      return a.second.size() < b.second.size();
                  });
        
        // get vector of texts
        std::vector<std::string> texts;
        for(const auto& text_to_embed : texts_to_embed) {
            texts.push_back(text_to_embed.second);
        }

        auto embeddings = embedder_op.get()->batch_embed(texts, remote_embedding_batch_size);

        for(size_t i = 0; i < embeddings.size(); i++) {
            auto& embedding_res = embeddings[i];
            if(!embedding_res.success) {
                texts_to_embed[i].first->embedding_res = embedding_res.error;
                texts_to_embed[i].first->index_failure(embedding_res.status_code, "");
                continue;
            }
            nlohmann::json* document;
            if(texts_to_embed[i].first->is_update) {
                document = &texts_to_embed[i].first->new_doc;
            } else {
                document = &texts_to_embed[i].first->doc;
            }
            (*document)[field.name] = embedding_res.embedding;
        }
    }
}

Option<uint32_t> Index::get_reference_doc_id_with_lock(const string& reference_helper_field_name,
                                                       const uint32_t& seq_id) const {
    std::shared_lock lock(mutex);
    if (sort_index.count(reference_helper_field_name) == 0 ||
        sort_index.at(reference_helper_field_name)->count(seq_id) == 0) {
        return Option<uint32_t>(400, "Could not find a reference for doc " + std::to_string(seq_id));
    }

    return Option<uint32_t>(sort_index.at(reference_helper_field_name)->at(seq_id));
}

int64_t Index::reference_string_sort_score(const string &field_name, const uint32_t &seq_id) const {
    std::shared_lock lock(mutex);
    return str_sort_index.at(field_name)->rank(seq_id);
}

Option<uint32_t> Index::get_sort_indexed_field_value(const string& field_name, const uint32_t& seq_id) const {
    std::shared_lock lock(mutex);
    if (sort_index.count(field_name) == 0 || sort_index.at(field_name)->count(seq_id) == 0) {
        return Option<uint32_t>(400, "Could not find `" + field_name + "` value for doc `" + std::to_string(seq_id)
                                        + "`.");
    }

    return Option<uint32_t>(sort_index.at(field_name)->at(seq_id));
}

/*
// https://stackoverflow.com/questions/924171/geo-fencing-point-inside-outside-polygon
// NOTE: polygon and point should have been transformed with `transform_for_180th_meridian`
bool Index::is_point_in_polygon(const Geofence& poly, const GeoCoord &point) {
    int i, j;
    bool c = false;
    for (i = 0, j = poly.numVerts - 1; i < poly.numVerts; j = i++) {
        if ((((poly.verts[i].lat <= point.lat) && (point.lat < poly.verts[j].lat))
             || ((poly.verts[j].lat <= point.lat) && (point.lat < poly.verts[i].lat)))
            && (point.lon < (poly.verts[j].lon - poly.verts[i].lon) * (point.lat - poly.verts[i].lat)
                            / (poly.verts[j].lat - poly.verts[i].lat) + poly.verts[i].lon)) {
            c = !c;
        }
    }
    return c;
}
double Index::transform_for_180th_meridian(Geofence &poly) {
    double offset = 0.0;
    double maxLon = -1000, minLon = 1000;
    for(int v=0; v < poly.numVerts; v++) {
        if(poly.verts[v].lon < minLon) {
            minLon = poly.verts[v].lon;
        }
        if(poly.verts[v].lon > maxLon) {
            maxLon = poly.verts[v].lon;
        }
        if(std::abs(minLon - maxLon) > 180) {
            offset = 360.0;
        }
    }
    int i, j;
    for (i = 0, j = poly.numVerts - 1; i < poly.numVerts; j = i++) {
        if (poly.verts[i].lon < 0.0) {
            poly.verts[i].lon += offset;
        }
        if (poly.verts[j].lon < 0.0) {
            poly.verts[j].lon += offset;
        }
    }
    return offset;
}
void Index::transform_for_180th_meridian(GeoCoord &point, double offset) {
    point.lon = point.lon < 0.0 ? point.lon + offset : point.lon;
}
*/<|MERGE_RESOLUTION|>--- conflicted
+++ resolved
@@ -1858,8 +1858,9 @@
            search_params->facet_sample_percent,
            search_params->facet_sample_threshold,
            collection_name,
-           facet_index_type,
-           search_params->drop_tokens_mode);
+           search_params->drop_tokens_mode,
+           facet_index_type
+           );
 }
 
 void Index::collate_included_ids(const std::vector<token_t>& q_included_tokens,
@@ -2310,12 +2311,9 @@
                    const vector_query_t& vector_query,
                    size_t facet_sample_percent, size_t facet_sample_threshold,
                    const std::string& collection_name,
-<<<<<<< HEAD
-                   facet_index_type_t facet_index_type,
-                   const drop_tokens_mode_t drop_tokens_mode) const {
-=======
-                   const drop_tokens_param_t drop_tokens_mode) const {
->>>>>>> ff0d2596
+                   const drop_tokens_param_t drop_tokens_mode,
+                   facet_index_type_t facet_index_type
+                   ) const {
     std::shared_lock lock(mutex);
 
     auto filter_result_iterator = new filter_result_iterator_t(collection_name, this, filter_tree_root);
