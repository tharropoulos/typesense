#include "index.h"

#include <numeric>
#include <chrono>
#include <set>
#include <unordered_map>
#include <array_utils.h>
#include <match_score.h>
#include <string_utils.h>
#include <art.h>
#include <tokenizer.h>
#include <s2/s2point.h>
#include <s2/s2latlng.h>
#include <s2/s2region_term_indexer.h>
#include <s2/s2cap.h>
#include <s2/s2earth.h>
#include <s2/s2loop.h>
#include <s2/s2builder.h>
#include <posting.h>
#include <thread_local_vars.h>
#include <unordered_set>
#include <or_iterator.h>
#include <timsort.hpp>
#include "logger.h"

#define RETURN_CIRCUIT_BREAKER if(std::chrono::duration_cast<std::chrono::milliseconds>(\
                                std::chrono::high_resolution_clock::now() - search_begin).count() > search_stop_ms) { \
                                    search_cutoff = true;                                                    \
                                    return ;\
                                }

#define BREAK_CIRCUIT_BREAKER if(std::chrono::duration_cast<std::chrono::milliseconds>(\
                                std::chrono::high_resolution_clock::now() - search_begin).count() > search_stop_ms) { \
                                    search_cutoff = true;                              \
                                    break;\
                                }

spp::sparse_hash_map<uint32_t, int64_t> Index::text_match_sentinel_value;
spp::sparse_hash_map<uint32_t, int64_t> Index::seq_id_sentinel_value;
spp::sparse_hash_map<uint32_t, int64_t> Index::eval_sentinel_value;
spp::sparse_hash_map<uint32_t, int64_t> Index::geo_sentinel_value;
spp::sparse_hash_map<uint32_t, int64_t> Index::str_sentinel_value;

struct token_posting_t {
    uint32_t token_id;
    const posting_list_t::iterator_t& posting;

    token_posting_t(uint32_t token_id, const posting_list_t::iterator_t& posting):
                    token_id(token_id), posting(posting) {

    }
};

Index::Index(const std::string& name, const uint32_t collection_id, const Store* store,
             SynonymIndex* synonym_index, ThreadPool* thread_pool,
             const tsl::htrie_map<char, field> & search_schema,
             const std::vector<char>& symbols_to_index, const std::vector<char>& token_separators):
        name(name), collection_id(collection_id), store(store), synonym_index(synonym_index), thread_pool(thread_pool),
        search_schema(search_schema),
        seq_ids(new id_list_t(256)), symbols_to_index(symbols_to_index), token_separators(token_separators) {

    for(const auto& a_field: search_schema) {
        if(!a_field.index) {
            continue;
        }

        if(a_field.is_string()) {
            art_tree *t = new art_tree;
            art_tree_init(t);
            search_index.emplace(a_field.name, t);
        } else if(a_field.is_geopoint()) {
            auto field_geo_index = new spp::sparse_hash_map<std::string, std::vector<uint32_t>>();
            geopoint_index.emplace(a_field.name, field_geo_index);

            if(!a_field.is_single_geopoint()) {
                spp::sparse_hash_map<uint32_t, int64_t*> * doc_to_geos = new spp::sparse_hash_map<uint32_t, int64_t*>();
                geo_array_index.emplace(a_field.name, doc_to_geos);
            }
        } else {
            num_tree_t* num_tree = new num_tree_t;
            numerical_index.emplace(a_field.name, num_tree);
        }

        if(a_field.sort) {
            if(a_field.type == field_types::STRING) {
                adi_tree_t* tree = new adi_tree_t();
                str_sort_index.emplace(a_field.name, tree);
            } else if(a_field.type != field_types::GEOPOINT_ARRAY) {
                spp::sparse_hash_map<uint32_t, int64_t> * doc_to_score = new spp::sparse_hash_map<uint32_t, int64_t>();
                sort_index.emplace(a_field.name, doc_to_score);
            }
        }

        if(a_field.facet) {
            array_mapped_facet_t facet_array;
            for(size_t i = 0; i < ARRAY_FACET_DIM; i++) {
                facet_array[i] = new facet_map_t();
            }

            facet_index_v3.emplace(a_field.name, facet_array);
        }

        // initialize for non-string facet fields
        if(a_field.facet && !a_field.is_string()) {
            art_tree *ft = new art_tree;
            art_tree_init(ft);
            search_index.emplace(a_field.faceted_name(), ft);
        }

        if(a_field.infix) {
            array_mapped_infix_t infix_sets(ARRAY_INFIX_DIM);

            for(auto& infix_set: infix_sets) {
                infix_set = new tsl::htrie_set<char>();
            }

            infix_index.emplace(a_field.name, infix_sets);
        }
    }

    num_documents = 0;
}

Index::~Index() {
    std::unique_lock lock(mutex);

    for(auto & name_tree: search_index) {
        art_tree_destroy(name_tree.second);
        delete name_tree.second;
        name_tree.second = nullptr;
    }

    search_index.clear();

    for(auto & name_index: geopoint_index) {
        delete name_index.second;
        name_index.second = nullptr;
    }

    geopoint_index.clear();

    for(auto& name_index: geo_array_index) {
        for(auto& kv: *name_index.second) {
            delete [] kv.second;
        }

        delete name_index.second;
        name_index.second = nullptr;
    }

    geo_array_index.clear();

    for(auto & name_tree: numerical_index) {
        delete name_tree.second;
        name_tree.second = nullptr;
    }

    numerical_index.clear();

    for(auto & name_map: sort_index) {
        delete name_map.second;
        name_map.second = nullptr;
    }

    sort_index.clear();

    for(auto& kv: infix_index) {
        for(auto& infix_set: kv.second) {
            delete infix_set;
            infix_set = nullptr;
        }
    }

    infix_index.clear();

    for(auto& name_tree: str_sort_index) {
        delete name_tree.second;
        name_tree.second = nullptr;
    }

    str_sort_index.clear();

    for(auto& field_name_facet_map_array: facet_index_v3) {
        for(auto& facet_map: field_name_facet_map_array.second) {
            delete facet_map;
            facet_map = nullptr;
        }
    }

    facet_index_v3.clear();

    delete seq_ids;
}

int64_t Index::get_points_from_doc(const nlohmann::json &document, const std::string & default_sorting_field) {
    int64_t points = 0;

    if(document[default_sorting_field].is_number_float()) {
        // serialize float to an integer and reverse the inverted range
        float n = document[default_sorting_field];
        memcpy(&points, &n, sizeof(int32_t));
        points ^= ((points >> (std::numeric_limits<int32_t>::digits - 1)) | INT32_MIN);
        points = -1 * (INT32_MAX - points);
    } else if(document[default_sorting_field].is_string()) {
        // not much value in supporting default sorting field as string, so we will just dummy it out
        points = 0;
    } else {
        points = document[default_sorting_field];
    }

    return points;
}

int64_t Index::float_to_in64_t(float f) {
    // https://stackoverflow.com/questions/60530255/convert-float-to-int64-t-while-preserving-ordering
    int32_t i;
    memcpy(&i, &f, sizeof i);
    if (i < 0) {
        i ^= INT32_MAX;
    }
    return i;
}

void Index::compute_token_offsets_facets(index_record& record,
                                          const tsl::htrie_map<char, field>& search_schema,
                                          const std::vector<char>& local_token_separators,
                                          const std::vector<char>& local_symbols_to_index) {

    const auto& document = record.doc;

    for(const auto& the_field: search_schema) {
        const std::string& field_name = the_field.name;
        if(document.count(field_name) == 0 || !the_field.index) {
            continue;
        }

        offsets_facet_hashes_t offset_facet_hashes;

        bool is_facet = search_schema.at(field_name).facet;

        // non-string, non-geo faceted field should be indexed as faceted string field as well
        if(the_field.facet && !the_field.is_string() && !the_field.is_geopoint()) {
            if(the_field.is_array()) {
                std::vector<std::string> strings;

                if(the_field.type == field_types::INT32_ARRAY) {
                    for(int32_t value: document[field_name]){
                        strings.push_back(std::to_string(value));
                    }
                } else if(the_field.type == field_types::INT64_ARRAY) {
                    for(int64_t value: document[field_name]){
                        strings.push_back(std::to_string(value));
                    }
                } else if(the_field.type == field_types::FLOAT_ARRAY) {
                    for(float value: document[field_name]){
                        strings.push_back(StringUtils::float_to_str(value));
                    }
                } else if(the_field.type == field_types::BOOL_ARRAY) {
                    for(bool value: document[field_name]){
                        strings.push_back(std::to_string(value));
                    }
                }

                tokenize_string_array_with_facets(strings, is_facet, the_field,
                                                  local_symbols_to_index, local_token_separators,
                                                  offset_facet_hashes.offsets, offset_facet_hashes.facet_hashes);
            } else {
                std::string text;

                if(the_field.type == field_types::INT32) {
                    text = std::to_string(document[field_name].get<int32_t>());
                } else if(the_field.type == field_types::INT64) {
                    text = std::to_string(document[field_name].get<int64_t>());
                } else if(the_field.type == field_types::FLOAT) {
                    text = StringUtils::float_to_str(document[field_name].get<float>());
                } else if(the_field.type == field_types::BOOL) {
                    text = std::to_string(document[field_name].get<bool>());
                }

                tokenize_string_with_facets(text, is_facet, the_field,
                                            local_symbols_to_index, local_token_separators,
                                            offset_facet_hashes.offsets, offset_facet_hashes.facet_hashes);
            }
        }

        if(the_field.is_string()) {

            if(the_field.type == field_types::STRING) {
                tokenize_string_with_facets(document[field_name], is_facet, the_field,
                                            local_symbols_to_index, local_token_separators,
                                            offset_facet_hashes.offsets, offset_facet_hashes.facet_hashes);
            } else {
                tokenize_string_array_with_facets(document[field_name], is_facet, the_field,
                                                  local_symbols_to_index, local_token_separators,
                                                  offset_facet_hashes.offsets, offset_facet_hashes.facet_hashes);
            }
        }

        if(!offset_facet_hashes.offsets.empty() || !offset_facet_hashes.facet_hashes.empty()) {
            record.field_index.emplace(field_name, std::move(offset_facet_hashes));
        }
    }
}

Option<uint32_t> Index::validate_index_in_memory(nlohmann::json& document, uint32_t seq_id,
                                                 const std::string & default_sorting_field,
                                                 const tsl::htrie_map<char, field> & search_schema,
                                                 const index_operation_t op,
                                                 const std::string& fallback_field_type,
                                                 const DIRTY_VALUES& dirty_values) {

    bool missing_default_sort_field = (!default_sorting_field.empty() && document.count(default_sorting_field) == 0);

    if((op != UPDATE && op != EMPLACE) && missing_default_sort_field) {
        return Option<>(400, "Field `" + default_sorting_field  + "` has been declared as a default sorting field, "
                "but is not found in the document.");
    }

    for(const auto& a_field: search_schema) {
        const std::string& field_name = a_field.name;

        if(field_name == "id") {
            continue;
        }

        if((a_field.optional || op == UPDATE || op == EMPLACE) && document.count(field_name) == 0) {
            continue;
        }

        if(document.count(field_name) == 0) {
            return Option<>(400, "Field `" + field_name  + "` has been declared in the schema, "
                                 "but is not found in the document.");
        }

        if(a_field.optional && document[field_name].is_null()) {
            // we will ignore `null` on an option field
            if(op != UPDATE && op != EMPLACE) {
                // for updates, the erasure is done later since we need to keep the key for overwrite
                document.erase(field_name);
            }
            continue;
        }

        nlohmann::json::iterator dummy_iter;
        bool array_ele_erased = false;

        if(a_field.type == field_types::STRING && !document[field_name].is_string()) {
            Option<uint32_t> coerce_op = coerce_string(dirty_values, fallback_field_type, a_field, document, field_name, dummy_iter, false, array_ele_erased);
            if(!coerce_op.ok()) {
                return coerce_op;
            }
        } else if(a_field.type == field_types::INT32) {
            if(!document[field_name].is_number_integer()) {
                Option<uint32_t> coerce_op = coerce_int32_t(dirty_values, a_field, document, field_name, dummy_iter, false, array_ele_erased);
                if(!coerce_op.ok()) {
                    return coerce_op;
                }
            }
        } else if(a_field.type == field_types::INT64 && !document[field_name].is_number_integer()) {
            Option<uint32_t> coerce_op = coerce_int64_t(dirty_values, a_field, document, field_name, dummy_iter, false, array_ele_erased);
            if(!coerce_op.ok()) {
                return coerce_op;
            }
        } else if(a_field.type == field_types::FLOAT && !document[field_name].is_number()) {
            // using `is_number` allows integer to be passed to a float field
            Option<uint32_t> coerce_op = coerce_float(dirty_values, a_field, document, field_name, dummy_iter, false, array_ele_erased);
            if(!coerce_op.ok()) {
                return coerce_op;
            }
        } else if(a_field.type == field_types::BOOL && !document[field_name].is_boolean()) {
            Option<uint32_t> coerce_op = coerce_bool(dirty_values, a_field, document, field_name, dummy_iter, false, array_ele_erased);
            if(!coerce_op.ok()) {
                return coerce_op;
            }
        } else if(a_field.type == field_types::GEOPOINT) {
            if(!document[field_name].is_array() || document[field_name].size() != 2) {
                return Option<>(400, "Field `" + field_name  + "` must be a 2 element array: [lat, lng].");
            }

            if(!(document[field_name][0].is_number() && document[field_name][1].is_number())) {
                // one or more elements is not an number, try to coerce
                Option<uint32_t> coerce_op = coerce_geopoint(dirty_values, a_field, document, field_name, dummy_iter, false, array_ele_erased);
                if(!coerce_op.ok()) {
                    return coerce_op;
                }
            }
        } else if(a_field.is_array()) {
            if(!document[field_name].is_array()) {
                if(a_field.optional && (dirty_values == DIRTY_VALUES::DROP ||
                                          dirty_values == DIRTY_VALUES::COERCE_OR_DROP)) {
                    document.erase(field_name);
                    continue;
                } else {
                    return Option<>(400, "Field `" + field_name  + "` must be an array.");
                }
            }

            nlohmann::json::iterator it = document[field_name].begin();
            for(; it != document[field_name].end(); ) {
                const auto& item = it.value();
                array_ele_erased = false;

                if (a_field.type == field_types::STRING_ARRAY && !item.is_string()) {
                    Option<uint32_t> coerce_op = coerce_string(dirty_values, fallback_field_type, a_field, document, field_name, it, true, array_ele_erased);
                    if (!coerce_op.ok()) {
                        return coerce_op;
                    }
                } else if (a_field.type == field_types::INT32_ARRAY && !item.is_number_integer()) {
                    Option<uint32_t> coerce_op = coerce_int32_t(dirty_values, a_field, document, field_name, it, true, array_ele_erased);
                    if (!coerce_op.ok()) {
                        return coerce_op;
                    }
                } else if (a_field.type == field_types::INT64_ARRAY && !item.is_number_integer()) {
                    Option<uint32_t> coerce_op = coerce_int64_t(dirty_values, a_field, document, field_name, it, true, array_ele_erased);
                    if (!coerce_op.ok()) {
                        return coerce_op;
                    }
                } else if (a_field.type == field_types::FLOAT_ARRAY && !item.is_number()) {
                    // we check for `is_number` to allow whole numbers to be passed into float fields
                    Option<uint32_t> coerce_op = coerce_float(dirty_values, a_field, document, field_name, it, true, array_ele_erased);
                    if (!coerce_op.ok()) {
                        return coerce_op;
                    }
                } else if (a_field.type == field_types::BOOL_ARRAY && !item.is_boolean()) {
                    Option<uint32_t> coerce_op = coerce_bool(dirty_values, a_field, document, field_name, it, true, array_ele_erased);
                    if (!coerce_op.ok()) {
                        return coerce_op;
                    }
                } else if (a_field.type == field_types::GEOPOINT_ARRAY) {
                    if(!item.is_array() || item.size() != 2) {
                        return Option<>(400, "Field `" + field_name  + "` must contain 2 element arrays: [ [lat, lng],... ].");
                    }

                    if(!(item[0].is_number() && item[1].is_number())) {
                        // one or more elements is not an number, try to coerce
                        Option<uint32_t> coerce_op = coerce_geopoint(dirty_values, a_field, document, field_name, it, true, array_ele_erased);
                        if(!coerce_op.ok()) {
                            return coerce_op;
                        }
                    }
                }

                if(!array_ele_erased) {
                    // if it is erased, the iterator will be reassigned
                    it++;
                }
            }
        }
    }

    return Option<>(200);
}

void Index::validate_and_preprocess(Index *index, std::vector<index_record>& iter_batch,
                                      const size_t batch_start_index, const size_t batch_size,
                                      const std::string& default_sorting_field,
                                      const tsl::htrie_map<char, field>& search_schema,
                                      const std::string& fallback_field_type,
                                      const std::vector<char>& token_separators,
                                      const std::vector<char>& symbols_to_index,
                                      const bool do_validation) {

    // runs in a partitioned thread

    for(size_t i = 0; i < batch_size; i++) {
        index_record& index_rec = iter_batch[batch_start_index + i];

        try {
            if(!index_rec.indexed.ok()) {
                // some records could have been invalidated upstream
                continue;
            }

            if(index_rec.operation == DELETE) {
                continue;
            }

            if(do_validation) {
                Option<uint32_t> validation_op = validate_index_in_memory(index_rec.doc, index_rec.seq_id,
                                                                          default_sorting_field,
                                                                          search_schema,
                                                                          index_rec.operation,
                                                                          fallback_field_type,
                                                                          index_rec.dirty_values);

                if(!validation_op.ok()) {
                    index_rec.index_failure(validation_op.code(), validation_op.error());
                    continue;
                }
            }

            if(index_rec.is_update) {
                // scrub string fields to reduce delete ops
                get_doc_changes(index_rec.operation, index_rec.doc, index_rec.old_doc, index_rec.new_doc,
                                index_rec.del_doc);
                scrub_reindex_doc(search_schema, index_rec.doc, index_rec.del_doc, index_rec.old_doc);
            }

            compute_token_offsets_facets(index_rec, search_schema, token_separators, symbols_to_index);

            int64_t points = 0;

            if(index_rec.doc.count(default_sorting_field) == 0) {
                auto default_sorting_field_it = index->sort_index.find(default_sorting_field);
                if(default_sorting_field_it != index->sort_index.end()) {
                    auto seq_id_it = default_sorting_field_it->second->find(index_rec.seq_id);
                    if(seq_id_it != default_sorting_field_it->second->end()) {
                        points = seq_id_it->second;
                    } else {
                        points = INT64_MIN;
                    }
                } else {
                    points = INT64_MIN;
                }
            } else {
                points = get_points_from_doc(index_rec.doc, default_sorting_field);
            }

            index_rec.points = points;
            index_rec.index_success();
        } catch(const std::exception &e) {
            LOG(INFO) << "Error while validating document: " << e.what();
            index_rec.index_failure(400, e.what());
        }
    }
}

size_t Index::batch_memory_index(Index *index, std::vector<index_record>& iter_batch,
                                 const std::string & default_sorting_field,
                                 const tsl::htrie_map<char, field> & search_schema,
                                 const std::string& fallback_field_type,
                                 const std::vector<char>& token_separators,
                                 const std::vector<char>& symbols_to_index,
                                 const bool do_validation) {

    const size_t concurrency = 4;
    const size_t num_threads = std::min(concurrency, iter_batch.size());
    const size_t window_size = (num_threads == 0) ? 0 :
                               (iter_batch.size() + num_threads - 1) / num_threads;  // rounds up

    size_t num_indexed = 0;
    size_t num_processed = 0;
    std::mutex m_process;
    std::condition_variable cv_process;

    size_t num_queued = 0;
    size_t batch_index = 0;

    // local is need to propogate the thread local inside threads launched below
    auto local_write_log_index = write_log_index;

    for(size_t thread_id = 0; thread_id < num_threads && batch_index < iter_batch.size(); thread_id++) {
        size_t batch_len = window_size;

        if(batch_index + window_size > iter_batch.size()) {
            batch_len = iter_batch.size() - batch_index;
        }

        num_queued++;

        index->thread_pool->enqueue([&, batch_index, batch_len]() {
            write_log_index = local_write_log_index;
            validate_and_preprocess(index, iter_batch, batch_index, batch_len, default_sorting_field, search_schema,
                                    fallback_field_type, token_separators, symbols_to_index, do_validation);

            std::unique_lock<std::mutex> lock(m_process);
            num_processed++;
            cv_process.notify_one();
        });

        batch_index += batch_len;
    }

    {
        std::unique_lock<std::mutex> lock_process(m_process);
        cv_process.wait(lock_process, [&](){ return num_processed == num_queued; });
    }

    std::unordered_set<std::string> found_fields;

    for(size_t i = 0; i < iter_batch.size(); i++) {
        auto& index_rec = iter_batch[i];

        if(!index_rec.indexed.ok()) {
            // some records could have been invalidated upstream
            continue;
        }

        if(index_rec.is_update) {
            index->remove(index_rec.seq_id, index_rec.del_doc, {}, index_rec.is_update);
        } else if(index_rec.indexed.ok()) {
            num_indexed++;
        }

        for(const auto& kv: index_rec.doc.items()) {
            found_fields.insert(kv.key());
        }
    }

    num_queued = num_processed = 0;

    for(const auto& field_name: found_fields) {
        //LOG(INFO) << "field name: " << field_name;
        if(field_name != "id" && search_schema.count(field_name) == 0) {
            continue;
        }

        num_queued++;

        index->thread_pool->enqueue([&]() {
            write_log_index = local_write_log_index;

            const field& f = (field_name == "id") ?
                             field("id", field_types::STRING, false) : search_schema.at(field_name);
            try {
                index->index_field_in_memory(f, iter_batch);
            } catch(std::exception& e) {
                LOG(ERROR) << "Unhandled Typesense error: " << e.what();
                for(auto& record: iter_batch) {
                    record.index_failure(500, "Unhandled Typesense error in index batch, check logs for details.");
                }
            }

            std::unique_lock<std::mutex> lock(m_process);
            num_processed++;
            cv_process.notify_one();
        });
    }

    {
        std::unique_lock<std::mutex> lock_process(m_process);
        cv_process.wait(lock_process, [&](){ return num_processed == num_queued; });
    }

    return num_indexed;
}

void Index::index_field_in_memory(const field& afield, std::vector<index_record>& iter_batch) {
    // indexes a given field of all documents in the batch

    if(afield.name == "id") {
        for(const auto& record: iter_batch) {
            if(!record.indexed.ok()) {
                // some records could have been invalidated upstream
                continue;
            }
            if(!record.is_update && record.indexed.ok()) {
                // for updates, the seq_id will already exist
                seq_ids->upsert(record.seq_id);
            }
        }

        return;
    }

    if(!afield.index) {
        return;
    }

    // We have to handle both these edge cases:
    // a) `afield` might not exist in the document (optional field)
    // b) `afield` value could be empty

    // non-geo faceted field should be indexed as faceted string field as well
    bool non_string_facet_field = (afield.facet && !afield.is_geopoint());

    if(afield.is_string() || non_string_facet_field) {
        std::unordered_map<std::string, std::vector<art_document>> token_to_doc_offsets;
        int64_t max_score = INT64_MIN;

        for(const auto& record: iter_batch) {
            if(!record.indexed.ok()) {
                // some records could have been invalidated upstream
                continue;
            }

            const auto& document = record.doc;
            const auto seq_id = record.seq_id;

            if(document.count(afield.name) == 0 || !record.indexed.ok()) {
                continue;
            }

            auto field_index_it = record.field_index.find(afield.name);
            if(field_index_it == record.field_index.end()) {
                continue;
            }

            if(afield.facet) {
                facet_hash_values_t fhashvalues;
                fhashvalues.length = field_index_it->second.facet_hashes.size();
                fhashvalues.hashes = new uint64_t[field_index_it->second.facet_hashes.size()];

                for(size_t i  = 0; i < field_index_it->second.facet_hashes.size(); i++) {
                    fhashvalues.hashes[i] = field_index_it->second.facet_hashes[i];
                }

                auto& facet_dim_index = facet_index_v3[afield.name][seq_id % ARRAY_FACET_DIM];
                if(facet_dim_index == nullptr) {
                    LOG(ERROR) << "Error, facet index not initialized for field " << afield.name;
                } else {
                    facet_dim_index->emplace(seq_id, std::move(fhashvalues));
                }
            }

            if(record.points > max_score) {
                max_score = record.points;
            }

            for(auto &token_offsets: field_index_it->second.offsets) {
                token_to_doc_offsets[token_offsets.first].emplace_back(seq_id, record.points, token_offsets.second);

                if(afield.infix) {
                    auto strhash = StringUtils::hash_wy(token_offsets.first.c_str(), token_offsets.first.size());
                    const auto& infix_sets = infix_index.at(afield.name);
                    infix_sets[strhash % 4]->insert(token_offsets.first);
                }
            }
        }

        auto tree_it = search_index.find(afield.faceted_name());
        if(tree_it == search_index.end()) {
            return;
        }

        art_tree *t = tree_it->second;

        for(auto& token_to_doc: token_to_doc_offsets) {
            const std::string& token = token_to_doc.first;
            std::vector<art_document>& documents = token_to_doc.second;

            const auto *key = (const unsigned char *) token.c_str();
            int key_len = (int) token.length() + 1;  // for the terminating \0 char

            //LOG(INFO) << "key: " << key << ", art_doc.id: " << art_doc.id;
            art_inserts(t, key, key_len, max_score, documents);
        }
    }

    if(!afield.is_string()) {
        if (afield.type == field_types::INT32) {
            auto num_tree = numerical_index.at(afield.name);
            iterate_and_index_numerical_field(iter_batch, afield, [&afield, num_tree]
                    (const index_record& record, uint32_t seq_id) {
                int32_t value = record.doc[afield.name].get<int32_t>();
                num_tree->insert(value, seq_id);
            });
        }

        else if(afield.type == field_types::INT64) {
            auto num_tree = numerical_index.at(afield.name);
            iterate_and_index_numerical_field(iter_batch, afield, [&afield, num_tree]
            (const index_record& record, uint32_t seq_id) {
                int64_t value = record.doc[afield.name].get<int64_t>();
                num_tree->insert(value, seq_id);
          });
        }

        else if(afield.type == field_types::FLOAT) {
            auto num_tree = numerical_index.at(afield.name);
            iterate_and_index_numerical_field(iter_batch, afield, [&afield, num_tree]
                    (const index_record& record, uint32_t seq_id) {
                float fvalue = record.doc[afield.name].get<float>();
                int64_t value = float_to_in64_t(fvalue);
                num_tree->insert(value, seq_id);
            });
        } else if(afield.type == field_types::BOOL) {
            auto num_tree = numerical_index.at(afield.name);
            iterate_and_index_numerical_field(iter_batch, afield, [&afield, num_tree]
                    (const index_record& record, uint32_t seq_id) {
                bool value = record.doc[afield.name].get<bool>();
                num_tree->insert(value, seq_id);
            });
        } else if(afield.type == field_types::GEOPOINT) {
            auto geo_index = geopoint_index.at(afield.name);

            iterate_and_index_numerical_field(iter_batch, afield, [&afield, geo_index]
                    (const index_record& record, uint32_t seq_id) {
                const std::vector<double>& latlong = record.doc[afield.name];

                S2RegionTermIndexer::Options options;
                options.set_index_contains_points_only(true);
                S2RegionTermIndexer indexer(options);
                S2Point point = S2LatLng::FromDegrees(latlong[0], latlong[1]).ToPoint();

                for(const auto& term: indexer.GetIndexTerms(point, "")) {
                    (*geo_index)[term].push_back(seq_id);
                }
            });
        } else if(afield.type == field_types::GEOPOINT_ARRAY) {
            auto geo_index = geopoint_index.at(afield.name);

            iterate_and_index_numerical_field(iter_batch, afield,
            [&afield, &geo_array_index=geo_array_index, geo_index](const index_record& record, uint32_t seq_id) {

                const std::vector<std::vector<double>>& latlongs = record.doc[afield.name];
                S2RegionTermIndexer::Options options;
                options.set_index_contains_points_only(true);
                S2RegionTermIndexer indexer(options);

                int64_t* packed_latlongs = new int64_t[latlongs.size() + 1];
                packed_latlongs[0] = latlongs.size();

                for(size_t li = 0; li < latlongs.size(); li++) {
                    auto& latlong = latlongs[li];
                    S2Point point = S2LatLng::FromDegrees(latlong[0], latlong[1]).ToPoint();
                    std::set<std::string> terms;
                    for(const auto& term: indexer.GetIndexTerms(point, "")) {
                        terms.insert(term);
                    }

                    for(const auto& term: terms) {
                        (*geo_index)[term].push_back(seq_id);
                    }

                    int64_t packed_latlong = GeoPoint::pack_lat_lng(latlong[0], latlong[1]);
                    packed_latlongs[li + 1] = packed_latlong;
                }

                geo_array_index.at(afield.name)->emplace(seq_id, packed_latlongs);
            });
        } else if(afield.is_array()) {
            // all other numerical arrays
            auto num_tree = numerical_index.at(afield.name);
            iterate_and_index_numerical_field(iter_batch, afield, [&afield, num_tree]
                    (const index_record& record, uint32_t seq_id) {
                for(size_t arr_i = 0; arr_i < record.doc[afield.name].size(); arr_i++) {
                    const auto& arr_value = record.doc[afield.name][arr_i];

                    if(afield.type == field_types::INT32_ARRAY) {
                        const int32_t value = arr_value;
                        num_tree->insert(value, seq_id);
                    }

                    else if(afield.type == field_types::INT64_ARRAY) {
                        const int64_t value = arr_value;
                        num_tree->insert(value, seq_id);
                    }

                    else if(afield.type == field_types::FLOAT_ARRAY) {
                        const float fvalue = arr_value;
                        int64_t value = float_to_in64_t(fvalue);
                        num_tree->insert(value, seq_id);
                    }

                    else if(afield.type == field_types::BOOL_ARRAY) {
                        const bool value = record.doc[afield.name][arr_i];
                        num_tree->insert(int64_t(value), seq_id);
                    }
                }
            });
        }

        // add numerical values automatically into sort index if sorting is enabled
        if(afield.is_num_sortable() && afield.type != field_types::GEOPOINT_ARRAY) {
            spp::sparse_hash_map<uint32_t, int64_t> *doc_to_score = sort_index.at(afield.name);

            bool is_integer = afield.is_integer();
            bool is_float = afield.is_float();
            bool is_bool = afield.is_bool();
            bool is_geopoint = afield.is_geopoint();

            for(const auto& record: iter_batch) {
                if(!record.indexed.ok()) {
                    continue;
                }

                const auto& document = record.doc;
                const auto seq_id = record.seq_id;

                if (document.count(afield.name) == 0 || !afield.index) {
                    continue;
                }

                if(is_integer) {
                    doc_to_score->emplace(seq_id, document[afield.name].get<int64_t>());
                } else if(is_float) {
                    int64_t ifloat = float_to_in64_t(document[afield.name].get<float>());
                    doc_to_score->emplace(seq_id, ifloat);
                } else if(is_bool) {
                    doc_to_score->emplace(seq_id, (int64_t) document[afield.name].get<bool>());
                } else if(is_geopoint) {
                    const std::vector<double>& latlong = document[afield.name];
                    int64_t lat_lng = GeoPoint::pack_lat_lng(latlong[0], latlong[1]);
                    doc_to_score->emplace(seq_id, lat_lng);
                }
            }
        }
    } else if(afield.is_str_sortable()) {
        adi_tree_t* str_tree = str_sort_index.at(afield.name);

        for(const auto& record: iter_batch) {
            if(!record.indexed.ok()) {
                continue;
            }

            const auto& document = record.doc;
            const auto seq_id = record.seq_id;

            if (document.count(afield.name) == 0 || !afield.index) {
                continue;
            }

            std::string raw_str = document[afield.name].get<std::string>();
            StringUtils::tolowercase(raw_str);
            str_tree->index(seq_id, raw_str);
        }
    }
}

void Index::insert_doc(const int64_t score, art_tree *t, uint32_t seq_id,
                       const std::unordered_map<std::string, std::vector<uint32_t>> &token_to_offsets) const {
    for(auto & kv: token_to_offsets) {
        art_document art_doc(seq_id, score, kv.second);
        uint32_t num_hits = 0;

        const unsigned char *key = (const unsigned char *) kv.first.c_str();
        int key_len = (int) kv.first.length() + 1;  // for the terminating \0 char

        //LOG(INFO) << "key: " << key << ", art_doc.id: " << art_doc.id;
        art_insert(t, key, key_len, &art_doc);
    }
}

uint64_t Index::facet_token_hash(const field & a_field, const std::string &token) {
    // for integer/float use their native values
    uint64_t hash = 0;

    if(a_field.is_float()) {
        float f = std::stof(token);
        reinterpret_cast<float&>(hash) = f;  // store as int without loss of precision
    } else if(a_field.is_integer() || a_field.is_bool()) {
        hash = atoll(token.c_str());
    } else {
        // string field
        hash = StringUtils::hash_wy(token.c_str(), token.size());
    }

    return hash;
}

void Index::tokenize_string_with_facets(const std::string& text, bool is_facet, const field& a_field,
                                        const std::vector<char>& symbols_to_index,
                                        const std::vector<char>& token_separators,
                                        std::unordered_map<std::string, std::vector<uint32_t>>& token_to_offsets,
                                        std::vector<uint64_t>& facet_hashes) {

    Tokenizer tokenizer(text, true, !a_field.is_string(), a_field.locale, symbols_to_index, token_separators);
    std::string token;
    std::string last_token;
    size_t token_index = 0;
    uint64_t facet_hash = 1;

    while(tokenizer.next(token, token_index)) {
        if(token.empty()) {
            continue;
        }

        token_to_offsets[token].push_back(token_index + 1);
        last_token = token;

        if(is_facet) {
            uint64_t token_hash = Index::facet_token_hash(a_field, token);
            if(token_index == 0) {
                facet_hash = token_hash;
            } else {
                facet_hash = StringUtils::hash_combine(facet_hash, token_hash);
            }
        }
    }

    if(!token_to_offsets.empty()) {
        // push 0 for the last occurring token (used for exact match ranking)
        token_to_offsets[last_token].push_back(0);
    }

    if(is_facet) {
        facet_hashes.push_back(facet_hash);
    }
}

void Index::tokenize_string_array_with_facets(const std::vector<std::string>& strings, bool is_facet,
                                              const field& a_field,
                                              const std::vector<char>& symbols_to_index,
                                              const std::vector<char>& token_separators,
                                              std::unordered_map<std::string, std::vector<uint32_t>>& token_to_offsets,
                                              std::vector<uint64_t>& facet_hashes) {

    for(size_t array_index = 0; array_index < strings.size(); array_index++) {
        const std::string& str = strings[array_index];
        std::set<std::string> token_set;  // required to deal with repeating tokens

        Tokenizer tokenizer(str, true, !a_field.is_string(), a_field.locale, symbols_to_index, token_separators);
        std::string token, last_token;
        size_t token_index = 0;
        uint64_t facet_hash = 1;

        // iterate and append offset positions
        while(tokenizer.next(token, token_index)) {
            if(token.empty()) {
                continue;
            }

            token_to_offsets[token].push_back(token_index + 1);
            token_set.insert(token);
            last_token = token;

            if(is_facet) {
                uint64_t token_hash = Index::facet_token_hash(a_field, token);
                if(token_index == 0) {
                    facet_hash = token_hash;
                } else {
                    facet_hash = StringUtils::hash_combine(facet_hash, token_hash);
                }
            }
        }

        //LOG(INFO) << "Str: " << str << ", last_token: " << last_token;

        if(token_set.empty()) {
            continue;
        }

        if(is_facet) {
            facet_hashes.push_back(facet_hash);
        }

        for(auto& the_token: token_set) {
            // repeat last element to indicate end of offsets for this array index
            token_to_offsets[the_token].push_back(token_to_offsets[the_token].back());

            // iterate and append this array index to all tokens
            token_to_offsets[the_token].push_back(array_index);
        }

        // push 0 for the last occurring token (used for exact match ranking)
        token_to_offsets[last_token].push_back(0);
    }
}

void Index::compute_facet_stats(facet &a_facet, uint64_t raw_value, const std::string & field_type) {
    if(field_type == field_types::INT32 || field_type == field_types::INT32_ARRAY) {
        int32_t val = raw_value;
        if (val < a_facet.stats.fvmin) {
            a_facet.stats.fvmin = val;
        }
        if (val > a_facet.stats.fvmax) {
            a_facet.stats.fvmax = val;
        }
        a_facet.stats.fvsum += val;
        a_facet.stats.fvcount++;
    } else if(field_type == field_types::INT64 || field_type == field_types::INT64_ARRAY) {
        int64_t val = raw_value;
        if(val < a_facet.stats.fvmin) {
            a_facet.stats.fvmin = val;
        }
        if(val > a_facet.stats.fvmax) {
            a_facet.stats.fvmax = val;
        }
        a_facet.stats.fvsum += val;
        a_facet.stats.fvcount++;
    } else if(field_type == field_types::FLOAT || field_type == field_types::FLOAT_ARRAY) {
        float val = reinterpret_cast<float&>(raw_value);
        if(val < a_facet.stats.fvmin) {
            a_facet.stats.fvmin = val;
        }
        if(val > a_facet.stats.fvmax) {
            a_facet.stats.fvmax = val;
        }
        a_facet.stats.fvsum += val;
        a_facet.stats.fvcount++;
    }
}

void Index::do_facets(std::vector<facet> & facets, facet_query_t & facet_query,
                      const std::vector<facet_info_t>& facet_infos,
                      const size_t group_limit, const std::vector<std::string>& group_by_fields,
                      const uint32_t* result_ids, size_t results_size) const {

    // assumed that facet fields have already been validated upstream
    for(size_t findex=0; findex < facets.size(); findex++) {
        auto& a_facet = facets[findex];
        const auto& facet_field = facet_infos[findex].facet_field;
        const bool use_facet_query = facet_infos[findex].use_facet_query;
        const auto& fquery_hashes = facet_infos[findex].hashes;
        const bool should_compute_stats = facet_infos[findex].should_compute_stats;

        const auto& field_facet_mapping_it = facet_index_v3.find(a_facet.field_name);
        if(field_facet_mapping_it == facet_index_v3.end()) {
            continue;
        }

        const auto& field_facet_mapping = field_facet_mapping_it->second;

        for(size_t i = 0; i < results_size; i++) {
            uint32_t doc_seq_id = result_ids[i];
            const auto& facet_hashes_it = field_facet_mapping[doc_seq_id % ARRAY_FACET_DIM]->find(doc_seq_id);

            if(facet_hashes_it == field_facet_mapping[doc_seq_id % ARRAY_FACET_DIM]->end()) {
                continue;
            }

            const auto& facet_hashes = facet_hashes_it->second;
            const uint64_t distinct_id = group_limit ? get_distinct_id(group_by_fields, doc_seq_id) : 0;

            for(size_t j = 0; j < facet_hashes.size(); j++) {
                auto fhash = facet_hashes.hashes[j];

                if(should_compute_stats) {
                    compute_facet_stats(a_facet, fhash, facet_field.type);
                }

                if(!use_facet_query || fquery_hashes.find(fhash) != fquery_hashes.end()) {
                    facet_count_t& facet_count = a_facet.result_map[fhash];

                    //LOG(INFO) << "field: " << a_facet.field_name << ", doc id: " << doc_seq_id << ", hash: " <<  fhash;

                    facet_count.doc_id = doc_seq_id;
                    facet_count.array_pos = j;

                    if(group_limit) {
                        a_facet.hash_groups[fhash].emplace(distinct_id);
                    } else {
                        facet_count.count += 1;
                    }

                    if(use_facet_query) {
                        a_facet.hash_tokens[fhash] = fquery_hashes.at(fhash);
                    }
                }
            }
        }
    }
}

void Index::aggregate_topster(Topster* agg_topster, Topster* index_topster) {
    if(index_topster->distinct) {
        for(auto &group_topster_entry: index_topster->group_kv_map) {
            Topster* group_topster = group_topster_entry.second;
            for(const auto& map_kv: group_topster->kv_map) {
                agg_topster->add(map_kv.second);
            }
        }
    } else {
        for(const auto& map_kv: index_topster->kv_map) {
            agg_topster->add(map_kv.second);
        }
    }
}

void Index::search_all_candidates(const size_t num_search_fields,
                                  const std::vector<search_field_t>& the_fields,
                                  const uint32_t* filter_ids, size_t filter_ids_length,
                                  const uint32_t* exclude_token_ids, size_t exclude_token_ids_size,
                                  const std::vector<sort_by>& sort_fields,
                                  std::vector<tok_candidates>& token_candidates_vec,
                                  std::vector<std::vector<art_leaf*>>& searched_queries,
                                  tsl::htrie_map<char, token_leaf>& qtoken_set,
                                  Topster* topster,
                                  spp::sparse_hash_set<uint64_t>& groups_processed,
                                  uint32_t*& all_result_ids, size_t& all_result_ids_len,
                                  const size_t typo_tokens_threshold,
                                  const size_t group_limit,
                                  const std::vector<std::string>& group_by_fields,
                                  const std::vector<token_t>& query_tokens,
                                  const std::vector<uint32_t>& num_typos,
                                  const std::vector<bool>& prefixes,
                                  bool prioritize_exact_match,
                                  const bool prioritize_token_position,
                                  const bool exhaustive_search,
                                  const size_t max_candidates,
                                  int syn_orig_num_tokens,
                                  const int* sort_order,
                                  std::array<spp::sparse_hash_map<uint32_t, int64_t>*, 3>& field_values,
                                  const std::vector<size_t>& geopoint_indices,
                                  std::set<uint64>& query_hashes,
                                  std::vector<uint32_t>& id_buff) const {

    /*if(!token_candidates_vec.empty()) {
        LOG(INFO) << "Prefix candidates size: " << token_candidates_vec.back().candidates.size();
        LOG(INFO) << "max_candidates: " << max_candidates;
        LOG(INFO) << "token_candidates_vec.size(): " << token_candidates_vec.size();
    }*/

    std::set<std::string> trimmed_candidates;

    if(token_candidates_vec.size() > 1 && token_candidates_vec.back().candidates.size() > max_candidates) {
        std::vector<uint32_t> temp_ids;

        find_across_fields(query_tokens, query_tokens.size()-1, num_typos, prefixes, the_fields, num_search_fields,
                           filter_ids, filter_ids_length, exclude_token_ids, exclude_token_ids_size,
                           temp_ids);

        //LOG(INFO) << "temp_ids found: " << temp_ids.size();

        for(auto& token_str: token_candidates_vec.back().candidates) {
            //LOG(INFO) << "Prefix token: " << token_str;

            const bool prefix_search = query_tokens.back().is_prefix_searched;
            const uint32_t token_num_typos = query_tokens.back().num_typos;
            const bool token_prefix = (token_str.size() > token_candidates_vec.back().token.value.size());

            auto token_c_str = (const unsigned char*) token_str.c_str();
            const size_t token_len = token_str.size() + 1;

            for(size_t i = 0; i < num_search_fields; i++) {
                const std::string& field_name = the_fields[i].name;
                const uint32_t field_num_typos = (i < num_typos.size()) ? num_typos[i] : num_typos[0];
                const bool field_prefix = (i < prefixes.size()) ? prefixes[i] : prefixes[0];

                if (token_num_typos > field_num_typos) {
                    // since the token can come from any field, we still have to respect per-field num_typos
                    continue;
                }

                if (token_prefix && !field_prefix) {
                    // even though this token is an outcome of prefix search, we can't use it for this field, since
                    // this field has prefix search disabled.
                    continue;
                }

                art_tree* tree = search_index.at(field_name);
                art_leaf* leaf = static_cast<art_leaf*>(art_search(tree, token_c_str, token_len));

                if (!leaf) {
                    continue;
                }

                bool found_atleast_one = posting_t::contains_atleast_one(leaf->values, &temp_ids[0],
                                                                         temp_ids.size());
                if(!found_atleast_one) {
                    continue;
                }

                trimmed_candidates.insert(token_str);
                //LOG(INFO) << "Pushing back found token_str: " << token_str;
                /*LOG(INFO) << "max_candidates: " << max_candidates << ", trimmed_candidates.size(): "
                          << trimmed_candidates.size();*/

                if(trimmed_candidates.size() == max_candidates) {
                    goto outer_loop;
                }
            }
        }

        outer_loop:

        if(trimmed_candidates.empty()) {
            return ;
        }

        /*LOG(INFO) << "Final trimmed_candidates.size: " << trimmed_candidates.size();
        for(const auto& trimmed_candidate: trimmed_candidates) {
            LOG(INFO) << "trimmed_candidate: " << trimmed_candidate;
        }*/

        token_candidates_vec.back().candidates.clear();
        token_candidates_vec.back().candidates.assign(trimmed_candidates.begin(), trimmed_candidates.end());
    }

    auto product = []( long long a, tok_candidates & b ) { return a*b.candidates.size(); };
    long long int N = std::accumulate(token_candidates_vec.begin(), token_candidates_vec.end(), 1LL, product);

    // escape hatch to prevent too much looping but subject to being overriden explicitly via `max_candidates`
    long long combination_limit = (num_search_fields == 1 && prefixes[0]) ? max_candidates :
                                    std::max<size_t>(Index::COMBINATION_MIN_LIMIT, max_candidates);

    for(long long n = 0; n < N && n < combination_limit; ++n) {
        RETURN_CIRCUIT_BREAKER

        std::vector<token_t> query_suggestion(token_candidates_vec.size());

        uint64 qhash;
        uint32_t total_cost = next_suggestion2(token_candidates_vec, n, query_suggestion, qhash);

        /*LOG(INFO) << "n: " << n;
        std::stringstream fullq;
        for(const auto& qtok : query_suggestion) {
            fullq << qtok.value << " ";
        }
        LOG(INFO) << "query: " << fullq.str() << ", total_cost: " << total_cost
                  << ", all_result_ids_len: " << all_result_ids_len << ", bufsiz: " << id_buff.size();*/

        if(query_hashes.find(qhash) != query_hashes.end()) {
            // skip this query since it has already been processed before
            //LOG(INFO) << "Skipping qhash " << qhash;
            continue;
        }

        //LOG(INFO) << "field_num_results: " << field_num_results << ", typo_tokens_threshold: " << typo_tokens_threshold;

        search_across_fields(query_suggestion, num_typos, prefixes, the_fields, num_search_fields,
                             sort_fields, topster,groups_processed,
                             searched_queries, qtoken_set, group_limit, group_by_fields,
                             prioritize_exact_match, prioritize_token_position,
                             filter_ids, filter_ids_length, total_cost, syn_orig_num_tokens,
                             exclude_token_ids, exclude_token_ids_size,
                             sort_order, field_values, geopoint_indices,
                             id_buff, all_result_ids, all_result_ids_len);

        query_hashes.insert(qhash);
    }
}

void Index::search_candidates(const uint8_t & field_id, bool field_is_array,
                              const uint32_t* filter_ids, size_t filter_ids_length,
                              const uint32_t* exclude_token_ids, size_t exclude_token_ids_size,
                              const std::vector<uint32_t>& curated_ids,
                              std::vector<sort_by> & sort_fields,
                              std::vector<token_candidates> & token_candidates_vec,
                              std::vector<std::vector<art_leaf*>> & searched_queries,
                              Topster* topster,
                              spp::sparse_hash_set<uint64_t>& groups_processed,
                              uint32_t** all_result_ids, size_t & all_result_ids_len,
                              size_t& field_num_results,
                              const size_t typo_tokens_threshold,
                              const size_t group_limit,
                              const std::vector<std::string>& group_by_fields,
                              const std::vector<token_t>& query_tokens,
                              bool prioritize_exact_match,
                              const bool exhaustive_search,
                              int syn_orig_num_tokens,
                              const size_t concurrency,
                              std::set<uint64>& query_hashes,
                              std::vector<uint32_t>& id_buff) const {

    auto product = []( long long a, token_candidates & b ) { return a*b.candidates.size(); };
    long long int N = std::accumulate(token_candidates_vec.begin(), token_candidates_vec.end(), 1LL, product);

    int sort_order[3]; // 1 or -1 based on DESC or ASC respectively
    std::array<spp::sparse_hash_map<uint32_t, int64_t>*, 3> field_values;
    std::vector<size_t> geopoint_indices;

    populate_sort_mapping(sort_order, geopoint_indices, sort_fields, field_values);

    // escape hatch to prevent too much looping
    size_t combination_limit = exhaustive_search ? Index::COMBINATION_MAX_LIMIT : Index::COMBINATION_MIN_LIMIT;

    for (long long n = 0; n < N && n < combination_limit; ++n) {
        RETURN_CIRCUIT_BREAKER

        // every element in `query_suggestion` contains a token and its associated hits
        std::vector<art_leaf*> query_suggestion(token_candidates_vec.size());

        // actual query suggestion preserves original order of tokens in query
        std::vector<art_leaf*> actual_query_suggestion(token_candidates_vec.size());
        uint64 qhash;

        uint32_t token_bits = 0;
        uint32_t total_cost = next_suggestion(token_candidates_vec, n, actual_query_suggestion,
                                              query_suggestion, syn_orig_num_tokens, token_bits, qhash);

        if(query_hashes.find(qhash) != query_hashes.end()) {
            // skip this query since it has already been processed before
            continue;
        }

        query_hashes.insert(qhash);

        //LOG(INFO) << "field_num_results: " << field_num_results << ", typo_tokens_threshold: " << typo_tokens_threshold;
        //LOG(INFO) << "n: " << n;

        /*std::stringstream fullq;
        for(const auto& qleaf : actual_query_suggestion) {
            std::string qtok(reinterpret_cast<char*>(qleaf->key),qleaf->key_len - 1);
            fullq << qtok << " ";
        }
        LOG(INFO) << "field: " << size_t(field_id) << ", query: " << fullq.str() << ", total_cost: " << total_cost;*/

        // Prepare excluded document IDs that we can later remove from the result set
        uint32_t* excluded_result_ids = nullptr;
        size_t excluded_result_ids_size = ArrayUtils::or_scalar(exclude_token_ids, exclude_token_ids_size,
                                                            &curated_ids[0], curated_ids.size(), &excluded_result_ids);

        std::vector<void*> posting_lists;

        for(auto& query_leaf : query_suggestion) {
            posting_lists.push_back(query_leaf->values);
        }

        result_iter_state_t iter_state(
            excluded_result_ids, excluded_result_ids_size, filter_ids, filter_ids_length
        );

        // We fetch offset positions only for multi token query
        bool fetch_offsets = (query_suggestion.size() > 1);
        bool single_exact_query_token = false;

        if(total_cost == 0 && query_suggestion.size() == query_tokens.size() == 1) {
            // does this candidate suggestion token match query token exactly?
            single_exact_query_token = true;
        }

        std::vector<uint32_t> result_id_vecs[concurrency];
        Topster* topsters[concurrency];
        std::vector<spp::sparse_hash_set<uint64_t>> groups_processed_vec(concurrency);

        if(topster == nullptr) {
            posting_t::block_intersector_t(
                posting_lists, iter_state, thread_pool, 100
            )
            .intersect([&](uint32_t seq_id, std::vector<posting_list_t::iterator_t>& its, size_t index) {
                result_id_vecs[index].push_back(seq_id);
            }, concurrency);
        } else {
            for(size_t i = 0; i < concurrency; i++) {
                topsters[i] = new Topster(topster->MAX_SIZE, topster->distinct);
            }

            posting_t::block_intersector_t(
                posting_lists, iter_state, thread_pool, 100
            )
            .intersect([&](uint32_t seq_id, std::vector<posting_list_t::iterator_t>& its, size_t index) {
                score_results(sort_fields, searched_queries.size(), field_id, field_is_array,
                              total_cost, topsters[index], query_suggestion, groups_processed_vec[index],
                              seq_id, sort_order, field_values, geopoint_indices,
                              group_limit, group_by_fields, token_bits,
                              prioritize_exact_match, single_exact_query_token, syn_orig_num_tokens, its);

                result_id_vecs[index].push_back(seq_id);
            }, concurrency);
        }

        delete [] excluded_result_ids;

        size_t num_result_ids = 0;

        for(size_t i = 0; i < concurrency; i++) {
            // empty vec can happen if not all threads produce results
            if (!result_id_vecs[i].empty()) {
                if(exhaustive_search) {
                    id_buff.insert(id_buff.end(), result_id_vecs[i].begin(), result_id_vecs[i].end());
                } else {
                    uint32_t* new_all_result_ids = nullptr;
                    all_result_ids_len = ArrayUtils::or_scalar(*all_result_ids, all_result_ids_len, &result_id_vecs[i][0],
                                                               result_id_vecs[i].size(), &new_all_result_ids);
                    delete[] *all_result_ids;
                    *all_result_ids = new_all_result_ids;
                }

                num_result_ids += result_id_vecs[i].size();

                if (topster != nullptr) {
                    // topster is null when used by overrides which requires only IDs but not actual processing
                    aggregate_topster(topster, topsters[i]);
                    groups_processed.insert(groups_processed_vec[i].begin(), groups_processed_vec[i].end());
                }
            }

            if(topster != nullptr) {
                delete topsters[i];
            }
        }

        if(id_buff.size() > 100000) {
            // prevents too many ORs during exhaustive searching
            std::sort(id_buff.begin(), id_buff.end());
            id_buff.erase(std::unique( id_buff.begin(), id_buff.end() ), id_buff.end());

            uint32_t* new_all_result_ids = nullptr;
            all_result_ids_len = ArrayUtils::or_scalar(*all_result_ids, all_result_ids_len, &id_buff[0],
                                                       id_buff.size(), &new_all_result_ids);
            delete[] *all_result_ids;
            *all_result_ids = new_all_result_ids;
            id_buff.clear();
        }

        if(num_result_ids == 0) {
            continue;
        }

        field_num_results += num_result_ids;
        searched_queries.push_back(actual_query_suggestion);
    }
}

void Index::do_filtering(uint32_t*& filter_ids, uint32_t& filter_ids_length,
                         const std::vector<filter>& filters,
                         const bool enable_short_circuit) const {
    //auto begin = std::chrono::high_resolution_clock::now();
    for(size_t i = 0; i < filters.size(); i++) {
        const filter & a_filter = filters[i];

        if(a_filter.field_name == "id") {
            // we handle `ids` separately
            std::vector<uint32> result_ids;
            for(const auto& id_str: a_filter.values) {
                result_ids.push_back(std::stoul(id_str));
            }

            std::sort(result_ids.begin(), result_ids.end());

            if(i == 0) {
                filter_ids = new uint32[result_ids.size()];
                std::copy(result_ids.begin(), result_ids.end(), filter_ids);
                filter_ids_length = result_ids.size();
            } else {
                uint32_t* filtered_results = nullptr;
                filter_ids_length = ArrayUtils::and_scalar(filter_ids, filter_ids_length, &result_ids[0],
                                                           result_ids.size(), &filtered_results);
                delete [] filter_ids;
                filter_ids = filtered_results;
            }

            continue;
        }

        bool has_search_index = search_index.count(a_filter.field_name) != 0 ||
                                numerical_index.count(a_filter.field_name) != 0 ||
                                geopoint_index.count(a_filter.field_name) != 0;

        if(!has_search_index) {
            continue;
        }

        field f = search_schema.at(a_filter.field_name);

        uint32_t* result_ids = nullptr;
        size_t result_ids_len = 0;

        if(f.is_integer()) {
            auto num_tree = numerical_index.at(a_filter.field_name);

            for(size_t fi=0; fi < a_filter.values.size(); fi++) {
                const std::string & filter_value = a_filter.values[fi];
                int64_t value = (int64_t) std::stol(filter_value);

                if(a_filter.comparators[fi] == RANGE_INCLUSIVE && fi+1 < a_filter.values.size()) {
                    const std::string& next_filter_value = a_filter.values[fi+1];
                    int64_t range_end_value = (int64_t) std::stol(next_filter_value);
                    num_tree->range_inclusive_search(value, range_end_value, &result_ids, result_ids_len);
                    fi++;
                } else {
                    num_tree->search(a_filter.comparators[fi], value, &result_ids, result_ids_len);
                }
            }

        } else if(f.is_float()) {
            auto num_tree = numerical_index.at(a_filter.field_name);

            for(size_t fi=0; fi < a_filter.values.size(); fi++) {
                const std::string & filter_value = a_filter.values[fi];
                float value = (float) std::atof(filter_value.c_str());
                int64_t float_int64 = float_to_in64_t(value);

                if(a_filter.comparators[fi] == RANGE_INCLUSIVE && fi+1 < a_filter.values.size()) {
                    const std::string& next_filter_value = a_filter.values[fi+1];
                    int64_t range_end_value = float_to_in64_t((float) std::atof(next_filter_value.c_str()));
                    num_tree->range_inclusive_search(float_int64, range_end_value, &result_ids, result_ids_len);
                    fi++;
                } else {
                    num_tree->search(a_filter.comparators[fi], float_int64, &result_ids, result_ids_len);
                }
            }

        } else if(f.is_bool()) {
            auto num_tree = numerical_index.at(a_filter.field_name);

            size_t value_index = 0;
            for(const std::string & filter_value: a_filter.values) {
                int64_t bool_int64 = (filter_value == "1") ? 1 : 0;
                if(a_filter.comparators[value_index] == NOT_EQUALS) {
                    uint32_t* to_exclude_ids = nullptr;
                    size_t to_exclude_ids_len = 0;
                    num_tree->search(EQUALS, bool_int64, &to_exclude_ids, to_exclude_ids_len);

                    auto all_ids = seq_ids->uncompress();
                    auto all_ids_size = seq_ids->num_ids();

                    uint32_t* excluded_ids = nullptr;
                    size_t excluded_ids_len = 0;

                    excluded_ids_len = ArrayUtils::exclude_scalar(all_ids, all_ids_size, to_exclude_ids,
                                                                  to_exclude_ids_len, &excluded_ids);

                    delete [] all_ids;
                    delete [] to_exclude_ids;

                    uint32_t *out = nullptr;
                    result_ids_len = ArrayUtils::or_scalar(result_ids, result_ids_len,
                                                           excluded_ids, excluded_ids_len, &out);
                    delete [] result_ids;
                    result_ids = out;
                    delete [] excluded_ids;
                } else {
                    num_tree->search(a_filter.comparators[value_index], bool_int64, &result_ids, result_ids_len);
                }

                value_index++;
            }

        } else if(f.is_geopoint()) {
            for(const std::string& filter_value: a_filter.values) {
                std::vector<uint32_t> geo_result_ids;

                std::vector<std::string> filter_value_parts;
                StringUtils::split(filter_value, filter_value_parts, ",");  // x, y, 2, km (or) list of points

                bool is_polygon = StringUtils::is_float(filter_value_parts.back());
                S2Region* query_region;

                if(is_polygon) {
                    const int num_verts = int(filter_value_parts.size()) / 2;
                    std::vector<S2Point> vertices;
                    double sum = 0.0;

                    for(size_t point_index = 0; point_index < size_t(num_verts); point_index++) {
                        double lat = std::stod(filter_value_parts[point_index * 2]);
                        double lon = std::stod(filter_value_parts[point_index * 2 + 1]);
                        S2Point vertex = S2LatLng::FromDegrees(lat, lon).ToPoint();
                        vertices.emplace_back(vertex);
                    }

                    auto loop = new S2Loop(vertices, S2Debug::DISABLE);
                    loop->Normalize(); // if loop is not CCW but CW, change to CCW.

                    S2Error error;
                    if (loop->FindValidationError(&error)) {
                        LOG(ERROR) << "Query vertex is bad, skipping. Error: " << error;
                        delete loop;
                        continue;
                    } else {
                        query_region = loop;
                    }
                } else {
                    double radius = std::stof(filter_value_parts[2]);
                    const auto& unit = filter_value_parts[3];

                    if(unit == "km") {
                        radius *= 1000;
                    } else {
                        // assume "mi" (validated upstream)
                        radius *= 1609.34;
                    }

                    S1Angle query_radius = S1Angle::Radians(S2Earth::MetersToRadians(radius));
                    double query_lat = std::stod(filter_value_parts[0]);
                    double query_lng = std::stod(filter_value_parts[1]);
                    S2Point center = S2LatLng::FromDegrees(query_lat, query_lng).ToPoint();
                    query_region = new S2Cap(center, query_radius);
                }

                S2RegionTermIndexer::Options options;
                options.set_index_contains_points_only(true);
                S2RegionTermIndexer indexer(options);

                for (const auto& term : indexer.GetQueryTerms(*query_region, "")) {
                    auto geo_index = geopoint_index.at(a_filter.field_name);
                    const auto& ids_it = geo_index->find(term);
                    if(ids_it != geo_index->end()) {
                        geo_result_ids.insert(geo_result_ids.end(), ids_it->second.begin(), ids_it->second.end());
                    }
                }

                gfx::timsort(geo_result_ids.begin(), geo_result_ids.end());
                geo_result_ids.erase(std::unique( geo_result_ids.begin(), geo_result_ids.end() ), geo_result_ids.end());

                // `geo_result_ids` will contain all IDs that are within approximately within query radius
                // we still need to do another round of exact filtering on them

                std::vector<uint32_t> exact_geo_result_ids;

                if(f.is_single_geopoint()) {
                    spp::sparse_hash_map<uint32_t, int64_t>* sort_field_index = sort_index.at(f.name);

                    for(auto result_id: geo_result_ids) {
                        // no need to check for existence of `result_id` because of indexer based pre-filtering above
                        int64_t lat_lng = sort_field_index->at(result_id);
                        S2LatLng s2_lat_lng;
                        GeoPoint::unpack_lat_lng(lat_lng, s2_lat_lng);
                        if (query_region->Contains(s2_lat_lng.ToPoint())) {
                            exact_geo_result_ids.push_back(result_id);
                        }
                    }
                } else {
                    spp::sparse_hash_map<uint32_t, int64_t*>* geo_field_index = geo_array_index.at(f.name);

                    for(auto result_id: geo_result_ids) {
                        int64_t* lat_lngs = geo_field_index->at(result_id);

                        bool point_found = false;

                        // any one point should exist
                        for(size_t li = 0; li < lat_lngs[0]; li++) {
                            int64_t lat_lng = lat_lngs[li + 1];
                            S2LatLng s2_lat_lng;
                            GeoPoint::unpack_lat_lng(lat_lng, s2_lat_lng);
                            if (query_region->Contains(s2_lat_lng.ToPoint())) {
                                point_found = true;
                                break;
                            }
                        }

                        if(point_found) {
                            exact_geo_result_ids.push_back(result_id);
                        }
                    }
                }

                uint32_t *out = nullptr;
                result_ids_len = ArrayUtils::or_scalar(&exact_geo_result_ids[0], exact_geo_result_ids.size(),
                                                       result_ids, result_ids_len, &out);

                delete [] result_ids;
                result_ids = out;

                delete query_region;
            }

        } else if(f.is_string()) {
            art_tree* t = search_index.at(a_filter.field_name);

            uint32_t* ids = nullptr;
            size_t ids_size = 0;

            for(const std::string & filter_value: a_filter.values) {
                uint32_t* strt_ids = nullptr;
                size_t strt_ids_size = 0;

                std::vector<void*> posting_lists;

                // there could be multiple tokens in a filter value, which we have to treat as ANDs
                // e.g. country: South Africa

                Tokenizer tokenizer(filter_value, true, false, f.locale, symbols_to_index, token_separators);

                std::string str_token;
                size_t token_index = 0;
                std::vector<std::string> str_tokens;

                while(tokenizer.next(str_token, token_index)) {
                    str_tokens.push_back(str_token);

                    art_leaf* leaf = (art_leaf *) art_search(t, (const unsigned char*) str_token.c_str(),
                                                             str_token.length()+1);
                    if(leaf == nullptr) {
                        continue;
                    }

                    posting_lists.push_back(leaf->values);
                }

                // For NOT_EQUALS alone, it is okay for none of the results to match prior to negation
                // e.g. field:!= [RANDOM_NON_EXISTING_STRING]
                if(a_filter.comparators[0] != NOT_EQUALS && posting_lists.size() != str_tokens.size()) {
                    continue;
                }

                std::vector<uint32_t> result_id_vec;
                posting_t::intersect(posting_lists, result_id_vec);
                if(!result_id_vec.empty()) {
                    strt_ids = new uint32_t [result_id_vec.size()];
                    std::copy(result_id_vec.begin(), result_id_vec.end(), strt_ids);
                    strt_ids_size = result_id_vec.size();
                }

                if(a_filter.comparators[0] == EQUALS || a_filter.comparators[0] == NOT_EQUALS) {
                    // need to do exact match (unlike CONTAINS)
                    uint32_t* exact_strt_ids = new uint32_t[strt_ids_size];
                    size_t exact_strt_size = 0;

                    posting_t::get_exact_matches(posting_lists, f.is_array(), strt_ids, strt_ids_size,
                                                 exact_strt_ids, exact_strt_size);

                    delete[] strt_ids;
                    strt_ids = exact_strt_ids;
                    strt_ids_size = exact_strt_size;
                }

                if(a_filter.comparators[0] == NOT_EQUALS) {
                    // exclude records from existing IDs (from previous filters or ALL records)
                    // upstream will guarantee that NOT_EQUALS is placed right at the end of filters list
                    uint32_t* excluded_strt_ids = nullptr;
                    size_t excluded_strt_size = 0;

                    if(ids == nullptr) {
                        if(filter_ids == nullptr) {
                            ids = seq_ids->uncompress();
                            ids_size = seq_ids->num_ids();
                        } else {
                            ids = filter_ids;
                            ids_size = filter_ids_length;
                        }
                    }

                    excluded_strt_size = ArrayUtils::exclude_scalar(ids, ids_size, strt_ids,
                                                                    strt_ids_size, &excluded_strt_ids);

                    if(filter_ids == nullptr) {
                        // means we had to uncompress `seq_ids` so need to free that
                        delete [] ids;
                    }

                    ids = excluded_strt_ids;
                    ids_size = excluded_strt_size;
                    delete[] strt_ids;
                } else {
                    // Otherwise, we just ensure that given record contains tokens in the filter query
                    uint32_t* out = nullptr;
                    ids_size = ArrayUtils::or_scalar(ids, ids_size, strt_ids, strt_ids_size, &out);
                    delete[] strt_ids;
                    delete[] ids;
                    ids = out;
                }
            }

            result_ids = ids;
            result_ids_len = ids_size;
        }

        if(i == 0) {
            filter_ids = result_ids;
            filter_ids_length = result_ids_len;
        } else {
            uint32_t* filtered_results = nullptr;
            filter_ids_length = ArrayUtils::and_scalar(filter_ids, filter_ids_length, result_ids,
                                                       result_ids_len, &filtered_results);
            delete [] result_ids;
            delete [] filter_ids;
            filter_ids = filtered_results;
        }
    }

    if(filter_ids_length == 0) {
        delete [] filter_ids;
        filter_ids = nullptr;
    }

    /*long long int timeMillis =
            std::chrono::duration_cast<std::chrono::milliseconds>(std::chrono::high_resolution_clock::now() - begin).count();

    LOG(INFO) << "Time taken for filtering: " << timeMillis << "ms";*/
}


void Index::do_filtering_with_lock(uint32_t*& filter_ids, uint32_t& filter_ids_length,
                                   const std::vector<filter>& filters) const {
    std::shared_lock lock(mutex);
    do_filtering(filter_ids, filter_ids_length, filters, false);
}

void Index::run_search(search_args* search_params) {
    search(search_params->field_query_tokens,
           search_params->search_fields,
           search_params->filters, search_params->facets, search_params->facet_query,
           search_params->included_ids, search_params->excluded_ids,
           search_params->sort_fields_std, search_params->num_typos,
           search_params->topster, search_params->curated_topster,
           search_params->per_page, search_params->page, search_params->token_order,
           search_params->prefixes, search_params->drop_tokens_threshold,
           search_params->all_result_ids_len, search_params->groups_processed,
           search_params->searched_queries,
           search_params->qtoken_set,
           search_params->raw_result_kvs, search_params->override_result_kvs,
           search_params->typo_tokens_threshold,
           search_params->group_limit, search_params->group_by_fields,
           search_params->default_sorting_field,
           search_params->prioritize_exact_match,
           search_params->prioritize_token_position,
           search_params->exhaustive_search,
           search_params->concurrency,
           search_params->search_cutoff_ms,
           search_params->min_len_1typo,
           search_params->min_len_2typo,
           search_params->max_candidates,
           search_params->infixes,
           search_params->max_extra_prefix,
           search_params->max_extra_suffix,
           search_params->facet_query_num_typos,
           search_params->filter_curated_hits,
           search_params->split_join_tokens);
}

void Index::collate_included_ids(const std::vector<token_t>& q_included_tokens,
                                 const std::map<size_t, std::map<size_t, uint32_t>> & included_ids_map,
                                 Topster* curated_topster,
                                 std::vector<std::vector<art_leaf*>> & searched_queries) const {

    if(included_ids_map.empty()) {
        return;
    }

    for(const auto& pos_ids: included_ids_map) {
        const size_t outer_pos = pos_ids.first;

        for(const auto& index_seq_id: pos_ids.second) {
            uint32_t inner_pos = index_seq_id.first;
            uint32_t seq_id = index_seq_id.second;

            uint64_t distinct_id = outer_pos;                           // outer pos is the group distinct key
            uint64_t match_score = (64000 - outer_pos - inner_pos);    // both outer pos and inner pos inside group

            // LOG(INFO) << "seq_id: " << seq_id << " - " << match_score;

            int64_t scores[3];
            scores[0] = match_score;
            scores[1] = int64_t(1);
            scores[2] = int64_t(1);

            uint32_t token_bits = 0;
            KV kv(0, searched_queries.size(), token_bits, seq_id, distinct_id, 0, scores);
            curated_topster->add(&kv);
        }
    }
}

void Index::concat_topster_ids(Topster* topster, spp::sparse_hash_map<uint64_t, std::vector<KV*>>& topster_ids) {
    if(topster->distinct) {
        for(auto &group_topster_entry: topster->group_kv_map) {
            Topster* group_topster = group_topster_entry.second;
            for(const auto& map_kv: group_topster->kv_map) {
                topster_ids[map_kv.first].push_back(map_kv.second);
            }
        }
    } else {
        for(const auto& map_kv: topster->kv_map) {
            //LOG(INFO) << "map_kv.second.key: " << map_kv.second->key;
            //LOG(INFO) << "map_kv.first: " << map_kv.first;
            topster_ids[map_kv.first].push_back(map_kv.second);
        }
    }
}

bool Index::static_filter_query_eval(const override_t* override,
                                     std::vector<std::string>& tokens,
                                     std::vector<filter>& filters) const {

    std::string query = StringUtils::join(tokens, " ");

    if ((override->rule.match == override_t::MATCH_EXACT && override->rule.query == query) ||
        (override->rule.match == override_t::MATCH_CONTAINS &&
         StringUtils::contains_word(query, override->rule.query))) {

        Option<bool> filter_op = filter::parse_filter_query(override->filter_by, search_schema,
                                                            store, "", filters);
        return filter_op.ok();
    }

    return false;
}

bool Index::resolve_override(const std::vector<std::string>& rule_tokens, const bool exact_rule_match,
                             const std::vector<std::string>& query_tokens,
                             token_ordering token_order, std::set<std::string>& absorbed_tokens,
                             std::string& filter_by_clause) const {

    bool resolved_override = false;
    size_t i = 0, j = 0;

    std::unordered_map<std::string, std::vector<std::string>> field_placeholder_tokens;

    while(i < rule_tokens.size()) {
        if(rule_tokens[i].front() == '{' && rule_tokens[i].back() == '}') {
            // found a field placeholder
            std::vector<std::string> field_names;
            std::string rule_part = rule_tokens[i];
            field_names.emplace_back(rule_part.erase(0, 1).erase(rule_part.size() - 1));

            // skip until we find a non-placeholder token
            i++;

            while(i < rule_tokens.size() && (rule_tokens[i].front() == '{' && rule_tokens[i].back() == '}')) {
                rule_part = rule_tokens[i];
                field_names.emplace_back(rule_part.erase(0, 1).erase(rule_part.size() - 1));
                i++;
            }

            std::vector<std::string> matched_tokens;

            // `i` now points to either end of array or at a non-placeholder rule token
            // end of array: add remaining query tokens as matched tokens
            // non-placeholder: skip query tokens until it matches a rule token

            while(j < query_tokens.size() && (i == rule_tokens.size() || rule_tokens[i] != query_tokens[j])) {
                matched_tokens.emplace_back(query_tokens[j]);
                j++;
            }

            resolved_override = true;

            // we try to map `field_names` against `matched_tokens` now
            for(size_t findex = 0; findex < field_names.size(); findex++) {
                const auto& field_name = field_names[findex];
                bool slide_window = (findex == 0);  // fields following another field should match exactly
                std::vector<std::string> field_absorbed_tokens;
                resolved_override &= check_for_overrides(token_order, field_name, slide_window,
                                                         exact_rule_match, matched_tokens, absorbed_tokens,
                                                         field_absorbed_tokens);

                if(!resolved_override) {
                    goto RETURN_EARLY;
                }

                field_placeholder_tokens[field_name] = field_absorbed_tokens;
            }
        } else {
            // rule token is not a placeholder, so we have to skip the query tokens until it matches rule token
            while(j < query_tokens.size() && query_tokens[j] != rule_tokens[i]) {
                if(exact_rule_match) {
                    // a single mismatch is enough to fail exact match
                    return false;
                }
                j++;
            }

            // either we have exhausted all query tokens
            if(j == query_tokens.size()) {
                return false;
            }

            //  or query token matches rule token, so we can proceed

            i++;
            j++;
        }
    }

    RETURN_EARLY:

    if(!resolved_override || (exact_rule_match && query_tokens.size() != absorbed_tokens.size())) {
        return false;
    }

    // replace placeholder with field_absorbed_tokens in rule_tokens
    for(const auto& kv: field_placeholder_tokens) {
        std::string pattern = "{" + kv.first + "}";
        std::string replacement = StringUtils::join(kv.second, " ");
        StringUtils::replace_all(filter_by_clause, pattern, replacement);
    }

    return true;
}

void Index::process_filter_overrides(const std::vector<const override_t*>& filter_overrides,
                                     std::vector<std::string>& query_tokens,
                                     token_ordering token_order,
                                     std::vector<filter>& filters,
                                     std::vector<const override_t*>& matched_dynamic_overrides) const {

    std::shared_lock lock(mutex);
    size_t orig_filters_size = filters.size();

    for(auto& override: filter_overrides) {
        if(!override->rule.dynamic_query) {
            // Simple static filtering: add to filter_by and rewrite query if needed.
            // Check the original query and then the synonym variants until a rule matches.
            bool resolved_override = static_filter_query_eval(override, query_tokens, filters);

            if(resolved_override) {
                if(override->remove_matched_tokens) {
                    std::vector<std::string> rule_tokens;
                    Tokenizer(override->rule.query, true).tokenize(rule_tokens);
                    std::set<std::string> rule_token_set(rule_tokens.begin(), rule_tokens.end());
                    remove_matched_tokens(query_tokens, rule_token_set);
                }

                if(override->stop_processing) {
                    return;
                }
            }
        } else {
            // need to extract placeholder field names from the search query, filter on them and rewrite query
            // we will cover both original query and synonyms

            std::vector<std::string> rule_parts;
            StringUtils::split(override->rule.query, rule_parts, " ");

            uint32_t* field_override_ids = nullptr;
            size_t field_override_ids_len = 0;

            bool exact_rule_match = override->rule.match == override_t::MATCH_EXACT;
            std::string filter_by_clause = override->filter_by;

            std::set<std::string> absorbed_tokens;
            bool resolved_override = resolve_override(rule_parts, exact_rule_match, query_tokens,
                                                      token_order, absorbed_tokens, filter_by_clause);

            if(resolved_override) {
                Option<bool> filter_parse_op = filter::parse_filter_query(filter_by_clause, search_schema, store, "",
                                                                          filters);
                if(filter_parse_op.ok()) {
                    // have to ensure that dropped hits take precedence over added hits
                    matched_dynamic_overrides.push_back(override);

                    if(override->remove_matched_tokens) {
                        std::vector<std::string>& tokens = query_tokens;
                        remove_matched_tokens(tokens, absorbed_tokens);
                    }
                }

                if(override->stop_processing) {
                    return;
                }
            }
        }
    }
}

void Index::remove_matched_tokens(std::vector<std::string>& tokens, const std::set<std::string>& rule_token_set) {
    std::vector<std::string> new_tokens;

    for(std::string& token: tokens) {
        if(rule_token_set.count(token) == 0) {
            new_tokens.push_back(token);
        }
    }

    if(new_tokens.empty()) {
        tokens = {"*"};
    } else {
        tokens = new_tokens;
    }
}

bool Index::check_for_overrides(const token_ordering& token_order, const string& field_name, const bool slide_window,
                                bool exact_rule_match, std::vector<std::string>& tokens,
                                std::set<std::string>& absorbed_tokens,
                                std::vector<std::string>& field_absorbed_tokens) const {

    for(size_t window_len = tokens.size(); window_len > 0; window_len--) {
        for(size_t start_index = 0; start_index+window_len-1 < tokens.size(); start_index++) {
            std::vector<token_t> window_tokens;
            std::set<std::string> window_tokens_set;
            for (size_t i = start_index; i < start_index + window_len; i++) {
                bool is_prefix = (i == (start_index + window_len - 1));
                window_tokens.emplace_back(i, tokens[i], is_prefix, tokens[i].size(), 0);
                window_tokens_set.emplace(tokens[i]);
            }

            std::vector<facet> facets;
            std::vector<std::vector<art_leaf*>> searched_queries;
            Topster* topster = nullptr;
            spp::sparse_hash_set<uint64_t> groups_processed;
            uint32_t* result_ids = nullptr;
            size_t result_ids_len = 0;
            size_t field_num_results = 0;
            std::vector<std::string> group_by_fields;
            std::set<uint64> query_hashes;

            size_t num_toks_dropped = 0;

            auto field_it = search_schema.find(field_name);
            if(field_it == search_schema.end()) {
                continue;
            }

<<<<<<< HEAD
            search_field(0, window_tokens, nullptr, 0, num_toks_dropped, field_it.value(), field_name,
                         nullptr, 0, {}, {}, -1, 0, searched_queries, topster, groups_processed,
=======
            std::vector<sort_by> sort_fields;
            search_field(0, window_tokens, nullptr, 0, num_toks_dropped, field_it->second, field_name,
                         nullptr, 0, {}, sort_fields, -1, 0, searched_queries, topster, groups_processed,
>>>>>>> 460abfa6
                         &result_ids, result_ids_len, field_num_results, 0, group_by_fields,
                         false, 4, query_hashes, token_order, false, 0, 0, false, -1, 3, 7, 4);

            if(result_ids_len != 0) {
                // we need to narraw onto the exact matches
                std::vector<void*> posting_lists;
                art_tree* t = search_index.at(field_name);

                for(auto& w_token: window_tokens) {
                    art_leaf* leaf = (art_leaf *) art_search(t, (const unsigned char*) w_token.value.c_str(),
                                                             w_token.value.length()+1);
                    if(leaf == nullptr) {
                        continue;
                    }

                    posting_lists.push_back(leaf->values);
                }

                uint32_t* exact_strt_ids = new uint32_t[result_ids_len];
                size_t exact_strt_size = 0;

                posting_t::get_exact_matches(posting_lists, field_it.value().is_array(), result_ids, result_ids_len,
                                             exact_strt_ids, exact_strt_size);

                delete [] result_ids;
                delete [] exact_strt_ids;

                if(exact_strt_size != 0) {
                    // remove window_tokens from `tokens`
                    std::vector<std::string> new_tokens;
                    for(size_t new_i = start_index; new_i < tokens.size(); new_i++) {
                        const auto& token = tokens[new_i];
                        if(window_tokens_set.count(token) == 0) {
                            new_tokens.emplace_back(token);
                        } else {
                            absorbed_tokens.insert(token);
                            field_absorbed_tokens.emplace_back(token);
                        }
                    }

                    tokens = new_tokens;
                    return true;
                }
            }

            if(!slide_window) {
                break;
            }
        }
    }

    return false;
}

void Index::search_infix(const std::string& query, const std::string& field_name,
                         std::vector<uint32_t>& ids, const size_t max_extra_prefix, const size_t max_extra_suffix) const {

    auto infix_maps_it = infix_index.find(field_name);

    if(infix_maps_it == infix_index.end()) {
        return ;
    }

    auto infix_sets = infix_maps_it->second;
    std::vector<art_leaf*> leaves;

    size_t num_processed = 0;
    std::mutex m_process;
    std::condition_variable cv_process;

    auto search_tree = search_index.at(field_name);

    const auto parent_search_begin = search_begin;
    const auto parent_search_stop_ms = search_stop_ms;
    auto parent_search_cutoff = search_cutoff;

    for(auto infix_set: infix_sets) {
        thread_pool->enqueue([infix_set, &leaves, search_tree, &query, max_extra_prefix, max_extra_suffix,
                              &num_processed, &m_process, &cv_process,
                              &parent_search_begin, &parent_search_stop_ms, &parent_search_cutoff]() {

            search_begin = parent_search_begin;
            search_cutoff = parent_search_cutoff;
            auto op_search_stop_ms = parent_search_stop_ms/2;

            std::vector<art_leaf*> this_leaves;
            std::string key_buffer;
            size_t num_iterated = 0;

            for(auto it = infix_set->begin(); it != infix_set->end(); it++) {
                it.key(key_buffer);
                num_iterated++;

                auto start_index = key_buffer.find(query);
                if(start_index != std::string::npos && start_index <= max_extra_prefix &&
                   (key_buffer.size() - (start_index + query.size())) <= max_extra_suffix) {
                    art_leaf* l = (art_leaf *) art_search(search_tree,
                                                          (const unsigned char *) key_buffer.c_str(),
                                                          key_buffer.size()+1);
                    if(l != nullptr) {
                        this_leaves.push_back(l);
                    }
                }

                // check for search cutoff but only once every 2^10 docs to reduce overhead
                if(((num_iterated + 1) % (1 << 12)) == 0) {
                    if (std::chrono::duration_cast<std::chrono::milliseconds>(
                            std::chrono::high_resolution_clock::now() - search_begin).count() > op_search_stop_ms) {
                        search_cutoff = true;
                        break;
                    }
                }
            }

            std::unique_lock<std::mutex> lock(m_process);
            leaves.insert(leaves.end(), this_leaves.begin(), this_leaves.end());
            num_processed++;
            parent_search_cutoff = parent_search_cutoff || search_cutoff;
            cv_process.notify_one();
        });
    }

    std::unique_lock<std::mutex> lock_process(m_process);
    cv_process.wait(lock_process, [&](){ return num_processed == infix_sets.size(); });
    search_cutoff = parent_search_cutoff;

    for(auto leaf: leaves) {
        posting_t::merge({leaf->values}, ids);
    }
}

void Index::search(std::vector<query_tokens_t>& field_query_tokens, const std::vector<search_field_t>& the_fields,
                   std::vector<filter>& filters, std::vector<facet>& facets, facet_query_t& facet_query,
                   const std::vector<std::pair<uint32_t, uint32_t>>& included_ids,
                   const std::vector<uint32_t>& excluded_ids, std::vector<sort_by>& sort_fields_std,
                   const std::vector<uint32_t>& num_typos, Topster* topster, Topster* curated_topster,
                   const size_t per_page,
                   const size_t page, const token_ordering token_order, const std::vector<bool>& prefixes,
                   const size_t drop_tokens_threshold, size_t& all_result_ids_len,
                   spp::sparse_hash_set<uint64_t>& groups_processed,
                   std::vector<std::vector<art_leaf*>>& searched_queries,
                   tsl::htrie_map<char, token_leaf>& qtoken_set,
                   std::vector<std::vector<KV*>>& raw_result_kvs, std::vector<std::vector<KV*>>& override_result_kvs,
                   const size_t typo_tokens_threshold, const size_t group_limit,
                   const std::vector<std::string>& group_by_fields,
                   const string& default_sorting_field, bool prioritize_exact_match,
                   const bool prioritize_token_position, bool exhaustive_search,
                   size_t concurrency, size_t search_cutoff_ms, size_t min_len_1typo, size_t min_len_2typo,
                   size_t max_candidates, const std::vector<enable_t>& infixes, const size_t max_extra_prefix,
                   const size_t max_extra_suffix, const size_t facet_query_num_typos,
                   const bool filter_curated_hits, const enable_t split_join_tokens) const {

    // process the filters

    uint32_t* filter_ids = nullptr;
    uint32_t filter_ids_length = 0;

    std::shared_lock lock(mutex);

    do_filtering(filter_ids, filter_ids_length, filters, true);

    if(!filters.empty() && filter_ids_length == 0) {
        return ;
    }

    std::set<uint32_t> curated_ids;
    std::map<size_t, std::map<size_t, uint32_t>> included_ids_map;  // outer pos => inner pos => list of IDs
    std::vector<uint32_t> included_ids_vec;
    process_curated_ids(included_ids, excluded_ids, group_limit, filter_curated_hits,
                        filter_ids, filter_ids_length, curated_ids, included_ids_map, included_ids_vec);

    std::vector<uint32_t> curated_ids_sorted(curated_ids.begin(), curated_ids.end());
    std::sort(curated_ids_sorted.begin(), curated_ids_sorted.end());

    // Order of `fields` are used to sort results
    //auto begin = std::chrono::high_resolution_clock::now();
    uint32_t* all_result_ids = nullptr;

    const size_t num_search_fields = std::min(the_fields.size(), (size_t) FIELD_LIMIT_NUM);

    // handle phrase searches
    if(!field_query_tokens[0].q_phrases.empty()) {
        do_phrase_search(num_search_fields, the_fields, field_query_tokens, filter_ids, filter_ids_length);
        if(filter_ids_length == 0) {
            return ;
        }
    }

    // handle exclusion of tokens/phrases
    uint32_t* exclude_token_ids = nullptr;
    size_t exclude_token_ids_size = 0;
    handle_exclusion(num_search_fields, field_query_tokens, the_fields, exclude_token_ids, exclude_token_ids_size);

    int sort_order[3]; // 1 or -1 based on DESC or ASC respectively
    std::array<spp::sparse_hash_map<uint32_t, int64_t>*, 3> field_values;
    std::vector<size_t> geopoint_indices;
    populate_sort_mapping(sort_order, geopoint_indices, sort_fields_std, field_values);

    // Prepare excluded document IDs that we can later remove from the result set
    uint32_t* excluded_result_ids = nullptr;
    size_t excluded_result_ids_size = ArrayUtils::or_scalar(exclude_token_ids, exclude_token_ids_size,
                                                            &curated_ids_sorted[0], curated_ids_sorted.size(),
                                                            &excluded_result_ids);

    auto is_wildcard_query = !field_query_tokens.empty() && !field_query_tokens[0].q_include_tokens.empty() &&
                             field_query_tokens[0].q_include_tokens[0].value == "*";

    // for phrase query, parser will set field_query_tokens to "*", need to handle that
    if (is_wildcard_query) {
        const uint8_t field_id = (uint8_t)(FIELD_LIMIT_NUM - 0);
        const std::string& field = the_fields[0].name;

        curate_filtered_ids(filters, curated_ids, excluded_result_ids,
                            excluded_result_ids_size, filter_ids, filter_ids_length, curated_ids_sorted);

        search_wildcard(filters, included_ids_map, sort_fields_std, topster,
                        curated_topster, groups_processed, searched_queries, group_limit, group_by_fields,
                        curated_ids, curated_ids_sorted,
                        excluded_result_ids, excluded_result_ids_size, field_id, field,
                        all_result_ids, all_result_ids_len, filter_ids, filter_ids_length, concurrency,
                        sort_order, field_values, geopoint_indices);
    } else {
        // Non-wildcard
        // In multi-field searches, a record can be matched across different fields, so we use this for aggregation
        //begin = std::chrono::high_resolution_clock::now();

        // FIXME: needed?
        std::set<uint64> query_hashes;

        // resolve synonyms so that we can compute `syn_orig_num_tokens`
        std::vector<std::vector<token_t>> all_queries = {field_query_tokens[0].q_include_tokens};
        std::vector<std::vector<token_t>> q_pos_synonyms;
        std::vector<std::string> q_include_tokens;
        int syn_orig_num_tokens = -1;

        for(size_t j = 0; j < field_query_tokens[0].q_include_tokens.size(); j++) {
            q_include_tokens.push_back(field_query_tokens[0].q_include_tokens[j].value);
        }
        synonym_index->synonym_reduction(q_include_tokens, field_query_tokens[0].q_synonyms);

        if(!field_query_tokens[0].q_synonyms.empty()) {
            syn_orig_num_tokens = field_query_tokens[0].q_include_tokens.size();
        }

        for(const auto& q_syn_vec: field_query_tokens[0].q_synonyms) {
            std::vector<token_t> q_pos_syn;
            for(size_t j=0; j < q_syn_vec.size(); j++) {
                bool is_prefix = (j == q_syn_vec.size()-1);
                q_pos_syn.emplace_back(j, q_syn_vec[j], is_prefix, q_syn_vec[j].size(), 0);
            }

            q_pos_synonyms.push_back(q_pos_syn);
            all_queries.push_back(q_pos_syn);

            if(q_syn_vec.size() > syn_orig_num_tokens) {
                syn_orig_num_tokens = q_syn_vec.size();
            }
        }

        fuzzy_search_fields(the_fields, field_query_tokens[0].q_include_tokens, excluded_result_ids,
                            excluded_result_ids_size, filter_ids, filter_ids_length, curated_ids_sorted,
                            sort_fields_std, num_typos, searched_queries, qtoken_set, topster, groups_processed,
                            all_result_ids, all_result_ids_len, group_limit, group_by_fields, prioritize_exact_match,
                            prioritize_token_position, query_hashes, token_order, prefixes,
                            typo_tokens_threshold, exhaustive_search,
                            max_candidates, min_len_1typo, min_len_2typo, syn_orig_num_tokens, sort_order,
                            field_values, geopoint_indices);

        // try split/joining tokens if no results are found
        if(split_join_tokens == always || (all_result_ids_len == 0 && split_join_tokens == fallback)) {
            std::vector<std::vector<std::string>> space_resolved_queries;

            for(size_t i = 0; i < num_search_fields; i++) {
                std::vector<std::string> orig_q_include_tokens;
                for(auto& q_include_token: field_query_tokens[i].q_include_tokens) {
                    orig_q_include_tokens.push_back(q_include_token.value);
                }

                resolve_space_as_typos(orig_q_include_tokens, the_fields[i].name,space_resolved_queries);

                if(!space_resolved_queries.empty()) {
                    break;
                }
            }

            // only one query is resolved for now, so just use that
            if(!space_resolved_queries.empty()) {
                const auto& resolved_query = space_resolved_queries[0];
                std::vector<token_t> resolved_tokens;

                for(size_t j=0; j < resolved_query.size(); j++) {
                    bool is_prefix = (j == resolved_query.size()-1);
                    resolved_tokens.emplace_back(j, space_resolved_queries[0][j], is_prefix,
                                                  space_resolved_queries[0][j].size(), 0);
                }

                fuzzy_search_fields(the_fields, resolved_tokens, excluded_result_ids,
                                    excluded_result_ids_size, filter_ids, filter_ids_length, curated_ids_sorted,
                                    sort_fields_std, num_typos, searched_queries, qtoken_set, topster, groups_processed,
                                    all_result_ids, all_result_ids_len, group_limit, group_by_fields, prioritize_exact_match,
                                    prioritize_token_position, query_hashes, token_order, prefixes, typo_tokens_threshold, exhaustive_search,
                                    max_candidates, min_len_1typo, min_len_2typo, syn_orig_num_tokens, sort_order, field_values, geopoint_indices);
            }
        }

        // do synonym based searches
        do_synonym_search(the_fields, filters, included_ids_map, sort_fields_std, curated_topster, token_order,
                          0, group_limit, group_by_fields, prioritize_exact_match, prioritize_token_position,
                          exhaustive_search, concurrency, prefixes,
                          min_len_1typo, min_len_2typo, max_candidates, curated_ids, curated_ids_sorted,
                          excluded_result_ids, excluded_result_ids_size, topster, q_pos_synonyms, syn_orig_num_tokens,
                          groups_processed, searched_queries, all_result_ids, all_result_ids_len,
                          filter_ids, filter_ids_length, query_hashes,
                          sort_order, field_values, geopoint_indices,
                          qtoken_set);

        // gather up both original query and synonym queries and do drop tokens

        if(all_result_ids_len < drop_tokens_threshold) {
            for(size_t qi = 0; qi < all_queries.size(); qi++) {
                auto& orig_tokens = all_queries[qi];
                size_t num_tokens_dropped = 0;

                while(exhaustive_search || all_result_ids_len < drop_tokens_threshold) {
                    // When atleast two tokens from the query are available we can drop one
                    std::vector<token_t> truncated_tokens;

                    if(orig_tokens.size() > 1 && num_tokens_dropped < 2*(orig_tokens.size()-1)) {
                        bool prefix_search = false;

                        if(num_tokens_dropped < orig_tokens.size()-1) {
                            // drop from right
                            size_t truncated_len = orig_tokens.size() - num_tokens_dropped - 1;
                            for(size_t i=0; i < truncated_len; i++) {
                                truncated_tokens.emplace_back(orig_tokens[i]);
                            }
                        } else {
                            // drop from left
                            prefix_search = true;
                            size_t start_index = (num_tokens_dropped + 1) - orig_tokens.size() + 1;
                            for(size_t i = start_index; i < orig_tokens.size(); i++) {
                                truncated_tokens.emplace_back(orig_tokens[i]);
                            }
                        }

                        num_tokens_dropped++;
                        std::vector<bool> drop_token_prefixes;

                        for(const auto p: prefixes) {
                            drop_token_prefixes.push_back(p && prefix_search);
                        }

                        fuzzy_search_fields(the_fields, truncated_tokens, excluded_result_ids,
                                            excluded_result_ids_size, filter_ids, filter_ids_length, curated_ids_sorted,
                                            sort_fields_std, num_typos, searched_queries, qtoken_set, topster, groups_processed,
                                            all_result_ids, all_result_ids_len, group_limit, group_by_fields, prioritize_exact_match,
                                            prioritize_token_position, query_hashes, token_order, prefixes, typo_tokens_threshold,
                                            exhaustive_search, max_candidates, min_len_1typo,
                                            min_len_2typo, -1, sort_order, field_values, geopoint_indices);

                    } else {
                        break;
                    }
                }
            }
        }

        do_infix_search(num_search_fields, the_fields, infixes, sort_fields_std, searched_queries,
                        group_limit, group_by_fields,
                        max_extra_prefix, max_extra_suffix,
                        field_query_tokens[0].q_include_tokens,
                        topster, filter_ids, filter_ids_length,
                        sort_order, field_values, geopoint_indices,
                        curated_ids_sorted, all_result_ids, all_result_ids_len, groups_processed);

        /*auto timeMillis0 = std::chrono::duration_cast<std::chrono::milliseconds>(
                std::chrono::high_resolution_clock::now() - begin0).count();

        LOG(INFO) << "Time taken for multi-field aggregation: " << timeMillis0 << "ms";*/
    }

    //LOG(INFO) << "topster size: " << topster->size;

    delete [] exclude_token_ids;
    delete [] excluded_result_ids;

    if(!facets.empty()) {
        const size_t num_threads = std::min(concurrency, all_result_ids_len);
        const size_t window_size = (num_threads == 0) ? 0 :
                                   (all_result_ids_len + num_threads - 1) / num_threads;  // rounds up
        size_t num_processed = 0;
        std::mutex m_process;
        std::condition_variable cv_process;

        std::vector<facet_info_t> facet_infos(facets.size());
        compute_facet_infos(facets, facet_query, facet_query_num_typos, all_result_ids, all_result_ids_len,
                            group_by_fields, max_candidates, facet_infos);

        std::vector<std::vector<facet>> facet_batches(num_threads);
        for(size_t i = 0; i < num_threads; i++) {
            for(const auto& this_facet: facets) {
                facet_batches[i].emplace_back(facet(this_facet.field_name));
            }
        }

        size_t num_queued = 0;
        size_t result_index = 0;

        //auto beginF = std::chrono::high_resolution_clock::now();

        for(size_t thread_id = 0; thread_id < num_threads && result_index < all_result_ids_len; thread_id++) {
            size_t batch_res_len = window_size;

            if(result_index + window_size > all_result_ids_len) {
                batch_res_len = all_result_ids_len - result_index;
            }

            uint32_t* batch_result_ids = all_result_ids + result_index;
            num_queued++;

            thread_pool->enqueue([this, thread_id, &facet_batches, &facet_query, group_limit, group_by_fields,
                                         batch_result_ids, batch_res_len, &facet_infos,
                                         &num_processed, &m_process, &cv_process]() {
                auto fq = facet_query;
                do_facets(facet_batches[thread_id], fq, facet_infos, group_limit, group_by_fields,
                          batch_result_ids, batch_res_len);
                std::unique_lock<std::mutex> lock(m_process);
                num_processed++;
                cv_process.notify_one();
            });

            result_index += batch_res_len;
        }

        std::unique_lock<std::mutex> lock_process(m_process);
        cv_process.wait(lock_process, [&](){ return num_processed == num_queued; });

        for(auto& facet_batch: facet_batches) {
            for(size_t fi = 0; fi < facet_batch.size(); fi++) {
                auto& this_facet = facet_batch[fi];
                auto& acc_facet = facets[fi];

                for(auto & facet_kv: this_facet.result_map) {
                    if(group_limit) {
                        // we have to add all group sets
                        acc_facet.hash_groups[facet_kv.first].insert(
                            this_facet.hash_groups[facet_kv.first].begin(),
                            this_facet.hash_groups[facet_kv.first].end()
                        );
                    } else {
                        size_t count = 0;
                        if(acc_facet.result_map.count(facet_kv.first) == 0) {
                            // not found, so set it
                            count = facet_kv.second.count;
                        } else {
                            count = acc_facet.result_map[facet_kv.first].count + facet_kv.second.count;
                        }
                        acc_facet.result_map[facet_kv.first].count = count;
                    }

                    acc_facet.result_map[facet_kv.first].doc_id = facet_kv.second.doc_id;
                    acc_facet.result_map[facet_kv.first].array_pos = facet_kv.second.array_pos;
                    acc_facet.hash_tokens[facet_kv.first] = this_facet.hash_tokens[facet_kv.first];
                }

                if(this_facet.stats.fvcount != 0) {
                    acc_facet.stats.fvcount += this_facet.stats.fvcount;
                    acc_facet.stats.fvsum += this_facet.stats.fvsum;
                    acc_facet.stats.fvmax = std::max(acc_facet.stats.fvmax, this_facet.stats.fvmax);
                    acc_facet.stats.fvmin = std::min(acc_facet.stats.fvmin, this_facet.stats.fvmin);
                }
            }
        }

        /*long long int timeMillisF = std::chrono::duration_cast<std::chrono::milliseconds>(
                std::chrono::high_resolution_clock::now() - beginF).count();
        LOG(INFO) << "Time for faceting: " << timeMillisF;*/
    }

    std::vector<facet_info_t> facet_infos(facets.size());
    compute_facet_infos(facets, facet_query, facet_query_num_typos,
                        &included_ids_vec[0], included_ids_vec.size(), group_by_fields, max_candidates, facet_infos);
    do_facets(facets, facet_query, facet_infos, group_limit, group_by_fields, &included_ids_vec[0], included_ids_vec.size());

    all_result_ids_len += curated_topster->size;

    delete [] filter_ids;
    delete [] all_result_ids;

    //LOG(INFO) << "all_result_ids_len " << all_result_ids_len << " for index " << name;
    //long long int timeMillis = std::chrono::duration_cast<std::chrono::milliseconds>(std::chrono::high_resolution_clock::now() - begin).count();
    //LOG(INFO) << "Time taken for result calc: " << timeMillis << "ms";
}

void Index::process_curated_ids(const std::vector<std::pair<uint32_t, uint32_t>>& included_ids,
                                const std::vector<uint32_t>& excluded_ids, const size_t group_limit,
                                const bool filter_curated_hits, const uint32_t* filter_ids, uint32_t filter_ids_length,
                                std::set<uint32_t>& curated_ids,
                                std::map<size_t, std::map<size_t, uint32_t>>& included_ids_map,
                                std::vector<uint32_t>& included_ids_vec) const {
    
    for(const auto& seq_id_pos: included_ids) {
        included_ids_vec.push_back(seq_id_pos.first);
    }
    std::sort(included_ids_vec.begin(), included_ids_vec.end());

    // if `filter_curated_hits` is enabled, we will remove curated hits that don't match filter condition
    std::set<uint32_t> included_ids_set;

    if(filter_ids_length != 0 && filter_curated_hits) {
        uint32_t* included_ids_arr = nullptr;
        size_t included_ids_len = ArrayUtils::and_scalar(&included_ids_vec[0], included_ids_vec.size(), filter_ids,
                                                        filter_ids_length, &included_ids_arr);

        included_ids_vec.clear();

        for(size_t i = 0; i < included_ids_len; i++) {
            included_ids_set.insert(included_ids_arr[i]);
            included_ids_vec.push_back(included_ids_arr[i]);
        }

        delete [] included_ids_arr;
    } else {
        included_ids_set.insert(included_ids_vec.begin(), included_ids_vec.end());
    }

    std::map<size_t, std::vector<uint32_t>> included_ids_grouped;  // pos -> seq_ids
    std::vector<uint32_t> all_positions;

    for(const auto& seq_id_pos: included_ids) {
        all_positions.push_back(seq_id_pos.second);
        if(included_ids_set.count(seq_id_pos.first) == 0) {
            continue;
        }
        included_ids_grouped[seq_id_pos.second].push_back(seq_id_pos.first);
    }


    for(const auto& pos_ids: included_ids_grouped) {
        size_t outer_pos = pos_ids.first;
        size_t ids_per_pos = std::max(size_t(1), group_limit);
        auto num_inner_ids = std::min(ids_per_pos, pos_ids.second.size());

        for(size_t inner_pos = 0; inner_pos < num_inner_ids; inner_pos++) {
            auto seq_id = pos_ids.second[inner_pos];
            included_ids_map[outer_pos][inner_pos] = seq_id;
            curated_ids.insert(seq_id);
        }
    }

    curated_ids.insert(excluded_ids.begin(), excluded_ids.end());

    if(all_positions.size() > included_ids_map.size()) {
        // Some curated IDs may have been removed via filtering or simply don't exist.
        // We have to shift lower placed hits upwards to fill those positions.
        std::sort(all_positions.begin(), all_positions.end());
        all_positions.erase(unique(all_positions.begin(), all_positions.end()), all_positions.end());

        size_t pos_count = 0;
        std::map<size_t, std::map<size_t, uint32_t>> new_included_ids_map;
        auto included_id_it = included_ids_map.begin();
        auto all_pos_it = all_positions.begin();

        while(included_id_it != included_ids_map.end()) {
            new_included_ids_map[*all_pos_it] = included_id_it->second;
            all_pos_it++;
            included_id_it++;
        }

        included_ids_map = new_included_ids_map;
    }
}

void Index::fuzzy_search_fields(const std::vector<search_field_t>& the_fields,
                                const std::vector<token_t>& query_tokens,
                                const uint32_t* exclude_token_ids,
                                size_t exclude_token_ids_size,
                                const uint32_t* filter_ids, size_t filter_ids_length,
                                const std::vector<uint32_t>& curated_ids,
                                const std::vector<sort_by> & sort_fields,
                                const std::vector<uint32_t>& num_typos,
                                std::vector<std::vector<art_leaf*>> & searched_queries,
                                tsl::htrie_map<char, token_leaf>& qtoken_set,
                                Topster* topster, spp::sparse_hash_set<uint64_t>& groups_processed,
                                uint32_t*& all_result_ids, size_t & all_result_ids_len,
                                const size_t group_limit, const std::vector<std::string>& group_by_fields,
                                bool prioritize_exact_match,
                                const bool prioritize_token_position,
                                std::set<uint64>& query_hashes,
                                const token_ordering token_order,
                                const std::vector<bool>& prefixes,
                                const size_t typo_tokens_threshold,
                                const bool exhaustive_search,
                                const size_t max_candidates,
                                size_t min_len_1typo,
                                size_t min_len_2typo,
                                int syn_orig_num_tokens,
                                const int* sort_order,
                                std::array<spp::sparse_hash_map<uint32_t, int64_t>*, 3>& field_values,
                                const std::vector<size_t>& geopoint_indices) const {

    // NOTE: `query_tokens` preserve original tokens, while `search_tokens` could be a result of dropped tokens

    // To prevent us from doing ART search repeatedly as we iterate through possible corrections
    spp::sparse_hash_map<std::string, std::vector<art_leaf*>> token_cost_cache;

    std::vector<std::vector<int>> token_to_costs;

    for(size_t stoken_index=0; stoken_index < query_tokens.size(); stoken_index++) {
        const std::string& token = query_tokens[stoken_index].value;

        std::vector<int> all_costs;
        // This ensures that we don't end up doing a cost of 1 for a single char etc.
        int bounded_cost = get_bounded_typo_cost(2, token.length(), min_len_1typo, min_len_2typo);

        for(int cost = 0; cost <= bounded_cost; cost++) {
            all_costs.push_back(cost);
        }

        token_to_costs.push_back(all_costs);
    }

    // stores candidates for each token, i.e. i-th index would have all possible tokens with a cost of "c"
    std::vector<tok_candidates> token_candidates_vec;
    std::set<std::string> unique_tokens;

    const size_t num_search_fields = std::min(the_fields.size(), (size_t) FIELD_LIMIT_NUM);

    auto product = []( long long a, std::vector<int>& b ) { return a*b.size(); };
    long long n = 0;
    long long int N = token_to_costs.size() > 30 ? 1 :
                      std::accumulate(token_to_costs.begin(), token_to_costs.end(), 1LL, product);

    const long long combination_limit = exhaustive_search ? Index::COMBINATION_MAX_LIMIT : Index::COMBINATION_MIN_LIMIT;

    while(n < N && n < combination_limit) {
        RETURN_CIRCUIT_BREAKER

        //LOG(INFO) << "fuzzy_search_fields, n: " << n;

        // Outerloop generates combinations of [cost to max_cost] for each token
        // For e.g. for a 3-token query: [0, 0, 0], [0, 0, 1], [0, 1, 1] etc.
        std::vector<uint32_t> costs(token_to_costs.size());
        ldiv_t q { n, 0 };
        for(long long i = (token_to_costs.size() - 1); 0 <= i ; --i ) {
            q = ldiv(q.quot, token_to_costs[i].size());
            costs[i] = token_to_costs[i][q.rem];
        }

        unique_tokens.clear();
        token_candidates_vec.clear();
        size_t token_index = 0;

        while(token_index < query_tokens.size()) {
            // For each token, look up the generated cost for this iteration and search using that cost
            const std::string& token = query_tokens[token_index].value;
            const std::string token_cost_hash = token + std::to_string(costs[token_index]);

            std::vector<art_leaf*> leaves;

            if(token_cost_cache.count(token_cost_hash) != 0) {
                leaves = token_cost_cache[token_cost_hash];
            } else {
                //auto begin = std::chrono::high_resolution_clock::now();

                for(size_t field_id = 0; field_id < num_search_fields; field_id++) {
                    auto& the_field = the_fields[field_id];
                    const bool field_prefix = (field_id < prefixes.size()) ? prefixes[field_id] : prefixes[0];;
                    const bool prefix_search = field_prefix && query_tokens[token_index].is_prefix_searched;
                    const size_t token_len = prefix_search ? (int) token.length() : (int) token.length() + 1;

                    /*LOG(INFO) << "Searching for field: " << the_field.name << ", token:"
                              << token << " - cost: " << costs[token_index] << ", prefix_search: " << prefix_search;*/

                    int64_t field_num_typos = (field_id < num_typos.size()) ? num_typos[field_id] : num_typos[0];

                    auto& locale = search_schema.at(the_field.name).locale;
                    if(locale != "" && locale != "en" && !Tokenizer::is_cyrillic(locale)) {
                        // disable fuzzy trie traversal for non-english locales
                        field_num_typos = 0;
                    }

                    if(costs[token_index] > field_num_typos) {
                        continue;
                    }

                    size_t max_words = 100000;
                    art_fuzzy_search(search_index.at(the_field.name), (const unsigned char *) token.c_str(), token_len,
                                     costs[token_index], costs[token_index], max_words, token_order, prefix_search,
                                     filter_ids, filter_ids_length, leaves, unique_tokens);

                    /*auto timeMillis = std::chrono::duration_cast<std::chrono::milliseconds>(
                                    std::chrono::high_resolution_clock::now() - begin).count();
                    LOG(INFO) << "Time taken for fuzzy search: " << timeMillis << "ms";*/

                    if(leaves.empty()) {
                        // look at the next field
                        continue;
                    }

                    token_cost_cache.emplace(token_cost_hash, leaves);
                    for(auto leaf: leaves) {
                        std::string tok(reinterpret_cast<char*>(leaf->key), leaf->key_len - 1);
                        unique_tokens.emplace(tok);
                    }
                }
            }

            if(!leaves.empty()) {
                //log_leaves(costs[token_index], token, leaves);
                std::vector<std::string> leaf_tokens;
                std::unordered_set<std::string> leaf_token_set;

                for(auto leaf: leaves) {
                    std::string ltok(reinterpret_cast<char*>(leaf->key), leaf->key_len - 1);
                    if(leaf_token_set.count(ltok) == 0) {
                        leaf_tokens.push_back(ltok);
                        leaf_token_set.insert(ltok);
                    }
                }

                token_candidates_vec.push_back(tok_candidates{query_tokens[token_index], costs[token_index],
                                                              query_tokens[token_index].is_prefix_searched, leaf_tokens});
            } else {
                // No result at `cost = costs[token_index]`. Remove `cost` for token and re-do combinations
                auto it = std::find(token_to_costs[token_index].begin(), token_to_costs[token_index].end(), costs[token_index]);
                if(it != token_to_costs[token_index].end()) {
                    token_to_costs[token_index].erase(it);

                    // when no more costs are left for this token
                    if(token_to_costs[token_index].empty()) {
                        // we cannot proceed further, as this token is not found within cost limits
                        // and, dropping of tokens are done elsewhere.
                        return ;
                    }
                }

                // Continue outerloop on new cost combination
                n = -1;
                N = std::accumulate(token_to_costs.begin(), token_to_costs.end(), 1LL, product);
                goto resume_typo_loop;
            }

            token_index++;
        }

        if(token_candidates_vec.size() == query_tokens.size()) {
            std::vector<uint32_t> id_buff;

            search_all_candidates(num_search_fields, the_fields, filter_ids, filter_ids_length,
                                  exclude_token_ids, exclude_token_ids_size,
                                  sort_fields, token_candidates_vec, searched_queries, qtoken_set, topster,
                                  groups_processed, all_result_ids, all_result_ids_len,
                                  typo_tokens_threshold, group_limit, group_by_fields, query_tokens,
                                  num_typos, prefixes, prioritize_exact_match, prioritize_token_position,
                                  exhaustive_search, max_candidates,
                                  syn_orig_num_tokens, sort_order, field_values, geopoint_indices,
                                  query_hashes, id_buff);

            if(id_buff.size() > 1) {
                gfx::timsort(id_buff.begin(), id_buff.end());
                id_buff.erase(std::unique( id_buff.begin(), id_buff.end() ), id_buff.end());
            }

            uint32_t* new_all_result_ids = nullptr;
            all_result_ids_len = ArrayUtils::or_scalar(all_result_ids, all_result_ids_len, &id_buff[0],
                                                       id_buff.size(), &new_all_result_ids);
            delete[] all_result_ids;
            all_result_ids = new_all_result_ids;
        }

        resume_typo_loop:

        if(!exhaustive_search && all_result_ids_len >= typo_tokens_threshold) {
            // if typo threshold is breached, we are done
            return ;
        }

        n++;
    }
}

void Index::find_across_fields(const std::vector<token_t>& query_tokens,
                               const size_t num_query_tokens,
                               const std::vector<uint32_t>& num_typos,
                               const std::vector<bool>& prefixes,
                               const std::vector<search_field_t>& the_fields,
                               const size_t num_search_fields,
                               const uint32_t* filter_ids, uint32_t filter_ids_length,
                               const uint32_t* exclude_token_ids, size_t exclude_token_ids_size,
                               std::vector<uint32_t>& id_buff) const {

    // one iterator for each token, each underlying iterator contains results of token across multiple fields
    std::vector<or_iterator_t> token_its;

    // used to track plists that must be destructed once done
    std::vector<posting_list_t*> expanded_plists;

    result_iter_state_t istate(exclude_token_ids, exclude_token_ids_size, filter_ids, filter_ids_length);

    // for each token, find the posting lists across all query_by fields
    for(size_t ti = 0; ti < num_query_tokens; ti++) {
        const bool prefix_search = query_tokens[ti].is_prefix_searched;
        const uint32_t token_num_typos = query_tokens[ti].num_typos;
        const bool token_prefix = query_tokens[ti].is_prefix_searched;

        auto& token_str = query_tokens[ti].value;
        auto token_c_str = (const unsigned char*) token_str.c_str();
        const size_t token_len = token_str.size() + 1;
        std::vector<posting_list_t::iterator_t> its;

        for(size_t i = 0; i < num_search_fields; i++) {
            const std::string& field_name = the_fields[i].name;
            const uint32_t field_num_typos = (i < num_typos.size()) ? num_typos[i] : num_typos[0];
            const bool field_prefix = (i < prefixes.size()) ? prefixes[i] : prefixes[0];

            if(token_num_typos > field_num_typos) {
                // since the token can come from any field, we still have to respect per-field num_typos
                continue;
            }

            if(token_prefix && !field_prefix) {
                // even though this token is an outcome of prefix search, we can't use it for this field, since
                // this field has prefix search disabled.
                continue;
            }

            art_tree* tree = search_index.at(field_name);
            art_leaf* leaf = static_cast<art_leaf*>(art_search(tree, token_c_str, token_len));

            if(!leaf) {
                continue;
            }

            /*LOG(INFO) << "Token: " << token_str << ", field_name: " << field_name
                      << ", num_ids: " << posting_t::num_ids(leaf->values);*/

            if(IS_COMPACT_POSTING(leaf->values)) {
                auto compact_posting_list = COMPACT_POSTING_PTR(leaf->values);
                posting_list_t* full_posting_list = compact_posting_list->to_full_posting_list();
                expanded_plists.push_back(full_posting_list);
                its.push_back(full_posting_list->new_iterator(nullptr, nullptr, i)); // moved, not copied
            } else {
                posting_list_t* full_posting_list = (posting_list_t*)(leaf->values);
                its.push_back(full_posting_list->new_iterator(nullptr, nullptr, i)); // moved, not copied
            }
        }

        if(its.empty()) {
            // this token does not have any match across *any* field: probably a typo
            LOG(INFO) << "No matching field found for token: " << token_str;
            continue;
        }

        or_iterator_t token_fields(its);
        token_its.push_back(std::move(token_fields));
    }

    or_iterator_t::intersect(token_its, istate, [&](uint32_t seq_id, const std::vector<or_iterator_t>& its) {
        // Convert [token -> fields] orientation to [field -> tokens] orientation
        //LOG(INFO) << "seq_id: " << seq_id;
        id_buff.push_back(seq_id);
    });

    for(posting_list_t* plist: expanded_plists) {
        delete plist;
    }
}

void Index::search_across_fields(const std::vector<token_t>& query_tokens,
                                 const std::vector<uint32_t>& num_typos,
                                 const std::vector<bool>& prefixes,
                                 const std::vector<search_field_t>& the_fields,
                                 const size_t num_search_fields,
                                 const std::vector<sort_by>& sort_fields,
                                 Topster* topster,
                                 spp::sparse_hash_set<uint64_t>& groups_processed,
                                 std::vector<std::vector<art_leaf*>>& searched_queries,
                                 tsl::htrie_map<char, token_leaf>& qtoken_set,
                                 const size_t group_limit,
                                 const std::vector<std::string>& group_by_fields,
                                 const bool prioritize_exact_match,
                                 const bool prioritize_token_position,
                                 const uint32_t* filter_ids, uint32_t filter_ids_length,
                                 const uint32_t total_cost, const int syn_orig_num_tokens,
                                 const uint32_t* exclude_token_ids, size_t exclude_token_ids_size,
                                 const int* sort_order,
                                 std::array<spp::sparse_hash_map<uint32_t, int64_t>*, 3>& field_values,
                                 const std::vector<size_t>& geopoint_indices,
                                 std::vector<uint32_t>& id_buff,
                                 uint32_t*& all_result_ids, size_t& all_result_ids_len) const {

    std::vector<art_leaf*> query_suggestion;

    // one iterator for each token, each underlying iterator contains results of token across multiple fields
    std::vector<or_iterator_t> token_its;

    // used to track plists that must be destructed once done
    std::vector<posting_list_t*> expanded_plists;

    result_iter_state_t istate(exclude_token_ids, exclude_token_ids_size, filter_ids, filter_ids_length);

    // for each token, find the posting lists across all query_by fields
    for(size_t ti = 0; ti < query_tokens.size(); ti++) {
        const bool prefix_search = query_tokens[ti].is_prefix_searched;
        const uint32_t token_num_typos = query_tokens[ti].num_typos;
        const bool token_prefix = query_tokens[ti].is_prefix_searched;

        auto& token_str = query_tokens[ti].value;
        auto token_c_str = (const unsigned char*) token_str.c_str();
        const size_t token_len = token_str.size() + 1;
        std::vector<posting_list_t::iterator_t> its;

        for(size_t i = 0; i < num_search_fields; i++) {
            const std::string& field_name = the_fields[i].name;
            const uint32_t field_num_typos = (i < num_typos.size()) ? num_typos[i] : num_typos[0];
            const bool field_prefix = (i < prefixes.size()) ? prefixes[i] : prefixes[0];

            if(token_num_typos > field_num_typos) {
                // since the token can come from any field, we still have to respect per-field num_typos
                continue;
            }

            if(token_prefix && !field_prefix) {
                // even though this token is an outcome of prefix search, we can't use it for this field, since
                // this field has prefix search disabled.
                continue;
            }

            art_tree* tree = search_index.at(field_name);
            art_leaf* leaf = static_cast<art_leaf*>(art_search(tree, token_c_str, token_len));

            if(!leaf) {
                continue;
            }

            query_suggestion.push_back(leaf);

            /*LOG(INFO) << "Token: " << token_str << ", field_name: " << field_name
                      << ", num_ids: " << posting_t::num_ids(leaf->values);*/

            if(IS_COMPACT_POSTING(leaf->values)) {
                auto compact_posting_list = COMPACT_POSTING_PTR(leaf->values);
                posting_list_t* full_posting_list = compact_posting_list->to_full_posting_list();
                expanded_plists.push_back(full_posting_list);
                its.push_back(full_posting_list->new_iterator(nullptr, nullptr, i)); // moved, not copied
            } else {
                posting_list_t* full_posting_list = (posting_list_t*)(leaf->values);
                its.push_back(full_posting_list->new_iterator(nullptr, nullptr, i)); // moved, not copied
            }
        }

        if(its.empty()) {
            // this token does not have any match across *any* field: probably a typo
            LOG(INFO) << "No matching field found for token: " << token_str;
            continue;
        }

        or_iterator_t token_fields(its);
        token_its.push_back(std::move(token_fields));
    }

    std::vector<uint32_t> result_ids;
    size_t filter_index = 0;

    or_iterator_t::intersect(token_its, istate, [&](uint32_t seq_id, const std::vector<or_iterator_t>& its) {
        //LOG(INFO) << "seq_id: " << seq_id;
        // Convert [token -> fields] orientation to [field -> tokens] orientation
        std::vector<std::vector<posting_list_t::iterator_t>> field_to_tokens(num_search_fields);

        for(size_t ti = 0; ti < its.size(); ti++) {
            const or_iterator_t& token_fields_iters = its[ti];
            const std::vector<posting_list_t::iterator_t>& field_iters = token_fields_iters.get_its();

            for(size_t fi = 0; fi < field_iters.size(); fi++) {
                const posting_list_t::iterator_t& field_iter = field_iters[fi];
                if(field_iter.id() == seq_id) {
                    // not all fields might contain a given token
                    field_to_tokens[field_iter.get_field_id()].push_back(field_iter.clone());
                }
            }
        }

        int64_t max_field_match_score = 0, max_field_match_index = 0;
        uint32_t num_matching_fields = 0;

        for(size_t fi = 0; fi < field_to_tokens.size(); fi++) {
            const std::vector<posting_list_t::iterator_t>& token_postings = field_to_tokens[fi];
            if(token_postings.empty()) {
                continue;
            }

            bool field_is_array = search_schema.at(the_fields[fi].name).is_array();
            int64_t field_match_score = 0;

            bool single_exact_query_token = false;
            if(total_cost == 0 && query_tokens.size() == 1) {
                // does this candidate suggestion token match query token exactly?
                single_exact_query_token = true;
            }

            score_results2(sort_fields, searched_queries.size(), fi, field_is_array,
                          total_cost, field_match_score,
                          seq_id, sort_order,
                          prioritize_exact_match, single_exact_query_token, prioritize_token_position,
                          query_tokens.size(), syn_orig_num_tokens, token_postings);

            if(field_match_score > max_field_match_score) {
                max_field_match_score = field_match_score;
                max_field_match_index = fi;
            }

            num_matching_fields++;
        }

        uint64_t distinct_id = seq_id;
        if(group_limit != 0) {
            distinct_id = get_distinct_id(group_by_fields, seq_id);
            groups_processed.emplace(distinct_id);
        }

        int64_t scores[3] = {0};
        int64_t match_score_index = -1;

        compute_sort_scores(sort_fields, sort_order, field_values, geopoint_indices, seq_id, filter_index,
                            max_field_match_score, scores, match_score_index);

        size_t query_len = query_tokens.size();
        if(syn_orig_num_tokens != -1) {
            query_len = syn_orig_num_tokens;
        }
        query_len = std::min<size_t>(15, query_len);

        // NOTE: `query_len` is total tokens matched across fields.
        // Within a field, only a subset can match

        // [ sign | tokens_matched | max_field_score | max_field_weight | num_matching_fields ]
        // [   1  |        4       |        48       |       8          |         3           ]  (64 bits)

        auto max_field_weight = std::min<size_t>(FIELD_MAX_WEIGHT, the_fields[max_field_match_index].weight);
        num_matching_fields = std::min<size_t>(7, num_matching_fields);

        uint64_t aggregated_score = (int64_t(query_len) << 59) |
                                    (int64_t(max_field_match_score) << 11) |
                                    (int64_t(max_field_weight) << 3) |
                                    (int64_t(num_matching_fields) << 0);

        /*LOG(INFO) << "seq_id: " << seq_id << ", query_len: " << query_len
                  << ", syn_orig_num_tokens: " << syn_orig_num_tokens
                  << ", max_field_match_score: " << max_field_match_score
                  << ", max_field_match_index: " << max_field_match_index
                  << ", field_weight: " << max_field_weight
                  << ", num_matching_fields: " << num_matching_fields
                  << ", aggregated_score: " << aggregated_score;*/

        KV kv(0, searched_queries.size(), 0, seq_id, distinct_id, match_score_index, scores);
        if(match_score_index != -1) {
            kv.scores[match_score_index] = aggregated_score;
        }
        topster->add(&kv);
        result_ids.push_back(seq_id);
    });

    id_buff.insert(id_buff.end(), result_ids.begin(), result_ids.end());

    if(id_buff.size() > 100000) {
        // prevents too many ORs during exhaustive searching
        gfx::timsort(id_buff.begin(), id_buff.end());
        id_buff.erase(std::unique( id_buff.begin(), id_buff.end() ), id_buff.end());

        uint32_t* new_all_result_ids = nullptr;
        all_result_ids_len = ArrayUtils::or_scalar(all_result_ids, all_result_ids_len, &id_buff[0],
                                                   id_buff.size(), &new_all_result_ids);
        delete[] all_result_ids;
        all_result_ids = new_all_result_ids;
        id_buff.clear();
    }

    if(!result_ids.empty()) {
        searched_queries.push_back(query_suggestion);
        for(const auto& qtoken: query_tokens) {
            qtoken_set.insert(qtoken.value, token_leaf(nullptr, qtoken.root_len, qtoken.num_typos, qtoken.is_prefix_searched));
        }
    }

    for(posting_list_t* plist: expanded_plists) {
        delete plist;
    }
}

void Index::compute_sort_scores(const std::vector<sort_by>& sort_fields, const int* sort_order,
                                std::array<spp::sparse_hash_map<uint32_t, int64_t>*, 3> field_values,
                                const std::vector<size_t>& geopoint_indices,
                                uint32_t seq_id, size_t filter_index, int64_t max_field_match_score,
                                int64_t* scores, int64_t& match_score_index) const {

    int64_t geopoint_distances[3];

    for(auto& i: geopoint_indices) {
        spp::sparse_hash_map<uint32_t, int64_t>* geopoints = field_values[i];
        int64_t dist = INT32_MAX;

        S2LatLng reference_lat_lng;
        GeoPoint::unpack_lat_lng(sort_fields[i].geopoint, reference_lat_lng);

        if(geopoints != nullptr) {
            auto it = geopoints->find(seq_id);

            if(it != geopoints->end()) {
                int64_t packed_latlng = it->second;
                S2LatLng s2_lat_lng;
                GeoPoint::unpack_lat_lng(packed_latlng, s2_lat_lng);
                dist = GeoPoint::distance(s2_lat_lng, reference_lat_lng);
            }
        } else {
            // indicates geo point array
            auto field_it = geo_array_index.at(sort_fields[i].name);
            auto it = field_it->find(seq_id);

            if(it != field_it->end()) {
                int64_t* latlngs = it->second;
                for(size_t li = 0; li < latlngs[0]; li++) {
                    S2LatLng s2_lat_lng;
                    int64_t packed_latlng = latlngs[li + 1];
                    GeoPoint::unpack_lat_lng(packed_latlng, s2_lat_lng);
                    int64_t this_dist = GeoPoint::distance(s2_lat_lng, reference_lat_lng);
                    if(this_dist < dist) {
                        dist = this_dist;
                    }
                }
            }
        }

        if(dist < sort_fields[i].exclude_radius) {
            dist = 0;
        }

        if(sort_fields[i].geo_precision > 0) {
            dist = dist + sort_fields[i].geo_precision - 1 -
                   (dist + sort_fields[i].geo_precision - 1) % sort_fields[i].geo_precision;
        }

        geopoint_distances[i] = dist;

        // Swap (id -> latlong) index to (id -> distance) index
        field_values[i] = &geo_sentinel_value;
    }

    const int64_t default_score = INT64_MIN;  // to handle field that doesn't exist in document (e.g. optional)

    // avoiding loop
    if (sort_fields.size() > 0) {
        if (field_values[0] == &text_match_sentinel_value) {
            scores[0] = int64_t(max_field_match_score);
            match_score_index = 0;
        } else if (field_values[0] == &seq_id_sentinel_value) {
            scores[0] = seq_id;
        } else if(field_values[0] == &geo_sentinel_value) {
            scores[0] = geopoint_distances[0];
        } else if(field_values[0] == &str_sentinel_value) {
            scores[0] = str_sort_index.at(sort_fields[0].name)->rank(seq_id);
            if(scores[0] == adi_tree_t::NOT_FOUND) {
                if(sort_fields[0].order == sort_field_const::asc &&
                   sort_fields[0].missing_values == sort_by::missing_values_t::first) {
                    scores[0] = -scores[0];
                }

                else if(sort_fields[0].order == sort_field_const::desc &&
                   sort_fields[0].missing_values == sort_by::missing_values_t::last) {
                    scores[0] = -scores[0];
                }
            }
        } else if(field_values[0] == &eval_sentinel_value) {
            // Returns iterator to the first element that is >= to value or last if no such element is found.
            bool found = false;
            if (filter_index == 0 || filter_index < sort_fields[0].eval.size) {
                size_t found_index = std::lower_bound(sort_fields[0].eval.ids + filter_index,
                                                      sort_fields[0].eval.ids + sort_fields[0].eval.size, seq_id) -
                                     sort_fields[0].eval.ids;

                if (found_index != sort_fields[0].eval.size && sort_fields[0].eval.ids[found_index] == seq_id) {
                    filter_index = found_index + 1;
                    found = true;
                }

                filter_index = found_index;
            }

            scores[0] = int64_t(found);
        } else {
            auto it = field_values[0]->find(seq_id);
            scores[0] = (it == field_values[0]->end()) ? default_score : it->second;

            if(scores[0] == INT64_MIN && sort_fields[0].missing_values == sort_by::missing_values_t::first) {
                // By default, missing numerical value are always going to be sorted to be at the end
                // because: -INT64_MIN == INT64_MIN. To account for missing values config, we will have to change
                // the default for missing value based on whether it's asc or desc sort.
                bool is_asc = (sort_order[0] == -1);
                scores[0] = is_asc ? (INT64_MIN + 1) : INT64_MAX;
            }
        }

        if (sort_order[0] == -1) {
            scores[0] = -scores[0];
        }
    }

    if(sort_fields.size() > 1) {
        if (field_values[1] == &text_match_sentinel_value) {
            scores[1] = int64_t(max_field_match_score);
            match_score_index = 1;
        } else if (field_values[1] == &seq_id_sentinel_value) {
            scores[1] = seq_id;
        } else if(field_values[1] == &geo_sentinel_value) {
            scores[1] = geopoint_distances[1];
        } else if(field_values[1] == &str_sentinel_value) {
            scores[1] = str_sort_index.at(sort_fields[1].name)->rank(seq_id);
            if(scores[1] == adi_tree_t::NOT_FOUND) {
                if(sort_fields[1].order == sort_field_const::asc &&
                   sort_fields[1].missing_values == sort_by::missing_values_t::first) {
                    scores[1] = -scores[1];
                }

                else if(sort_fields[1].order == sort_field_const::desc &&
                        sort_fields[1].missing_values == sort_by::missing_values_t::last) {
                    scores[1] = -scores[1];
                }
            }
        } else if(field_values[1] == &eval_sentinel_value) {
            // Returns iterator to the first element that is >= to value or last if no such element is found.
            bool found = false;
            if (filter_index == 0 || filter_index < sort_fields[1].eval.size) {
                size_t found_index = std::lower_bound(sort_fields[1].eval.ids + filter_index,
                                                      sort_fields[1].eval.ids + sort_fields[1].eval.size, seq_id) -
                                     sort_fields[1].eval.ids;

                if (found_index != sort_fields[1].eval.size && sort_fields[1].eval.ids[found_index] == seq_id) {
                    filter_index = found_index + 1;
                    found = true;
                }

                filter_index = found_index;
            }

            scores[1] = int64_t(found);
        } else {
            auto it = field_values[1]->find(seq_id);
            scores[1] = (it == field_values[1]->end()) ? default_score : it->second;
            if(scores[1] == INT64_MIN && sort_fields[1].missing_values == sort_by::missing_values_t::first) {
                bool is_asc = (sort_order[1] == -1);
                scores[1] = is_asc ? (INT64_MIN + 1) : INT64_MAX;
            }
        }

        if (sort_order[1] == -1) {
            scores[1] = -scores[1];
        }
    }

    if(sort_fields.size() > 2) {
        if (field_values[2] == &text_match_sentinel_value) {
            scores[2] = int64_t(max_field_match_score);
            match_score_index = 2;
        } else if (field_values[2] == &seq_id_sentinel_value) {
            scores[2] = seq_id;
        } else if(field_values[2] == &geo_sentinel_value) {
            scores[2] = geopoint_distances[2];
        } else if(field_values[2] == &str_sentinel_value) {
            scores[2] = str_sort_index.at(sort_fields[2].name)->rank(seq_id);
            if(scores[2] == adi_tree_t::NOT_FOUND) {
                if(sort_fields[2].order == sort_field_const::asc &&
                   sort_fields[2].missing_values == sort_by::missing_values_t::first) {
                    scores[2] = -scores[2];
                }

                else if(sort_fields[2].order == sort_field_const::desc &&
                        sort_fields[2].missing_values == sort_by::missing_values_t::last) {
                    scores[2] = -scores[2];
                }
            }
        } else if(field_values[2] == &eval_sentinel_value) {
            // Returns iterator to the first element that is >= to value or last if no such element is found.
            bool found = false;
            if (filter_index == 0 || filter_index < sort_fields[2].eval.size) {
                size_t found_index = std::lower_bound(sort_fields[2].eval.ids + filter_index,
                                                      sort_fields[2].eval.ids + sort_fields[2].eval.size, seq_id) -
                                     sort_fields[2].eval.ids;

                if (found_index != sort_fields[2].eval.size && sort_fields[2].eval.ids[found_index] == seq_id) {
                    filter_index = found_index + 1;
                    found = true;
                }

                filter_index = found_index;
            }

            scores[0] = int64_t(found);
        } else {
            auto it = field_values[2]->find(seq_id);
            scores[2] = (it == field_values[2]->end()) ? default_score : it->second;
            if(scores[2] == INT64_MIN && sort_fields[2].missing_values == sort_by::missing_values_t::first) {
                bool is_asc = (sort_order[2] == -1);
                scores[2] = is_asc ? (INT64_MIN + 1) : INT64_MAX;
            }
        }

        if (sort_order[2] == -1) {
            scores[2] = -scores[2];
        }
    }
}

void Index::do_phrase_search(const size_t num_search_fields, const std::vector<search_field_t>& search_fields,
                             std::vector<query_tokens_t>& field_query_tokens,
                             uint32_t*& filter_ids, uint32_t& filter_ids_length) const {

    uint32_t* phrase_match_ids = nullptr;
    size_t phrase_match_ids_size = 0;

    for(size_t i = 0; i < num_search_fields; i++) {
        const std::string& field_name = search_fields[i].name;
        bool is_array = search_schema.at(field_name).is_array();

        uint32_t* field_phrase_match_ids = nullptr;
        size_t field_phrase_match_ids_size = 0;

        for(const auto& phrase: field_query_tokens[i].q_phrases) {
            std::vector<void*> posting_lists;

            for(const std::string& token: phrase) {
                art_leaf* leaf = (art_leaf *) art_search(search_index.at(field_name),
                                                         (const unsigned char *) token.c_str(),
                                                         token.size() + 1);
                if(leaf) {
                    posting_lists.push_back(leaf->values);
                }
            }

            if(posting_lists.size() != phrase.size()) {
                // unmatched length means no matches will be found for this phrase, so skip to next phrase
                continue;
            }

            std::vector<uint32_t> contains_ids;
            posting_t::intersect(posting_lists, contains_ids);

            uint32_t* this_phrase_ids = new uint32_t[contains_ids.size()];
            size_t this_phrase_ids_size = 0;
            posting_t::get_phrase_matches(posting_lists, is_array, &contains_ids[0], contains_ids.size(),
                                          this_phrase_ids, this_phrase_ids_size);

            if(this_phrase_ids_size == 0) {
                // no results found for this phrase, but other phrases can find results
                delete [] this_phrase_ids;
                continue;
            }

            // results of multiple phrases must be ANDed

            if(field_phrase_match_ids_size == 0) {
                field_phrase_match_ids_size = this_phrase_ids_size;
                field_phrase_match_ids = this_phrase_ids;
            } else {
                uint32_t* phrase_ids_merged = nullptr;
                field_phrase_match_ids_size = ArrayUtils::and_scalar(this_phrase_ids, this_phrase_ids_size, field_phrase_match_ids,
                                                                     field_phrase_match_ids_size, &phrase_ids_merged);
                delete [] field_phrase_match_ids;
                delete [] this_phrase_ids;
                field_phrase_match_ids = phrase_ids_merged;
            }
        }

        if(field_phrase_match_ids_size == 0) {
            continue;
        }

        // across fields, we have to OR phrase match ids
        if(filter_ids_length == 0) {
            phrase_match_ids = field_phrase_match_ids;
            phrase_match_ids_size = field_phrase_match_ids_size;
        } else {
            uint32_t* phrase_ids_merged = nullptr;
            phrase_match_ids_size = ArrayUtils::or_scalar(phrase_match_ids, phrase_match_ids_size, field_phrase_match_ids,
                                                          field_phrase_match_ids_size, &phrase_ids_merged);

            delete [] phrase_match_ids;
            delete [] field_phrase_match_ids;
            phrase_match_ids = phrase_ids_merged;
        }
    }

    // AND phrase id matches with filter ids
    if(filter_ids_length == 0) {
        filter_ids = phrase_match_ids;
        filter_ids_length = phrase_match_ids_size;
    } else {
        uint32_t* filter_ids_merged = nullptr;
        filter_ids_length = ArrayUtils::and_scalar(filter_ids, filter_ids_length, phrase_match_ids,
                                                   phrase_match_ids_size, &filter_ids_merged);

        delete [] filter_ids;
        filter_ids = filter_ids_merged;

        delete [] phrase_match_ids;
    }

    if(filter_ids_length == 0) {
        delete [] filter_ids;
        filter_ids = nullptr;
    }
}

void Index::do_synonym_search(const std::vector<search_field_t>& the_fields,
                              const std::vector<filter>& filters,
                              const std::map<size_t, std::map<size_t, uint32_t>>& included_ids_map,
                              const std::vector<sort_by>& sort_fields_std, Topster* curated_topster,
                              const token_ordering& token_order,
                              const size_t typo_tokens_threshold, const size_t group_limit,
                              const std::vector<std::string>& group_by_fields, bool prioritize_exact_match,
                              const bool prioritize_token_position,
                              const bool exhaustive_search, const size_t concurrency,
                              const std::vector<bool>& prefixes,
                              size_t min_len_1typo,
                              size_t min_len_2typo, const size_t max_candidates, const std::set<uint32_t>& curated_ids,
                              const std::vector<uint32_t>& curated_ids_sorted, const uint32_t* exclude_token_ids,
                              size_t exclude_token_ids_size,
                              Topster* actual_topster,
                              std::vector<std::vector<token_t>>& q_pos_synonyms,
                              int syn_orig_num_tokens,
                              spp::sparse_hash_set<uint64_t>& groups_processed,
                              std::vector<std::vector<art_leaf*>>& searched_queries,
                              uint32_t*& all_result_ids, size_t& all_result_ids_len,
                              const uint32_t* filter_ids, const uint32_t filter_ids_length,
                              std::set<uint64>& query_hashes,
                              const int* sort_order,
                              std::array<spp::sparse_hash_map<uint32_t, int64_t>*, 3>& field_values,
                              const std::vector<size_t>& geopoint_indices,
                              tsl::htrie_map<char, token_leaf>& qtoken_set) const {

    for(const auto& syn_tokens: q_pos_synonyms) {
        query_hashes.clear();
        fuzzy_search_fields(the_fields, syn_tokens, exclude_token_ids,
                            exclude_token_ids_size, filter_ids, filter_ids_length, curated_ids_sorted,
                            sort_fields_std, {0}, searched_queries, qtoken_set, actual_topster, groups_processed,
                            all_result_ids, all_result_ids_len, group_limit, group_by_fields, prioritize_exact_match,
                            prioritize_token_position, query_hashes, token_order, prefixes, typo_tokens_threshold,
                            exhaustive_search, max_candidates, min_len_1typo,
                            min_len_2typo, syn_orig_num_tokens, sort_order, field_values, geopoint_indices);
    }

    collate_included_ids({}, included_ids_map, curated_topster, searched_queries);
}

void Index::do_infix_search(const size_t num_search_fields, const std::vector<search_field_t>& the_fields,
                            const std::vector<enable_t>& infixes,
                            const std::vector<sort_by>& sort_fields,
                            std::vector<std::vector<art_leaf*>>& searched_queries, const size_t group_limit,
                            const std::vector<std::string>& group_by_fields, const size_t max_extra_prefix,
                            const size_t max_extra_suffix,
                            const std::vector<token_t>& query_tokens, Topster* actual_topster,
                            const uint32_t *filter_ids, size_t filter_ids_length,
                            const int sort_order[3],
                            std::array<spp::sparse_hash_map<uint32_t, int64_t>*, 3> field_values,
                            const std::vector<size_t>& geopoint_indices,
                            const std::vector<uint32_t>& curated_ids_sorted,
                            uint32_t*& all_result_ids, size_t& all_result_ids_len,
                            spp::sparse_hash_set<uint64_t>& groups_processed) const {

    for(size_t field_id = 0; field_id < num_search_fields; field_id++) {
        auto& field_name = the_fields[field_id].name;
        enable_t field_infix = (field_id < infixes.size()) ? infixes[field_id] : infixes[0];

        if(field_infix == always || (field_infix == fallback && all_result_ids_len == 0)) {
            std::vector<uint32_t> infix_ids;
            search_infix(query_tokens[0].value, field_name, infix_ids, max_extra_prefix, max_extra_suffix);

            if(!infix_ids.empty()) {
                gfx::timsort(infix_ids.begin(), infix_ids.end());
                infix_ids.erase(std::unique( infix_ids.begin(), infix_ids.end() ), infix_ids.end());

                uint32_t *raw_infix_ids = nullptr;
                size_t raw_infix_ids_length = 0;

                if(curated_ids_sorted.size() != 0) {
                    raw_infix_ids_length = ArrayUtils::exclude_scalar(&infix_ids[0], infix_ids.size(), &curated_ids_sorted[0],
                                                                      curated_ids_sorted.size(), &raw_infix_ids);
                    infix_ids.clear();
                } else {
                    raw_infix_ids = &infix_ids[0];
                    raw_infix_ids_length = infix_ids.size();
                }

                if(filter_ids_length != 0) {
                    uint32_t *filtered_raw_infix_ids = nullptr;
                    raw_infix_ids_length = ArrayUtils::and_scalar(filter_ids, filter_ids_length, raw_infix_ids,
                                                                  raw_infix_ids_length, &filtered_raw_infix_ids);
                    if(raw_infix_ids != &infix_ids[0]) {
                        delete [] raw_infix_ids;
                    }

                    raw_infix_ids = filtered_raw_infix_ids;
                }

                bool field_is_array = search_schema.at(the_fields[field_id].name).is_array();
                size_t filter_index = 0;

                for(size_t i = 0; i < raw_infix_ids_length; i++) {
                    auto seq_id = raw_infix_ids[i];

                    int64_t match_score = 0;
                    score_results2(sort_fields, searched_queries.size(), field_id, field_is_array,
                                   0, match_score, seq_id, sort_order, false, false, false, 1, -1, {});

                    int64_t scores[3] = {0};
                    int64_t match_score_index = 0;

                    compute_sort_scores(sort_fields, sort_order, field_values, geopoint_indices, seq_id, filter_index,
                                        100, scores, match_score_index);

                    uint64_t distinct_id = seq_id;
                    if(group_limit != 0) {
                        distinct_id = get_distinct_id(group_by_fields, seq_id);
                        groups_processed.emplace(distinct_id);
                    }

                    KV kv(field_id, searched_queries.size(), 0, seq_id, distinct_id, match_score_index, scores);
                    actual_topster->add(&kv);

                    if(((i + 1) % (1 << 12)) == 0) {
                        BREAK_CIRCUIT_BREAKER
                    }
                }

                uint32_t* new_all_result_ids = nullptr;
                all_result_ids_len = ArrayUtils::or_scalar(all_result_ids, all_result_ids_len, raw_infix_ids,
                                                           raw_infix_ids_length, &new_all_result_ids);
                delete[] all_result_ids;
                all_result_ids = new_all_result_ids;

                if(raw_infix_ids != &infix_ids[0]) {
                    delete [] raw_infix_ids;
                }

                searched_queries.push_back({});
            }
        }
    }
}

void Index::handle_exclusion(const size_t num_search_fields, std::vector<query_tokens_t>& field_query_tokens,
                             const std::vector<search_field_t>& search_fields, uint32_t*& exclude_token_ids,
                             size_t& exclude_token_ids_size) const {
    for(size_t i = 0; i < num_search_fields; i++) {
        const std::string & field_name = search_fields[i].name;
        bool is_array = search_schema.at(field_name).is_array();

        for(const auto& q_exclude_phrase: field_query_tokens[i].q_exclude_tokens) {
            // if phrase has multiple words, then we have to do exclusion of phrase match results
            std::vector<void*> posting_lists;
            for(const std::string& exclude_token: q_exclude_phrase) {
                art_leaf* leaf = (art_leaf *) art_search(search_index.at(field_name),
                                                         (const unsigned char *) exclude_token.c_str(),
                                                         exclude_token.size() + 1);
                if(leaf) {
                    posting_lists.push_back(leaf->values);
                }
            }

            if(posting_lists.size() != q_exclude_phrase.size()) {
                continue;
            }

            std::vector<uint32_t> contains_ids;
            posting_t::intersect(posting_lists, contains_ids);

            if(posting_lists.size() == 1) {
                uint32_t *exclude_token_ids_merged = nullptr;
                exclude_token_ids_size = ArrayUtils::or_scalar(exclude_token_ids, exclude_token_ids_size,
                                                               &contains_ids[0], contains_ids.size(),
                                                               &exclude_token_ids_merged);
                delete [] exclude_token_ids;
                exclude_token_ids = exclude_token_ids_merged;
            } else {
                uint32_t* phrase_ids = new uint32_t[contains_ids.size()];
                size_t phrase_ids_size = 0;

                posting_t::get_phrase_matches(posting_lists, is_array, &contains_ids[0], contains_ids.size(),
                                              phrase_ids, phrase_ids_size);

                uint32_t *exclude_token_ids_merged = nullptr;
                exclude_token_ids_size = ArrayUtils::or_scalar(exclude_token_ids, exclude_token_ids_size,
                                                               phrase_ids, phrase_ids_size,
                                                               &exclude_token_ids_merged);
                delete [] phrase_ids;
                delete [] exclude_token_ids;
                exclude_token_ids = exclude_token_ids_merged;
            }
        }
    }
}

void Index::compute_facet_infos(const std::vector<facet>& facets, facet_query_t& facet_query,
                                const size_t facet_query_num_typos,
                                const uint32_t* all_result_ids, const size_t& all_result_ids_len,
                                const std::vector<std::string>& group_by_fields,
                                const size_t max_candidates,
                                std::vector<facet_info_t>& facet_infos) const {

    if(all_result_ids_len == 0) {
        return;
    }

    for(size_t findex=0; findex < facets.size(); findex++) {
        const auto& a_facet = facets[findex];

        const auto field_facet_mapping_it = facet_index_v3.find(a_facet.field_name);
        if(field_facet_mapping_it == facet_index_v3.end()) {
            continue;
        }

        facet_infos[findex].use_facet_query = false;

        const field &facet_field = search_schema.at(a_facet.field_name);
        facet_infos[findex].facet_field = facet_field;

        facet_infos[findex].should_compute_stats = (facet_field.type != field_types::STRING &&
                                                    facet_field.type != field_types::BOOL &&
                                                    facet_field.type != field_types::STRING_ARRAY &&
                                                    facet_field.type != field_types::BOOL_ARRAY);

        if(a_facet.field_name == facet_query.field_name && !facet_query.query.empty()) {
            facet_infos[findex].use_facet_query = true;

            if (facet_field.is_bool()) {
                if (facet_query.query == "true") {
                    facet_query.query = "1";
                } else if (facet_query.query == "false") {
                    facet_query.query = "0";
                }
            }

            //LOG(INFO) << "facet_query.query: " << facet_query.query;

            std::vector<std::string> query_tokens;
            Tokenizer(facet_query.query, true, !facet_field.is_string(),
                      facet_field.locale, symbols_to_index, token_separators).tokenize(query_tokens);

            std::vector<token_t> qtokens;

            for (size_t qtoken_index = 0; qtoken_index < query_tokens.size(); qtoken_index++) {
                bool is_prefix = (qtoken_index == query_tokens.size()-1);
                qtokens.emplace_back(qtoken_index, query_tokens[qtoken_index], is_prefix,
                                     query_tokens[qtoken_index].size(), 0);
            }

            std::vector<std::vector<art_leaf*>> searched_queries;
            Topster* topster = nullptr;
            spp::sparse_hash_set<uint64_t> groups_processed;
            uint32_t* field_result_ids = nullptr;
            size_t field_result_ids_len = 0;
            size_t field_num_results = 0;
            std::set<uint64> query_hashes;
            size_t num_toks_dropped = 0;
            std::vector<sort_by> sort_fields;

            search_field(0, qtokens, nullptr, 0, num_toks_dropped,
                         facet_field, facet_field.faceted_name(),
                         all_result_ids, all_result_ids_len, {}, sort_fields, -1, facet_query_num_typos, searched_queries, topster,
                         groups_processed, &field_result_ids, field_result_ids_len, field_num_results, 0, group_by_fields,
                         false, 4, query_hashes, MAX_SCORE, true, 0, 1, false, -1, 3, 1000, max_candidates);

            //LOG(INFO) << "searched_queries.size: " << searched_queries.size();

            // NOTE: `field_result_ids` will consists of IDs across ALL queries in searched_queries

            for(size_t si = 0; si < searched_queries.size(); si++) {
                const auto& searched_query = searched_queries[si];
                std::vector<std::string> searched_tokens;

                std::vector<void*> posting_lists;
                for(auto leaf: searched_query) {
                    posting_lists.push_back(leaf->values);
                    std::string tok(reinterpret_cast<char*>(leaf->key), leaf->key_len - 1);
                    searched_tokens.push_back(tok);
                    //LOG(INFO) << "tok: " << tok;
                }

                //LOG(INFO) << "si: " << si << ", field_result_ids_len: " << field_result_ids_len;

                for(size_t i = 0; i < field_result_ids_len; i++) {
                    uint32_t seq_id = field_result_ids[i];

                    const auto doc_fvalues_it = field_facet_mapping_it->second[seq_id % ARRAY_FACET_DIM]->find(seq_id);
                    if(doc_fvalues_it == field_facet_mapping_it->second[seq_id % ARRAY_FACET_DIM]->end()) {
                        continue;
                    }

                    bool id_matched = true;

                    for(auto pl: posting_lists) {
                        if(!posting_t::contains(pl, seq_id)) {
                            // need to ensure that document ID actually contains searched_query tokens
                            // since `field_result_ids` contains documents matched across all queries
                            id_matched = false;
                            break;
                        }
                    }

                    if(!id_matched) {
                        continue;
                    }

                    if(facet_field.is_array()) {
                        std::vector<size_t> array_indices;
                        posting_t::get_matching_array_indices(posting_lists, seq_id, array_indices);

                        for(size_t array_index: array_indices) {
                            if(array_index < doc_fvalues_it->second.length) {
                                uint64_t hash = doc_fvalues_it->second.hashes[array_index];

                                /*LOG(INFO) << "seq_id: " << seq_id << ", hash: " << hash << ", array index: "
                                          << array_index;*/

                                if(facet_infos[findex].hashes.count(hash) == 0) {
                                    facet_infos[findex].hashes.emplace(hash, searched_tokens);
                                }
                            }
                        }
                    } else {
                        uint64_t hash = doc_fvalues_it->second.hashes[0];
                        if(facet_infos[findex].hashes.count(hash) == 0) {
                            facet_infos[findex].hashes.emplace(hash, searched_tokens);
                        }
                    }
                }
            }

            delete [] field_result_ids;
        }
    }
}

void Index::curate_filtered_ids(const std::vector<filter>& filters, const std::set<uint32_t>& curated_ids,
                                const uint32_t* exclude_token_ids, size_t exclude_token_ids_size,
                                uint32_t*& filter_ids, uint32_t& filter_ids_length,
                                const std::vector<uint32_t>& curated_ids_sorted) const {
    // if filtered results are not available, use the seq_ids index to generate the list of all document ids

    if(filters.empty() && filter_ids_length == 0) {
        filter_ids_length = seq_ids->num_ids();
        filter_ids = seq_ids->uncompress();
    }

    if(!curated_ids.empty()) {
        uint32_t *excluded_result_ids = nullptr;
        filter_ids_length = ArrayUtils::exclude_scalar(filter_ids, filter_ids_length, &curated_ids_sorted[0],
                                                       curated_ids_sorted.size(), &excluded_result_ids);
        delete [] filter_ids;
        filter_ids = excluded_result_ids;
    }

    // Exclude document IDs associated with excluded tokens from the result set
    if(exclude_token_ids_size != 0) {
        uint32_t *excluded_result_ids = nullptr;
        filter_ids_length = ArrayUtils::exclude_scalar(filter_ids, filter_ids_length, exclude_token_ids,
                                                       exclude_token_ids_size, &excluded_result_ids);
        delete[] filter_ids;
        filter_ids = excluded_result_ids;
    }
}

void Index::search_wildcard(const std::vector<filter>& filters,
                            const std::map<size_t, std::map<size_t, uint32_t>>& included_ids_map,
                            const std::vector<sort_by>& sort_fields, Topster* topster, Topster* curated_topster,
                            spp::sparse_hash_set<uint64_t>& groups_processed,
                            std::vector<std::vector<art_leaf*>>& searched_queries, const size_t group_limit,
                            const std::vector<std::string>& group_by_fields, const std::set<uint32_t>& curated_ids,
                            const std::vector<uint32_t>& curated_ids_sorted, const uint32_t* exclude_token_ids,
                            size_t exclude_token_ids_size, const uint8_t field_id, const string& field,
                            uint32_t*& all_result_ids, size_t& all_result_ids_len, const uint32_t* filter_ids,
                            uint32_t filter_ids_length, const size_t concurrency,
                            const int* sort_order,
                            std::array<spp::sparse_hash_map<uint32_t, int64_t>*, 3>& field_values,
                            const std::vector<size_t>& geopoint_indices) const {

    uint32_t token_bits = 0;
    const bool check_for_circuit_break = (filter_ids_length > 1000000);

    //auto beginF = std::chrono::high_resolution_clock::now();

    const size_t num_threads = std::min<size_t>(concurrency, filter_ids_length);
    const size_t window_size = (num_threads == 0) ? 0 :
                               (filter_ids_length + num_threads - 1) / num_threads;  // rounds up

    spp::sparse_hash_set<uint64_t> tgroups_processed[num_threads];
    Topster* topsters[num_threads];
    std::vector<posting_list_t::iterator_t> plists;

    size_t num_processed = 0;
    std::mutex m_process;
    std::condition_variable cv_process;

    size_t num_queued = 0;
    size_t filter_index = 0;

    const auto parent_search_begin = search_begin;
    const auto parent_search_stop_ms = search_stop_ms;
    auto parent_search_cutoff = search_cutoff;

    for(size_t thread_id = 0; thread_id < num_threads && filter_index < filter_ids_length; thread_id++) {
        size_t batch_res_len = window_size;

        if(filter_index + window_size > filter_ids_length) {
            batch_res_len = filter_ids_length - filter_index;
        }

        const uint32_t* batch_result_ids = filter_ids + filter_index;
        num_queued++;

        searched_queries.push_back({});

        topsters[thread_id] = new Topster(topster->MAX_SIZE, topster->distinct);

        thread_pool->enqueue([this, &parent_search_begin, &parent_search_stop_ms, &parent_search_cutoff,
                             thread_id, &sort_fields, &searched_queries, &field_id,
                             &group_limit, &group_by_fields, &topsters, &tgroups_processed,
                             &sort_order, field_values, &geopoint_indices, &plists,
                             check_for_circuit_break,
                             batch_result_ids, batch_res_len,
                             &num_processed, &m_process, &cv_process]() {

            search_begin = parent_search_begin;
            search_stop_ms = parent_search_stop_ms;
            search_cutoff = parent_search_cutoff;

            size_t filter_index = 0;

            for(size_t i = 0; i < batch_res_len; i++) {
                const uint32_t seq_id = batch_result_ids[i];
                int64_t match_score = 0;

                score_results2(sort_fields, (uint16_t) searched_queries.size(), 0, false, 0,
                               match_score, seq_id, sort_order, false, false, false, 1, -1, plists);

                int64_t scores[3] = {0};
                int64_t match_score_index = 0;

                compute_sort_scores(sort_fields, sort_order, field_values, geopoint_indices, seq_id, filter_index,
                                    100, scores, match_score_index);

                uint64_t distinct_id = seq_id;
                if(group_limit != 0) {
                    distinct_id = get_distinct_id(group_by_fields, seq_id);
                    tgroups_processed[thread_id].emplace(distinct_id);
                }

                KV kv(0, searched_queries.size(), 0, seq_id, distinct_id, match_score_index, scores);
                topsters[thread_id]->add(&kv);

                if(check_for_circuit_break && ((i + 1) % (1 << 15)) == 0) {
                    // check only once every 2^15 docs to reduce overhead
                    BREAK_CIRCUIT_BREAKER
                }
            }

            std::unique_lock<std::mutex> lock(m_process);
            num_processed++;
            parent_search_cutoff = parent_search_cutoff || search_cutoff;
            cv_process.notify_one();
        });

        filter_index += batch_res_len;
    }

    std::unique_lock<std::mutex> lock_process(m_process);
    cv_process.wait(lock_process, [&](){ return num_processed == num_queued; });

    search_cutoff = parent_search_cutoff;

    for(size_t thread_id = 0; thread_id < num_processed; thread_id++) {
        groups_processed.insert(tgroups_processed[thread_id].begin(), tgroups_processed[thread_id].end());
        aggregate_topster(topster, topsters[thread_id]);
        delete topsters[thread_id];
    }

    /*long long int timeMillisF = std::chrono::duration_cast<std::chrono::milliseconds>(
            std::chrono::high_resolution_clock::now() - beginF).count();
    LOG(INFO) << "Time for raw scoring: " << timeMillisF;*/

    collate_included_ids({}, included_ids_map, curated_topster, searched_queries);

    uint32_t* new_all_result_ids = nullptr;
    all_result_ids_len = ArrayUtils::or_scalar(all_result_ids, all_result_ids_len, filter_ids,
                                               filter_ids_length, &new_all_result_ids);
    delete [] all_result_ids;
    all_result_ids = new_all_result_ids;
}

void Index::populate_sort_mapping(int* sort_order, std::vector<size_t>& geopoint_indices,
                                  std::vector<sort_by>& sort_fields_std,
                                  std::array<spp::sparse_hash_map<uint32_t, int64_t>*, 3>& field_values) const {
    for (size_t i = 0; i < sort_fields_std.size(); i++) {
        sort_order[i] = 1;
        if (sort_fields_std[i].order == sort_field_const::asc) {
            sort_order[i] = -1;
        }

        if (sort_fields_std[i].name == sort_field_const::text_match) {
            field_values[i] = &text_match_sentinel_value;
        } else if (sort_fields_std[i].name == sort_field_const::seq_id) {
            field_values[i] = &seq_id_sentinel_value;
        } else if (sort_fields_std[i].name == sort_field_const::eval) {
            field_values[i] = &eval_sentinel_value;
            do_filtering(sort_fields_std[i].eval.ids, sort_fields_std[i].eval.size, sort_fields_std[i].eval.filters, true);
        } else if (search_schema.count(sort_fields_std[i].name) != 0 && search_schema.at(sort_fields_std[i].name).sort) {
            if (search_schema.at(sort_fields_std[i].name).type == field_types::GEOPOINT_ARRAY) {
                geopoint_indices.push_back(i);
                field_values[i] = nullptr; // GEOPOINT_ARRAY uses a multi-valued index
            } else if(search_schema.at(sort_fields_std[i].name).type == field_types::STRING) {
                field_values[i] = &str_sentinel_value;
            } else {
                field_values[i] = sort_index.at(sort_fields_std[i].name);

                if (search_schema.at(sort_fields_std[i].name).is_geopoint()) {
                    geopoint_indices.push_back(i);
                }
            }
        }
    }
}

/*
   1. Split the query into tokens
   2. Outer loop will generate bounded cartesian product with costs for each token
   3. Inner loop will iterate on each token with associated cost
   4. Cartesian product of the results of the token searches will be used to form search phrases
      (cartesian product adapted from: http://stackoverflow.com/a/31169617/131050)
   4. Intersect the lists to find docs that match each phrase
   5. Sort the docs based on some ranking criteria
*/
void Index::search_field(const uint8_t & field_id,
                         const std::vector<token_t>& query_tokens,
                         const uint32_t* exclude_token_ids,
                         size_t exclude_token_ids_size,
                         size_t& num_tokens_dropped,
                         const field& the_field, const std::string& field_name, // to handle faceted index
                         const uint32_t *filter_ids, size_t filter_ids_length,
                         const std::vector<uint32_t>& curated_ids,
                         std::vector<sort_by> & sort_fields,
                         const int last_typo,
                         const int max_typos,
                         std::vector<std::vector<art_leaf*>> & searched_queries,
                         Topster* topster, spp::sparse_hash_set<uint64_t>& groups_processed,
                         uint32_t** all_result_ids, size_t & all_result_ids_len, size_t& field_num_results,
                         const size_t group_limit, const std::vector<std::string>& group_by_fields,
                         bool prioritize_exact_match,
                         const size_t concurrency,
                         std::set<uint64>& query_hashes,
                         const token_ordering token_order, const bool prefix,
                         const size_t drop_tokens_threshold,
                         const size_t typo_tokens_threshold,
                         const bool exhaustive_search,
                         int syn_orig_num_tokens,
                         size_t min_len_1typo,
                         size_t min_len_2typo,
                         const size_t max_candidates) const {

    // NOTE: `query_tokens` preserve original tokens, while `search_tokens` could be a result of dropped tokens

    size_t max_cost = (max_typos < 0 || max_typos > 2) ? 2 : max_typos;

    if(the_field.locale != "" && the_field.locale != "en" && !Tokenizer::is_cyrillic(the_field.locale)) {
        // disable fuzzy trie traversal for certain non-english locales
        max_cost = 0;
    }

    // To prevent us from doing ART search repeatedly as we iterate through possible corrections
    spp::sparse_hash_map<std::string, std::vector<art_leaf*>> token_cost_cache;

    std::vector<std::vector<int>> token_to_costs;

    for(size_t stoken_index=0; stoken_index < query_tokens.size(); stoken_index++) {
        const std::string& token = query_tokens[stoken_index].value;

        std::vector<int> all_costs;
        // This ensures that we don't end up doing a cost of 1 for a single char etc.
        int bounded_cost = get_bounded_typo_cost(max_cost, token.length(), min_len_1typo, min_len_2typo);

        for(int cost = 0; cost <= bounded_cost; cost++) {
            all_costs.push_back(cost);
        }

        token_to_costs.push_back(all_costs);
    }

    // stores candidates for each token, i.e. i-th index would have all possible tokens with a cost of "c"
    std::vector<token_candidates> token_candidates_vec;

    std::set<std::string> unique_tokens;

    auto product = []( long long a, std::vector<int>& b ) { return a*b.size(); };
    long long n = 0;
    long long int N = std::accumulate(token_to_costs.begin(), token_to_costs.end(), 1LL, product);

    const size_t combination_limit = exhaustive_search ? Index::COMBINATION_MAX_LIMIT : Index::COMBINATION_MIN_LIMIT;

    while(n < N && n < combination_limit) {
        RETURN_CIRCUIT_BREAKER

        // Outerloop generates combinations of [cost to max_cost] for each token
        // For e.g. for a 3-token query: [0, 0, 0], [0, 0, 1], [0, 1, 1] etc.
        std::vector<uint32_t> costs(token_to_costs.size());
        ldiv_t q { n, 0 };
        bool valid_combo = false;

        for(long long i = (token_to_costs.size() - 1); 0 <= i ; --i ) {
            q = ldiv(q.quot, token_to_costs[i].size());
            costs[i] = token_to_costs[i][q.rem];
            if(costs[i] == uint32_t(last_typo+1)) {
                // to support progressive typo searching, there must be atleast one typo that's greater than last_typo
                valid_combo = true;
            }
        }

        if(last_typo != -1 && !valid_combo) {
            n++;
            continue;
        }

        unique_tokens.clear();
        token_candidates_vec.clear();
        size_t token_index = 0;

        while(token_index < query_tokens.size()) {
            // For each token, look up the generated cost for this iteration and search using that cost
            const std::string& token = query_tokens[token_index].value;
            const std::string token_cost_hash = token + std::to_string(costs[token_index]);

            std::vector<art_leaf*> leaves;
            const bool prefix_search = prefix && query_tokens[token_index].is_prefix_searched;

            /*LOG(INFO) << "Searching for field: " << the_field.name << ", token:"
                      << token << " - cost: " << costs[token_index] << ", prefix_search: " << prefix_search;*/

            if(token_cost_cache.count(token_cost_hash) != 0) {
                leaves = token_cost_cache[token_cost_hash];
            } else {
                const size_t token_len = prefix_search ? (int) token.length() : (int) token.length() + 1;

                //auto begin = std::chrono::high_resolution_clock::now();

                // need less candidates for filtered searches since we already only pick tokens with results
                art_fuzzy_search(search_index.at(field_name), (const unsigned char *) token.c_str(), token_len,
                                 costs[token_index], costs[token_index], max_candidates, token_order, prefix_search,
                                 filter_ids, filter_ids_length, leaves, unique_tokens);

                /*auto timeMillis = std::chrono::duration_cast<std::chrono::milliseconds>(
                                std::chrono::high_resolution_clock::now() - begin).count();

                LOG(INFO) << "Time taken for fuzzy search: " << timeMillis << "ms";*/

                if(!leaves.empty()) {
                    token_cost_cache.emplace(token_cost_hash, leaves);
                    for(auto leaf: leaves) {
                        std::string tok(reinterpret_cast<char*>(leaf->key), leaf->key_len - 1);
                        unique_tokens.emplace(tok);
                    }
                }
            }

            if(!leaves.empty()) {
                //log_leaves(costs[token_index], token, leaves);
                token_candidates_vec.push_back(
                        token_candidates{query_tokens[token_index], costs[token_index], prefix_search, leaves});
            }

            token_index++;
        }

        if(token_candidates_vec.size() == query_tokens.size()) {
            std::vector<uint32_t> id_buff;

            // If all tokens are, go ahead and search for candidates
            search_candidates(field_id, the_field.is_array(), filter_ids, filter_ids_length,
                              exclude_token_ids, exclude_token_ids_size,
                              curated_ids, sort_fields, token_candidates_vec, searched_queries, topster,
                              groups_processed, all_result_ids, all_result_ids_len, field_num_results,
                              typo_tokens_threshold, group_limit, group_by_fields, query_tokens,
                              prioritize_exact_match, exhaustive_search, syn_orig_num_tokens,
                              concurrency, query_hashes, id_buff);

            if(id_buff.size() > 1) {
                std::sort(id_buff.begin(), id_buff.end());
                id_buff.erase(std::unique( id_buff.begin(), id_buff.end() ), id_buff.end());
            }

            uint32_t* new_all_result_ids = nullptr;
            all_result_ids_len = ArrayUtils::or_scalar(*all_result_ids, all_result_ids_len, &id_buff[0],
                                                       id_buff.size(), &new_all_result_ids);
            delete[] *all_result_ids;
            *all_result_ids = new_all_result_ids;
        }

        if(!exhaustive_search && field_num_results >= typo_tokens_threshold) {
            // if typo threshold is breached, we are done
            return ;
        }

        n++;
    }
}

int Index::get_bounded_typo_cost(const size_t max_cost, const size_t token_len,
                                 const size_t min_len_1typo, const size_t min_len_2typo) {
    if(token_len < min_len_1typo) {
        // typo correction is disabled for small tokens
        return 0;
    }

    if(token_len < min_len_2typo) {
        // 2-typos are enabled only at token length of 7 chars
        return std::min<int>(max_cost, 1);
    }

    return std::min<int>(max_cost, 2);
}

void Index::log_leaves(const int cost, const std::string &token, const std::vector<art_leaf *> &leaves) const {
    LOG(INFO) << "Index: " << name << ", token: " << token << ", cost: " << cost;

    for(size_t i=0; i < leaves.size(); i++) {
        std::string key((char*)leaves[i]->key, leaves[i]->key_len);
        LOG(INFO) << key << " - " << posting_t::num_ids(leaves[i]->values);
        LOG(INFO) << "frequency: " << posting_t::num_ids(leaves[i]->values) << ", max_score: " << leaves[i]->max_score;
        /*for(auto j=0; j<leaves[i]->values->ids.getLength(); j++) {
            LOG(INFO) << "id: " << leaves[i]->values->ids.at(j);
        }*/
    }
}

int64_t Index::score_results2(const std::vector<sort_by> & sort_fields, const uint16_t & query_index,
                          const size_t field_id,
                          const bool field_is_array,
                          const uint32_t total_cost,
                          int64_t& match_score,
                          const uint32_t seq_id, const int sort_order[3],
                          const bool prioritize_exact_match,
                          const bool single_exact_query_token,
                          const bool prioritize_token_position,
                          size_t num_query_tokens,
                          int syn_orig_num_tokens,
                          const std::vector<posting_list_t::iterator_t>& posting_lists) const {

    //auto begin = std::chrono::high_resolution_clock::now();
    //const std::string first_token((const char*)query_suggestion[0]->key, query_suggestion[0]->key_len-1);

    if (posting_lists.size() <= 1) {
        const uint8_t is_verbatim_match = uint8_t(
            prioritize_exact_match && single_exact_query_token &&
            posting_list_t::is_single_token_verbatim_match(posting_lists[0], field_is_array)
        );
        size_t words_present = (num_query_tokens == 1 && syn_orig_num_tokens != -1) ? syn_orig_num_tokens : 1;
        size_t distance = (num_query_tokens == 1 && syn_orig_num_tokens != -1) ? syn_orig_num_tokens-1 : 0;
        size_t max_offset = prioritize_token_position ? posting_list_t::get_last_offset(posting_lists[0],
                                                                                        field_is_array) : 255;
        Match single_token_match = Match(words_present, distance, max_offset, is_verbatim_match);
        match_score = single_token_match.get_match_score(total_cost, words_present);

        /*auto this_words_present = ((match_score >> 32) & 0xFF);
        auto unique_words = ((match_score >> 40) & 0xFF);
        auto typo_score = ((match_score >> 24) & 0xFF);
        auto proximity = ((match_score >> 16) & 0xFF);
        auto verbatim = ((match_score >> 8) & 0xFF);
        auto offset_score = ((match_score >> 0) & 0xFF);

        LOG(INFO) << "seq_id: " << seq_id
                  << ", words_present: " << this_words_present
                  << ", unique_words: " << unique_words
                  << ", typo_score: " << typo_score
                  << ", proximity: " << proximity
                  << ", verbatim: " << verbatim
                  << ", offset_score: " << offset_score
                  << ", match_score: " << match_score;*/

    } else {
        std::map<size_t, std::vector<token_positions_t>> array_token_positions;
        posting_list_t::get_offsets(posting_lists, array_token_positions);

        for (const auto& kv: array_token_positions) {
            const std::vector<token_positions_t>& token_positions = kv.second;
            if (token_positions.empty()) {
                continue;
            }

            const Match &match = Match(seq_id, token_positions, false, prioritize_exact_match);
            uint64_t this_match_score = match.get_match_score(total_cost, posting_lists.size());

            // Within a field, only a subset of query tokens can match (unique_words), but even a smaller set
            // might be available within the window used for proximity calculation (this_words_present)

            auto this_words_present = ((this_match_score >> 32) & 0xFF);
            auto unique_words = field_is_array ? this_words_present : ((this_match_score >> 40) & 0xFF);
            auto typo_score = ((this_match_score >> 24) & 0xFF);
            auto proximity = ((this_match_score >> 16) & 0xFF);
            auto verbatim = ((this_match_score >> 8) & 0xFF);
            auto offset_score = prioritize_token_position ? ((this_match_score >> 0) & 0xFF) : 0;

            if(syn_orig_num_tokens != -1 && num_query_tokens == posting_lists.size()) {
                unique_words = syn_orig_num_tokens;
                this_words_present = syn_orig_num_tokens;
                proximity = 100 - (syn_orig_num_tokens - 1);
            }

            uint64_t mod_match_score = (
                (int64_t(this_words_present) << 40) |
                (int64_t(unique_words) << 32) |
                (int64_t(typo_score) << 24) |
                (int64_t(proximity) << 16) |
                (int64_t(verbatim) << 8) |
                (int64_t(offset_score) << 0)
            );

            if(mod_match_score > match_score) {
                match_score = mod_match_score;
            }

            /*std::ostringstream os;
            os << "seq_id: " << seq_id << ", field_id: " << field_id
               << ", this_words_present: " << this_words_present
               << ", unique_words: " << unique_words
               << ", typo_score: " << typo_score
               << ", proximity: " << proximity
               << ", verbatim: " << verbatim
               << ", offset_score: " << offset_score
               << ", mod_match_score: " << mod_match_score
               << ", token_positions: " << token_positions.size()
               << ", num_query_tokens: " << num_query_tokens
               << ", posting_lists.size: " << posting_lists.size()
               << ", array_index: " << kv.first
               << std::endl;
            LOG(INFO) << os.str();*/
        }
    }

    //long long int timeNanos = std::chrono::duration_cast<std::chrono::milliseconds>(std::chrono::high_resolution_clock::now() - begin).count();
    //LOG(INFO) << "Time taken for results iteration: " << timeNanos << "ms";

    return 0;
}

void Index::score_results(const std::vector<sort_by> & sort_fields, const uint16_t & query_index,
                          const uint8_t & field_id, const bool field_is_array, const uint32_t total_cost,
                          Topster* topster,
                          const std::vector<art_leaf *> &query_suggestion,
                          spp::sparse_hash_set<uint64_t>& groups_processed,
                          const uint32_t seq_id, const int sort_order[3],
                          std::array<spp::sparse_hash_map<uint32_t, int64_t>*, 3> field_values,
                          const std::vector<size_t>& geopoint_indices,
                          const size_t group_limit, const std::vector<std::string>& group_by_fields,
                          const uint32_t token_bits,
                          const bool prioritize_exact_match,
                          const bool single_exact_query_token,
                          int syn_orig_num_tokens,
                          const std::vector<posting_list_t::iterator_t>& posting_lists) const {

    int64_t geopoint_distances[3];

    for(auto& i: geopoint_indices) {
        spp::sparse_hash_map<uint32_t, int64_t>* geopoints = field_values[i];
        int64_t dist = INT32_MAX;

        S2LatLng reference_lat_lng;
        GeoPoint::unpack_lat_lng(sort_fields[i].geopoint, reference_lat_lng);

        if(geopoints != nullptr) {
            auto it = geopoints->find(seq_id);

            if(it != geopoints->end()) {
                int64_t packed_latlng = it->second;
                S2LatLng s2_lat_lng;
                GeoPoint::unpack_lat_lng(packed_latlng, s2_lat_lng);
                dist = GeoPoint::distance(s2_lat_lng, reference_lat_lng);
            }
        } else {
            // indicates geo point array
            auto field_it = geo_array_index.at(sort_fields[i].name);
            auto it = field_it->find(seq_id);

            if(it != field_it->end()) {
                int64_t* latlngs = it->second;
                for(size_t li = 0; li < latlngs[0]; li++) {
                    S2LatLng s2_lat_lng;
                    int64_t packed_latlng = latlngs[li + 1];
                    GeoPoint::unpack_lat_lng(packed_latlng, s2_lat_lng);
                    int64_t this_dist = GeoPoint::distance(s2_lat_lng, reference_lat_lng);
                    if(this_dist < dist) {
                        dist = this_dist;
                    }
                }
            }
        }

        if(dist < sort_fields[i].exclude_radius) {
            dist = 0;
        }

        if(sort_fields[i].geo_precision > 0) {
            dist = dist + sort_fields[i].geo_precision - 1 -
                   (dist + sort_fields[i].geo_precision - 1) % sort_fields[i].geo_precision;
        }

        geopoint_distances[i] = dist;

        // Swap (id -> latlong) index to (id -> distance) index
        field_values[i] = &geo_sentinel_value;
    }

    //auto begin = std::chrono::high_resolution_clock::now();
    //const std::string first_token((const char*)query_suggestion[0]->key, query_suggestion[0]->key_len-1);

    uint64_t match_score = 0;

    if (posting_lists.size() <= 1) {
        const uint8_t is_verbatim_match = uint8_t(
            prioritize_exact_match && single_exact_query_token &&
            posting_list_t::is_single_token_verbatim_match(posting_lists[0], field_is_array)
        );
        size_t words_present = (syn_orig_num_tokens == -1) ? 1 : syn_orig_num_tokens;
        size_t distance = (syn_orig_num_tokens == -1) ? 0 : syn_orig_num_tokens-1;
        Match single_token_match = Match(words_present, distance, is_verbatim_match);
        match_score = single_token_match.get_match_score(total_cost, words_present);
    } else {
        std::map<size_t, std::vector<token_positions_t>> array_token_positions;
        posting_list_t::get_offsets(posting_lists, array_token_positions);

        // NOTE: tokens found returned by matcher is only within the best matched window, so we have to still consider
        // unique tokens found if they are spread across the text.
        uint32_t unique_tokens_found = __builtin_popcount(token_bits);
        if(syn_orig_num_tokens != -1) {
            unique_tokens_found = syn_orig_num_tokens;
        }

        for (const auto& kv: array_token_positions) {
            const std::vector<token_positions_t>& token_positions = kv.second;
            if (token_positions.empty()) {
                continue;
            }

            const Match &match = Match(seq_id, token_positions, false, prioritize_exact_match);
            uint64_t this_match_score = match.get_match_score(total_cost, unique_tokens_found);

            auto this_words_present = ((this_match_score >> 24) & 0xFF);
            auto typo_score = ((this_match_score >> 16) & 0xFF);
            auto proximity = ((this_match_score >> 8) & 0xFF);
            auto verbatim = (this_match_score & 0xFF);

            if(syn_orig_num_tokens != -1) {
                this_words_present = syn_orig_num_tokens;
                proximity = 100 - (syn_orig_num_tokens - 1);
            }

            uint64_t mod_match_score = (
                (int64_t(unique_tokens_found) << 32) |
                (int64_t(this_words_present) << 24) |
                (int64_t(typo_score) << 16) |
                (int64_t(proximity) << 8) |
                (int64_t(verbatim) << 0)
            );

            if(mod_match_score > match_score) {
                match_score = mod_match_score;
            }

            /*std::ostringstream os;
            os << name << ", total_cost: " << (255 - total_cost)
               << ", words_present: " << match.words_present
               << ", match_score: " << match_score
               << ", match.distance: " << match.distance
               << ", seq_id: " << seq_id << std::endl;
            LOG(INFO) << os.str();*/
        }
    }

    const int64_t default_score = INT64_MIN;  // to handle field that doesn't exist in document (e.g. optional)
    int64_t scores[3] = {0};
    size_t match_score_index = 0;

    // avoiding loop
    if (sort_fields.size() > 0) {
        if (field_values[0] == &text_match_sentinel_value) {
            scores[0] = int64_t(match_score);
            match_score_index = 0;
        } else if (field_values[0] == &seq_id_sentinel_value) {
            scores[0] = seq_id;
        } else if(field_values[0] == &geo_sentinel_value) {
            scores[0] = geopoint_distances[0];
        } else if(field_values[0] == &str_sentinel_value) {
            scores[0] = str_sort_index.at(sort_fields[0].name)->rank(seq_id);
        } else {
            auto it = field_values[0]->find(seq_id);
            scores[0] = (it == field_values[0]->end()) ? default_score : it->second;
        }

        if (sort_order[0] == -1) {
            scores[0] = -scores[0];
        }
    }

    if(sort_fields.size() > 1) {
        if (field_values[1] == &text_match_sentinel_value) {
            scores[1] = int64_t(match_score);
            match_score_index = 1;
        } else if (field_values[1] == &seq_id_sentinel_value) {
            scores[1] = seq_id;
        } else if(field_values[1] == &geo_sentinel_value) {
            scores[1] = geopoint_distances[1];
        } else if(field_values[1] == &str_sentinel_value) {
            scores[1] = str_sort_index.at(sort_fields[1].name)->rank(seq_id);
        } else {
            auto it = field_values[1]->find(seq_id);
            scores[1] = (it == field_values[1]->end()) ? default_score : it->second;
        }

        if (sort_order[1] == -1) {
            scores[1] = -scores[1];
        }
    }

    if(sort_fields.size() > 2) {
        if (field_values[2] == &text_match_sentinel_value) {
            scores[2] = int64_t(match_score);
            match_score_index = 2;
        } else if (field_values[2] == &seq_id_sentinel_value) {
            scores[2] = seq_id;
        } else if(field_values[2] == &geo_sentinel_value) {
            scores[2] = geopoint_distances[2];
        } else if(field_values[2] == &str_sentinel_value) {
            scores[2] = str_sort_index.at(sort_fields[2].name)->rank(seq_id);
        } else {
            auto it = field_values[2]->find(seq_id);
            scores[2] = (it == field_values[2]->end()) ? default_score : it->second;
        }

        if (sort_order[2] == -1) {
            scores[2] = -scores[2];
        }
    }

    uint64_t distinct_id = seq_id;

    if(group_limit != 0) {
        distinct_id = get_distinct_id(group_by_fields, seq_id);
        groups_processed.emplace(distinct_id);
    }

    //LOG(INFO) << "Seq id: " << seq_id << ", match_score: " << match_score;
    KV kv(field_id, query_index, token_bits, seq_id, distinct_id, match_score_index, scores);
    topster->add(&kv);

    //long long int timeNanos = std::chrono::duration_cast<std::chrono::milliseconds>(std::chrono::high_resolution_clock::now() - begin).count();
    //LOG(INFO) << "Time taken for results iteration: " << timeNanos << "ms";
}

// pre-filter group_by_fields such that we can avoid the find() check
uint64_t Index::get_distinct_id(const std::vector<std::string>& group_by_fields,
                                const uint32_t seq_id) const {
    uint64_t distinct_id = 1; // some constant initial value

    // calculate hash from group_by_fields
    for(const auto& field: group_by_fields) {
        const auto& field_facet_mapping_it = facet_index_v3.find(field);
        if(field_facet_mapping_it == facet_index_v3.end()) {
            continue;
        }

        const auto& field_facet_mapping = field_facet_mapping_it->second;
        const auto& facet_hashes_it = field_facet_mapping[seq_id % ARRAY_FACET_DIM]->find(seq_id);

        if(facet_hashes_it == field_facet_mapping[seq_id % ARRAY_FACET_DIM]->end()) {
            continue;
        }

        const auto& facet_hashes = facet_hashes_it->second;

        for(size_t i = 0; i < facet_hashes.size(); i++) {
            distinct_id = StringUtils::hash_combine(distinct_id, facet_hashes.hashes[i]);
        }
    }

    return distinct_id;
}

inline uint32_t Index::next_suggestion2(const std::vector<tok_candidates>& token_candidates_vec,
                                        long long int n,
                                        std::vector<token_t>& query_suggestion,
                                        uint64& qhash) {
    uint32_t total_cost = 0;
    qhash = 1;

    // generate the next combination from `token_leaves` and store it in `query_suggestion`
    ldiv_t q { n, 0 };
    for(size_t i = 0 ; i < token_candidates_vec.size(); i++) {
        size_t token_size = token_candidates_vec[i].token.value.size();
        q = ldiv(q.quot, token_candidates_vec[i].candidates.size());
        const auto& candidate = token_candidates_vec[i].candidates[q.rem];

        // we assume that toke was found via prefix search if candidate is longer than token's typo tolerance
        bool is_prefix_searched = token_candidates_vec[i].prefix_search &&
                                  (candidate.size() > (token_size + token_candidates_vec[i].cost));

        size_t actual_cost = (2 * token_candidates_vec[i].cost) + uint32_t(is_prefix_searched);
        total_cost += actual_cost;

        query_suggestion[i] = token_t(i, candidate, is_prefix_searched, token_size, token_candidates_vec[i].cost);

        uint64_t this_hash = StringUtils::hash_wy(query_suggestion[i].value.c_str(), query_suggestion[i].value.size());
        qhash = StringUtils::hash_combine(qhash, this_hash);

        /*LOG(INFO) << "suggestion key: " << actual_query_suggestion[i]->key << ", token: "
                  << token_candidates_vec[i].token.value << ", actual_cost: " << actual_cost;
        LOG(INFO) << ".";*/
    }

    return total_cost;
}

inline uint32_t Index::next_suggestion(const std::vector<token_candidates> &token_candidates_vec,
                                   long long int n,
                                   std::vector<art_leaf *>& actual_query_suggestion,
                                   std::vector<art_leaf *>& query_suggestion,
                                   const int syn_orig_num_tokens,
                                   uint32_t& token_bits,
                                   uint64& qhash) {
    uint32_t total_cost = 0;
    qhash = 1;

    // generate the next combination from `token_leaves` and store it in `query_suggestion`
    ldiv_t q { n, 0 };
    for(long long i = 0 ; i < (long long) token_candidates_vec.size(); i++) {
        size_t token_size = token_candidates_vec[i].token.value.size();
        q = ldiv(q.quot, token_candidates_vec[i].candidates.size());
        actual_query_suggestion[i] = token_candidates_vec[i].candidates[q.rem];
        query_suggestion[i] = token_candidates_vec[i].candidates[q.rem];

        bool exact_match = token_candidates_vec[i].cost == 0 && token_size == actual_query_suggestion[i]->key_len-1;
        bool incr_for_prefix_search = token_candidates_vec[i].prefix_search && !exact_match;

        size_t actual_cost = (2 * token_candidates_vec[i].cost) + uint32_t(incr_for_prefix_search);

        total_cost += actual_cost;

        token_bits |= 1UL << token_candidates_vec[i].token.position; // sets n-th bit

        uintptr_t addr_val = (uintptr_t) query_suggestion[i];
        qhash = StringUtils::hash_combine(qhash, addr_val);

        /*LOG(INFO) << "suggestion key: " << actual_query_suggestion[i]->key << ", token: "
                  << token_candidates_vec[i].token.value << ", actual_cost: " << actual_cost;
        LOG(INFO) << ".";*/
    }

    if(syn_orig_num_tokens != -1) {
        token_bits = 0;
        for(size_t i = 0; i < size_t(syn_orig_num_tokens); i++) {
            token_bits |= 1UL << i;
        }
    }

    return total_cost;
}

void Index::remove_field(uint32_t seq_id, const nlohmann::json& document, const std::string& field_name) {
    const auto& search_field_it = search_schema.find(field_name);
    if(search_field_it == search_schema.end()) {
        return;
    }

    const auto& search_field = search_field_it.value();

    if(!search_field.index) {
        return;
    }

    // Go through all the field names and find the keys+values so that they can be removed from in-memory index
    if(search_field.type == field_types::STRING_ARRAY || search_field.type == field_types::STRING) {
        std::vector<std::string> tokens;
        tokenize_string_field(document, search_field, tokens, search_field.locale, symbols_to_index, token_separators);

        for(size_t i = 0; i < tokens.size(); i++) {
            const auto& token = tokens[i];
            const unsigned char *key = (const unsigned char *) token.c_str();
            int key_len = (int) (token.length() + 1);

            art_leaf* leaf = (art_leaf *) art_search(search_index.at(field_name), key, key_len);
            if(leaf != nullptr) {
                posting_t::erase(leaf->values, seq_id);
                if (posting_t::num_ids(leaf->values) == 0) {
                    void* values = art_delete(search_index.at(field_name), key, key_len);
                    posting_t::destroy_list(values);
                }
            }

            if(search_field.infix) {
                auto strhash = StringUtils::hash_wy(key, token.size());
                const auto& infix_sets = infix_index.at(search_field.name);
                infix_sets[strhash % 4]->erase(token);
            }
        }
    } else if(search_field.is_int32()) {
        const std::vector<int32_t>& values = search_field.is_single_integer() ?
                                             std::vector<int32_t>{document[field_name].get<int32_t>()} :
                                             document[field_name].get<std::vector<int32_t>>();
        for(int32_t value: values) {
            num_tree_t* num_tree = numerical_index.at(field_name);
            num_tree->remove(value, seq_id);
        }
    } else if(search_field.is_int64()) {
        const std::vector<int64_t>& values = search_field.is_single_integer() ?
                                             std::vector<int64_t>{document[field_name].get<int64_t>()} :
                                             document[field_name].get<std::vector<int64_t>>();
        for(int64_t value: values) {
            num_tree_t* num_tree = numerical_index.at(field_name);
            num_tree->remove(value, seq_id);
        }
    } else if(search_field.is_float()) {
        const std::vector<float>& values = search_field.is_single_float() ?
                                           std::vector<float>{document[field_name].get<float>()} :
                                           document[field_name].get<std::vector<float>>();
        for(float value: values) {
            num_tree_t* num_tree = numerical_index.at(field_name);
            int64_t fintval = float_to_in64_t(value);
            num_tree->remove(fintval, seq_id);
        }
    } else if(search_field.is_bool()) {

        const std::vector<bool>& values = search_field.is_single_bool() ?
                                          std::vector<bool>{document[field_name].get<bool>()} :
                                          document[field_name].get<std::vector<bool>>();
        for(bool value: values) {
            num_tree_t* num_tree = numerical_index.at(field_name);
            int64_t bool_int64 = value ? 1 : 0;
            num_tree->remove(bool_int64, seq_id);
        }
    } else if(search_field.is_geopoint()) {
        auto geo_index = geopoint_index[field_name];
        S2RegionTermIndexer::Options options;
        options.set_index_contains_points_only(true);
        S2RegionTermIndexer indexer(options);

        const std::vector<std::vector<double>>& latlongs = search_field.is_single_geopoint() ?
                                                           std::vector<std::vector<double>>{document[field_name].get<std::vector<double>>()} :
                                                           document[field_name].get<std::vector<std::vector<double>>>();

        for(const std::vector<double>& latlong: latlongs) {
            S2Point point = S2LatLng::FromDegrees(latlong[0], latlong[1]).ToPoint();
            for(const auto& term: indexer.GetIndexTerms(point, "")) {
                auto term_it = geo_index->find(term);
                if(term_it == geo_index->end()) {
                    continue;
                }
                std::vector<uint32_t>& ids = term_it->second;
                ids.erase(std::remove(ids.begin(), ids.end(), seq_id), ids.end());
                if(ids.empty()) {
                    geo_index->erase(term);
                }
            }
        }

        if(!search_field.is_single_geopoint()) {
            spp::sparse_hash_map<uint32_t, int64_t*>*& field_geo_array_map = geo_array_index.at(field_name);
            auto geo_array_it = field_geo_array_map->find(seq_id);
            if(geo_array_it != field_geo_array_map->end()) {
                delete [] geo_array_it->second;
                field_geo_array_map->erase(seq_id);
            }
        }
    }

    // remove facets
    const auto& field_facets_it = facet_index_v3.find(field_name);

    if(field_facets_it != facet_index_v3.end()) {
        const auto& fvalues_it = field_facets_it->second[seq_id % ARRAY_FACET_DIM]->find(seq_id);
        if(fvalues_it != field_facets_it->second[seq_id % ARRAY_FACET_DIM]->end()) {
            field_facets_it->second[seq_id % ARRAY_FACET_DIM]->erase(fvalues_it);
        }
    }

    // remove sort field
    if(sort_index.count(field_name) != 0) {
        sort_index[field_name]->erase(seq_id);
    }

    if(str_sort_index.count(field_name) != 0) {
        str_sort_index[field_name]->remove(seq_id);
    }
}

Option<uint32_t> Index::remove(const uint32_t seq_id, const nlohmann::json & document,
                               const std::vector<field>& del_fields, const bool is_update) {
    std::unique_lock lock(mutex);

    if(!del_fields.empty()) {
        for(auto& the_field: del_fields) {
            if(!document.contains(the_field.name)) {
                // could be an optional field
                continue;
            }
            remove_field(seq_id, document, the_field.name);
        }
    } else {
        for(auto it = document.begin(); it != document.end(); ++it) {
            const std::string& field_name = it.key();
            remove_field(seq_id, document, field_name);
        }
    }

    if(!is_update) {
        seq_ids->erase(seq_id);
    }

    return Option<uint32_t>(seq_id);
}

void Index::tokenize_string_field(const nlohmann::json& document, const field& search_field,
                                  std::vector<std::string>& tokens, const std::string& locale,
                                  const std::vector<char>& symbols_to_index,
                                  const std::vector<char>& token_separators) {

    const std::string& field_name = search_field.name;

    if(search_field.type == field_types::STRING) {
        Tokenizer(document[field_name], true, false, locale, symbols_to_index, token_separators).tokenize(tokens);
    } else if(search_field.type == field_types::STRING_ARRAY) {
        const std::vector<std::string>& values = document[field_name].get<std::vector<std::string>>();
        for(const std::string & value: values) {
            Tokenizer(value, true, false, locale, symbols_to_index, token_separators).tokenize(tokens);
        }
    }
}

art_leaf* Index::get_token_leaf(const std::string & field_name, const unsigned char* token, uint32_t token_len) {
    std::shared_lock lock(mutex);
    const art_tree *t = search_index.at(field_name);
    return (art_leaf*) art_search(t, token, (int) token_len);
}

const spp::sparse_hash_map<std::string, art_tree *> &Index::_get_search_index() const {
    return search_index;
}

const spp::sparse_hash_map<std::string, num_tree_t*>& Index::_get_numerical_index() const {
    return numerical_index;
}

const spp::sparse_hash_map<std::string, array_mapped_infix_t>& Index::_get_infix_index() const {
    return infix_index;
};

void Index::refresh_schemas(const std::vector<field>& new_fields, const std::vector<field>& del_fields) {
    std::unique_lock lock(mutex);

    for(const auto & new_field: new_fields) {
        if(!new_field.index || new_field.is_dynamic()) {
            continue;
        }

        search_schema.emplace(new_field.name, new_field);

        if(new_field.is_sortable()) {
            if(new_field.is_num_sortable()) {
                spp::sparse_hash_map<uint32_t, int64_t> * doc_to_score = new spp::sparse_hash_map<uint32_t, int64_t>();
                sort_index.emplace(new_field.name, doc_to_score);
            } else if(new_field.is_str_sortable()) {
                str_sort_index.emplace(new_field.name, new adi_tree_t);
            }
        }

        if(search_index.count(new_field.name) == 0) {
            if(new_field.is_string() || field_types::is_string_or_array(new_field.type)) {
                art_tree *t = new art_tree;
                art_tree_init(t);
                search_index.emplace(new_field.name, t);
            } else if(new_field.is_geopoint()) {
                auto field_geo_index = new spp::sparse_hash_map<std::string, std::vector<uint32_t>>();
                geopoint_index.emplace(new_field.name, field_geo_index);
                if(!new_field.is_single_geopoint()) {
                    auto geo_array_map = new spp::sparse_hash_map<uint32_t, int64_t*>();
                    geo_array_index.emplace(new_field.name, geo_array_map);
                }
            } else {
                num_tree_t* num_tree = new num_tree_t;
                numerical_index.emplace(new_field.name, num_tree);
            }
        }

        if(new_field.is_facet()) {
            array_mapped_facet_t facet_array;
            for(size_t i = 0; i < ARRAY_FACET_DIM; i++) {
                facet_array[i] = new facet_map_t();
            }

            facet_index_v3.emplace(new_field.name, facet_array);

            // initialize for non-string facet fields
            if(!new_field.is_string()) {
                art_tree *ft = new art_tree;
                art_tree_init(ft);
                search_index.emplace(new_field.faceted_name(), ft);
            }
        }

        if(new_field.infix) {
            array_mapped_infix_t infix_sets(ARRAY_INFIX_DIM);
            for(auto& infix_set: infix_sets) {
                infix_set = new tsl::htrie_set<char>();
            }

            infix_index.emplace(new_field.name, infix_sets);
        }
    }

    for(const auto & del_field: del_fields) {
        if(search_schema.count(del_field.name) == 0) {
            // could be a dynamic field
            continue;
        }

        search_schema.erase(del_field.name);

        if(!del_field.index) {
            continue;
        }

        if(del_field.is_string() || field_types::is_string_or_array(del_field.type)) {
            art_tree_destroy(search_index[del_field.name]);
            delete search_index[del_field.name];
            search_index.erase(del_field.name);
        } else if(del_field.is_geopoint()) {
            delete geopoint_index[del_field.name];
            geopoint_index.erase(del_field.name);

            if(!del_field.is_single_geopoint()) {
                spp::sparse_hash_map<uint32_t, int64_t*>* geo_array_map = geo_array_index[del_field.name];
                for(auto& kv: *geo_array_map) {
                    delete kv.second;
                }
                delete geo_array_map;
                geo_array_index.erase(del_field.name);
            }
        } else {
            delete numerical_index[del_field.name];
            numerical_index.erase(del_field.name);
        }

        if(del_field.is_sortable()) {
            if(del_field.is_num_sortable()) {
                delete sort_index[del_field.name];
                sort_index.erase(del_field.name);
            } else if(del_field.is_str_sortable()) {
                delete str_sort_index[del_field.name];
                str_sort_index.erase(del_field.name);
            }
        }

        if(del_field.is_facet()) {
            auto& arr = facet_index_v3[del_field.name];
            for(size_t i = 0; i < ARRAY_FACET_DIM; i++) {
                delete arr[i];
            }

            facet_index_v3.erase(del_field.name);

            if(!del_field.is_string()) {
                art_tree_destroy(search_index[del_field.faceted_name()]);
                delete search_index[del_field.faceted_name()];
                search_index.erase(del_field.faceted_name());
            }
        }

        if(del_field.infix) {
            auto& infix_set = infix_index[del_field.name];
            for(size_t i = 0; i < infix_set.size(); i++) {
                delete infix_set[i];
            }

            infix_index.erase(del_field.name);
        }
    }
}

Option<uint32_t> Index::coerce_string(const DIRTY_VALUES& dirty_values, const std::string& fallback_field_type,
                                      const field& a_field, nlohmann::json &document,
                                      const std::string &field_name, nlohmann::json::iterator& array_iter,
                                      bool is_array, bool& array_ele_erased) {
    std::string suffix = is_array ? "an array of" : "a";
    auto& item = is_array ? array_iter.value() : document[field_name];

    if(dirty_values == DIRTY_VALUES::REJECT) {
        return Option<>(400, "Field `" + field_name  + "` must be " + suffix + " string.");
    }

    if(dirty_values == DIRTY_VALUES::DROP) {
        if(!a_field.optional) {
            return Option<>(400, "Field `" + field_name  + "` must be " + suffix + " string.");
        }

        if(!is_array) {
            document.erase(field_name);
        } else {
            array_iter = document[field_name].erase(array_iter);
            array_ele_erased = true;
        }
        return Option<uint32_t>(200);
    }

    // we will try to coerce the value to a string

    if (item.is_number_integer()) {
        item = std::to_string((int64_t)item);
    }

    else if(item.is_number_float()) {
        item = StringUtils::float_to_str((float)item);
    }

    else if(item.is_boolean()) {
        item = item == true ? "true" : "false";
    }

    else {
        if(dirty_values == DIRTY_VALUES::COERCE_OR_DROP) {
            if(!a_field.optional) {
                return Option<>(400, "Field `" + field_name  + "` must be " + suffix + " string.");
            }

            if(!is_array) {
                document.erase(field_name);
            } else {
                array_iter = document[field_name].erase(array_iter);
                array_ele_erased = true;
            }
        } else {
            // COERCE_OR_REJECT / non-optional + DROP
            return Option<>(400, "Field `" + field_name  + "` must be " + suffix + " string.");
        }
    }

    return Option<>(200);
}

Option<uint32_t> Index::coerce_int32_t(const DIRTY_VALUES& dirty_values, const field& a_field, nlohmann::json &document,
                                       const std::string &field_name,
                                       nlohmann::json::iterator& array_iter, bool is_array, bool& array_ele_erased) {
    std::string suffix = is_array ? "an array of" : "an";
    auto& item = is_array ? array_iter.value() : document[field_name];

    if(dirty_values == DIRTY_VALUES::REJECT) {
        return Option<>(400, "Field `" + field_name  + "` must be " + suffix + " int32.");
    }

    if(dirty_values == DIRTY_VALUES::DROP) {
        if(!a_field.optional) {
            return Option<>(400, "Field `" + field_name  + "` must be " + suffix + " int32.");
        }

        if(!is_array) {
            document.erase(field_name);
        } else {
            array_iter = document[field_name].erase(array_iter);
            array_ele_erased = true;
        }

        return Option<uint32_t>(200);
    }

    // try to value coerce into an integer

    if(item.is_number_float()) {
        item = static_cast<int32_t>(item.get<float>());
    }

    else if(item.is_boolean()) {
        item = item == true ? 1 : 0;
    }

    else if(item.is_string() && StringUtils::is_int32_t(item)) {
        item = std::atol(item.get<std::string>().c_str());
    }

    else {
        if(dirty_values == DIRTY_VALUES::COERCE_OR_DROP) {
            if(!a_field.optional) {
                return Option<>(400, "Field `" + field_name  + "` must be " + suffix + " int32.");
            }

            if(!is_array) {
                document.erase(field_name);
            } else {
                array_iter = document[field_name].erase(array_iter);
                array_ele_erased = true;
            }
        } else {
            // COERCE_OR_REJECT / non-optional + DROP
            return Option<>(400, "Field `" + field_name  + "` must be " + suffix + " int32.");
        }
    }

    if(document.contains(field_name) && document[field_name].get<int64_t>() > INT32_MAX) {
        if(a_field.optional && (dirty_values == DIRTY_VALUES::DROP || dirty_values == DIRTY_VALUES::COERCE_OR_REJECT)) {
            document.erase(field_name);
        } else {
            return Option<>(400, "Field `" + field_name  + "` exceeds maximum value of int32.");
        }
    }

    return Option<uint32_t>(200);
}

Option<uint32_t> Index::coerce_int64_t(const DIRTY_VALUES& dirty_values, const field& a_field, nlohmann::json &document,
                                       const std::string &field_name,
                                       nlohmann::json::iterator& array_iter, bool is_array, bool& array_ele_erased) {
    std::string suffix = is_array ? "an array of" : "an";
    auto& item = is_array ? array_iter.value() : document[field_name];

    if(dirty_values == DIRTY_VALUES::REJECT) {
        return Option<>(400, "Field `" + field_name  + "` must be " + suffix + " int64.");
    }

    if(dirty_values == DIRTY_VALUES::DROP) {
        if(!a_field.optional) {
            return Option<>(400, "Field `" + field_name  + "` must be " + suffix + " int64.");
        }

        if(!is_array) {
            document.erase(field_name);
        } else {
            array_iter = document[field_name].erase(array_iter);
            array_ele_erased = true;
        }
        return Option<uint32_t>(200);
    }

    // try to value coerce into an integer

    if(item.is_number_float()) {
        item = static_cast<int64_t>(item.get<float>());
    }

    else if(item.is_boolean()) {
        item = item == true ? 1 : 0;
    }

    else if(item.is_string() && StringUtils::is_int64_t(item)) {
        item = std::atoll(item.get<std::string>().c_str());
    }

    else {
        if(dirty_values == DIRTY_VALUES::COERCE_OR_DROP) {
            if(!a_field.optional) {
                return Option<>(400, "Field `" + field_name  + "` must be " + suffix + " int64.");
            }

            if(!is_array) {
                document.erase(field_name);
            } else {
                array_iter = document[field_name].erase(array_iter);
                array_ele_erased = true;
            }
        } else {
            // COERCE_OR_REJECT / non-optional + DROP
            return Option<>(400, "Field `" + field_name  + "` must be " + suffix + " int64.");
        }
    }

    return Option<uint32_t>(200);
}

Option<uint32_t> Index::coerce_bool(const DIRTY_VALUES& dirty_values, const field& a_field, nlohmann::json &document,
                                    const std::string &field_name,
                                    nlohmann::json::iterator& array_iter, bool is_array, bool& array_ele_erased) {
    std::string suffix = is_array ? "a array of" : "a";
    auto& item = is_array ? array_iter.value() : document[field_name];

    if(dirty_values == DIRTY_VALUES::REJECT) {
        return Option<>(400, "Field `" + field_name  + "` must be " + suffix + " bool.");
    }

    if(dirty_values == DIRTY_VALUES::DROP) {
        if(!a_field.optional) {
            return Option<>(400, "Field `" + field_name  + "` must be " + suffix + " bool.");
        }

        if(!is_array) {
            document.erase(field_name);
        } else {
            array_iter = document[field_name].erase(array_iter);
            array_ele_erased = true;
        }
        return Option<uint32_t>(200);
    }

    // try to value coerce into a bool
    if (item.is_number_integer() &&
        (item.get<int64_t>() == 1 || item.get<int64_t>() == 0)) {
        item = item.get<int64_t>() == 1;
    }

    else if(item.is_string()) {
        std::string str_val = item.get<std::string>();
        StringUtils::tolowercase(str_val);
        if(str_val == "true") {
            item = true;
            return Option<uint32_t>(200);
        } else if(str_val == "false") {
            item = false;
            return Option<uint32_t>(200);
        } else {
            return Option<>(400, "Field `" + field_name  + "` must be " + suffix + " bool.");
        }
    }

    else {
        if(dirty_values == DIRTY_VALUES::COERCE_OR_DROP) {
            if(!a_field.optional) {
                return Option<>(400, "Field `" + field_name  + "` must be " + suffix + " bool.");
            }

            if(!is_array) {
                document.erase(field_name);
            } else {
                array_iter = document[field_name].erase(array_iter);
                array_ele_erased = true;
            }
        } else {
            // COERCE_OR_REJECT / non-optional + DROP
            return Option<>(400, "Field `" + field_name  + "` must be " + suffix + " bool.");
        }
    }

    return Option<uint32_t>(200);
}

Option<uint32_t> Index::coerce_geopoint(const DIRTY_VALUES& dirty_values, const field& a_field, nlohmann::json &document,
                                        const std::string &field_name,
                                        nlohmann::json::iterator& array_iter, bool is_array, bool& array_ele_erased) {
    std::string suffix = is_array ? "an array of" : "a";
    auto& item = is_array ? array_iter.value() : document[field_name];

    if(dirty_values == DIRTY_VALUES::REJECT) {
        return Option<>(400, "Field `" + field_name  + "` must be " + suffix + " geopoint.");
    }

    if(dirty_values == DIRTY_VALUES::DROP) {
        if(!a_field.optional) {
            return Option<>(400, "Field `" + field_name  + "` must be " + suffix + " geopoint.");
        }

        if(!is_array) {
            document.erase(field_name);
        } else {
            array_iter = document[field_name].erase(array_iter);
            array_ele_erased = true;
        }
        return Option<uint32_t>(200);
    }

    // try to value coerce into a geopoint

    if(!item[0].is_number() && item[0].is_string()) {
        if(StringUtils::is_float(item[0])) {
            item[0] = std::stof(item[0].get<std::string>());
        }
    }

    if(!item[1].is_number() && item[1].is_string()) {
        if(StringUtils::is_float(item[1])) {
            item[1] = std::stof(item[1].get<std::string>());
        }
    }

    if(!item[0].is_number() || !item[1].is_number()) {
        if(dirty_values == DIRTY_VALUES::COERCE_OR_DROP) {
            if(!a_field.optional) {
                return Option<>(400, "Field `" + field_name  + "` must be " + suffix + " geopoint.");
            }

            if(!is_array) {
                document.erase(field_name);
            } else {
                array_iter = document[field_name].erase(array_iter);
                array_ele_erased = true;
            }
        } else {
            // COERCE_OR_REJECT / non-optional + DROP
            return Option<>(400, "Field `" + field_name  + "` must be " + suffix + " geopoint.");
        }
    }

    return Option<uint32_t>(200);
}

Option<uint32_t> Index::coerce_float(const DIRTY_VALUES& dirty_values, const field& a_field, nlohmann::json &document,
                                     const std::string &field_name,
                                     nlohmann::json::iterator& array_iter, bool is_array, bool& array_ele_erased) {
    std::string suffix = is_array ? "a array of" : "a";
    auto& item = is_array ? array_iter.value() : document[field_name];

    if(dirty_values == DIRTY_VALUES::REJECT) {
        return Option<>(400, "Field `" + field_name  + "` must be " + suffix + " float.");
    }

    if(dirty_values == DIRTY_VALUES::DROP) {
        if(!a_field.optional) {
            return Option<>(400, "Field `" + field_name  + "` must be " + suffix + " float.");
        }

        if(!is_array) {
            document.erase(field_name);
        } else {
            array_iter = document[field_name].erase(array_iter);
            array_ele_erased = true;
        }
        return Option<uint32_t>(200);
    }

    // try to value coerce into a float

    if(item.is_string() && StringUtils::is_float(item)) {
        item = std::atof(item.get<std::string>().c_str());
    }

    else if(item.is_boolean()) {
        item = item == true ? 1.0 : 0.0;
    }

    else {
        if(dirty_values == DIRTY_VALUES::COERCE_OR_DROP) {
            if(!a_field.optional) {
                return Option<>(400, "Field `" + field_name  + "` must be " + suffix + " float.");
            }

            if(!is_array) {
                document.erase(field_name);
            } else {
                array_iter = document[field_name].erase(array_iter);
                array_ele_erased = true;
            }
        } else {
            // COERCE_OR_REJECT / non-optional + DROP
            return Option<>(400, "Field `" + field_name  + "` must be " + suffix + " float.");
        }
    }

    return Option<uint32_t>(200);
}

void Index::get_doc_changes(const index_operation_t op, nlohmann::json& update_doc,
                            const nlohmann::json& old_doc, nlohmann::json& new_doc, nlohmann::json& del_doc) {

    // construct new doc with old doc values first
    for(auto it = old_doc.begin(); it != old_doc.end(); ++it) {
        if(op == UPSERT && !update_doc.contains(it.key())) {
            del_doc[it.key()] = it.value();
        } else {
            new_doc[it.key()] = it.value();
        }
    }

    // now override new doc with updated doc values and also create del doc
    auto it = update_doc.begin();
    for(; it != update_doc.end(); ) {
        // if the update doc contains a field that exists in old, we record that (for delete + reindex)
        bool field_exists_in_old_doc = (old_doc.count(it.key()) != 0);
        if(field_exists_in_old_doc) {
            // key exists in the stored doc, so it must be reindexed
            // we need to check for this because a field can be optional
            del_doc[it.key()] = old_doc[it.key()];
        }

        // adds new key or overrides existing key from `old_doc`
        if(it.value().is_null()) {
            // null values should not indexed
            new_doc.erase(it.key());
            it = update_doc.erase(it);
        } else {
            new_doc[it.key()] = it.value();
            ++it;
        }
    }
}

void Index::scrub_reindex_doc(const tsl::htrie_map<char, field>& search_schema,
                              nlohmann::json& update_doc,
                              nlohmann::json& del_doc,
                              const nlohmann::json& old_doc) {
    // del_doc contains fields that exist in both update doc and old doc
    // But we will only remove fields that are different

    std::vector<std::string> unchanged_keys;

    for(auto it = del_doc.cbegin(); it != del_doc.cend(); it++) {
        const std::string& field_name = it.key();

        const auto& search_field_it = search_schema.find(field_name);
        if(search_field_it == search_schema.end()) {
            continue;
        }

        const auto search_field = search_field_it.value();  // copy, don't use reference!

        // compare values between old and update docs:
        // if they match, we will remove them from both del and update docs

        if(update_doc.contains(search_field.name)) {
            if(update_doc[search_field.name].is_null()) {
                // we don't allow null values to be stored or indexed but need to be removed from stored doc
                update_doc.erase(search_field.name);
            }
            else if(update_doc[search_field.name] == old_doc[search_field.name]) {
                unchanged_keys.push_back(field_name);
            }
        }
    }

    for(const auto& unchanged_key: unchanged_keys) {
        del_doc.erase(unchanged_key);
        update_doc.erase(unchanged_key);
    }
}

size_t Index::num_seq_ids() const {
    std::shared_lock lock(mutex);
    return seq_ids->num_ids();
}

void Index::resolve_space_as_typos(std::vector<std::string>& qtokens, const string& field_name,
                                   std::vector<std::vector<std::string>>& resolved_queries) const {

    auto tree_it = search_index.find(field_name);

    if(tree_it == search_index.end()) {
        return ;
    }

    // we will try to find a verbatim match first

    art_tree* t = tree_it->second;
    std::vector<art_leaf*> leaves;

    for(const std::string& token: qtokens) {
        art_leaf* leaf = (art_leaf *) art_search(t, (const unsigned char*) token.c_str(),
                                                 token.length()+1);
        if(leaf == nullptr) {
            break;
        }

        leaves.push_back(leaf);
    }

    // When we cannot find verbatim match, we can try concatting and splitting query tokens for alternatives.

    // Concatenation:

    size_t qtokens_size = std::min<size_t>(5, qtokens.size());  // only first 5 tokens will be considered

    if(qtokens.size() > 1) {
        // a) join all tokens to form a single string
        const string& all_tokens_query = StringUtils::join(qtokens, "");
        if(art_search(t, (const unsigned char*) all_tokens_query.c_str(), all_tokens_query.length()+1) != nullptr) {
            resolved_queries.push_back({all_tokens_query});
            return;
        }

        // b) join 2 adjacent tokens in a sliding window (provided they are atleast 2 tokens in size)

        for(size_t i = 0; i < qtokens_size-1 && qtokens_size > 2; i++) {
            std::vector<std::string> candidate_tokens;

            for(size_t j = 0; j < i; j++) {
                candidate_tokens.push_back(qtokens[j]);
            }

            std::string joined_tokens = qtokens[i] + qtokens[i+1];
            candidate_tokens.push_back(joined_tokens);

            for(size_t j = i+2; j < qtokens.size(); j++) {
                candidate_tokens.push_back(qtokens[j]);
            }

            leaves.clear();

            for(auto& token: candidate_tokens) {
                art_leaf* leaf = static_cast<art_leaf*>(art_search(t, (const unsigned char*) token.c_str(),
                                                                   token.length() + 1));
                if(leaf == nullptr) {
                    break;
                }

                leaves.push_back(leaf);
            }

            if(candidate_tokens.size() == leaves.size() && common_results_exist(leaves, false)) {
                resolved_queries.push_back(candidate_tokens);
                return;
            }
        }
    }

    // concats did not work, we will try splitting individual tokens
    for(size_t i = 0; i < qtokens_size; i++) {
        std::vector<std::string> candidate_tokens;

        for(size_t j = 0; j < i; j++) {
            candidate_tokens.push_back(qtokens[j]);
        }

        const std::string& token = qtokens[i];
        bool found_split = false;

        for(size_t ci = 1; ci < token.size(); ci++) {
            std::string first_part = token.substr(0, token.size()-ci);
            art_leaf* first_leaf = static_cast<art_leaf*>(art_search(t, (const unsigned char*) first_part.c_str(),
                                                                     first_part.length() + 1));

            if(first_leaf != nullptr) {
                // check if rest of the string is also a valid token
                std::string second_part = token.substr(token.size()-ci, ci);
                art_leaf* second_leaf = static_cast<art_leaf*>(art_search(t, (const unsigned char*) second_part.c_str(),
                                                                          second_part.length() + 1));

                std::vector<art_leaf*> part_leaves = {first_leaf, second_leaf};
                if(second_leaf != nullptr && common_results_exist(part_leaves, true)) {
                    candidate_tokens.push_back(first_part);
                    candidate_tokens.push_back(second_part);
                    found_split = true;
                    break;
                }
            }
        }

        if(!found_split) {
            continue;
        }

        for(size_t j = i+1; j < qtokens.size(); j++) {
            candidate_tokens.push_back(qtokens[j]);
        }

        leaves.clear();

        for(auto& candidate_token: candidate_tokens) {
            art_leaf* leaf = static_cast<art_leaf*>(art_search(t, (const unsigned char*) candidate_token.c_str(),
                                                               candidate_token.length() + 1));
            if(leaf == nullptr) {
                break;
            }

            leaves.push_back(leaf);
        }

        if(common_results_exist(leaves, false)) {
            resolved_queries.push_back(candidate_tokens);
            return;
        }
    }
}

bool Index::common_results_exist(std::vector<art_leaf*>& leaves, bool must_match_phrase) const {
    std::vector<uint32_t> result_ids;
    std::vector<void*> leaf_vals;

    for(auto leaf: leaves) {
        leaf_vals.push_back(leaf->values);
    }

    posting_t::intersect(leaf_vals, result_ids);

    if(result_ids.empty()) {
        return false;
    }

    if(!must_match_phrase) {
        return !result_ids.empty();
    }

    uint32_t* phrase_ids = new uint32_t[result_ids.size()];
    size_t num_phrase_ids;

    posting_t::get_phrase_matches(leaf_vals, false, &result_ids[0], result_ids.size(),
                                  phrase_ids, num_phrase_ids);
    bool phrase_exists = (num_phrase_ids != 0);
    delete [] phrase_ids;
    return phrase_exists;
}

/*
// https://stackoverflow.com/questions/924171/geo-fencing-point-inside-outside-polygon
// NOTE: polygon and point should have been transformed with `transform_for_180th_meridian`
bool Index::is_point_in_polygon(const Geofence& poly, const GeoCoord &point) {
    int i, j;
    bool c = false;

    for (i = 0, j = poly.numVerts - 1; i < poly.numVerts; j = i++) {
        if ((((poly.verts[i].lat <= point.lat) && (point.lat < poly.verts[j].lat))
             || ((poly.verts[j].lat <= point.lat) && (point.lat < poly.verts[i].lat)))
            && (point.lon < (poly.verts[j].lon - poly.verts[i].lon) * (point.lat - poly.verts[i].lat)
                            / (poly.verts[j].lat - poly.verts[i].lat) + poly.verts[i].lon)) {

            c = !c;
        }
    }

    return c;
}

double Index::transform_for_180th_meridian(Geofence &poly) {
    double offset = 0.0;
    double maxLon = -1000, minLon = 1000;

    for(int v=0; v < poly.numVerts; v++) {
        if(poly.verts[v].lon < minLon) {
            minLon = poly.verts[v].lon;
        }

        if(poly.verts[v].lon > maxLon) {
            maxLon = poly.verts[v].lon;
        }

        if(std::abs(minLon - maxLon) > 180) {
            offset = 360.0;
        }
    }

    int i, j;
    for (i = 0, j = poly.numVerts - 1; i < poly.numVerts; j = i++) {
        if (poly.verts[i].lon < 0.0) {
            poly.verts[i].lon += offset;
        }

        if (poly.verts[j].lon < 0.0) {
            poly.verts[j].lon += offset;
        }
    }

    return offset;
}

void Index::transform_for_180th_meridian(GeoCoord &point, double offset) {
    point.lon = point.lon < 0.0 ? point.lon + offset : point.lon;
}
*/<|MERGE_RESOLUTION|>--- conflicted
+++ resolved
@@ -2144,14 +2144,9 @@
                 continue;
             }
 
-<<<<<<< HEAD
+            std::vector<sort_by> sort_fields;
             search_field(0, window_tokens, nullptr, 0, num_toks_dropped, field_it.value(), field_name,
-                         nullptr, 0, {}, {}, -1, 0, searched_queries, topster, groups_processed,
-=======
-            std::vector<sort_by> sort_fields;
-            search_field(0, window_tokens, nullptr, 0, num_toks_dropped, field_it->second, field_name,
                          nullptr, 0, {}, sort_fields, -1, 0, searched_queries, topster, groups_processed,
->>>>>>> 460abfa6
                          &result_ids, result_ids_len, field_num_results, 0, group_by_fields,
                          false, 4, query_hashes, token_order, false, 0, 0, false, -1, 3, 7, 4);
 
