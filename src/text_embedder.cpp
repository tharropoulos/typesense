--- conflicted
+++ resolved
@@ -288,13 +288,9 @@
                     }
                     output.push_back(output_row);
                 }
-<<<<<<< HEAD
-                outputs.push_back(embedding_res_t(mean_pooling(output, encoded_inputs.attention_mask[i])));
-=======
                 if(tokenizer_->get_tokenizer_type() != TokenizerType::clip) {
                     outputs.push_back(embedding_res_t(mean_pooling(output, encoded_inputs.attention_mask[i])));
                 }
->>>>>>> 98a8ad92
             }
         }
     } else {
