--- conflicted
+++ resolved
@@ -1498,16 +1498,12 @@
                                                  filter_curated_hits, split_join_tokens, vector_query,
                                                  facet_sample_percent, facet_sample_threshold);
 
-<<<<<<< HEAD
+    std::unique_ptr<search_args> search_params_guard(search_params);
+
     auto search_op = index->run_search(search_params, name);
     if (!search_op.ok()) {
         return Option<nlohmann::json>(search_op.code(), search_op.error());
     }
-=======
-    std::unique_ptr<search_args> search_params_guard(search_params);
-
-    index->run_search(search_params);
->>>>>>> be9ba98a
 
     // for grouping we have to re-aggregate
 
