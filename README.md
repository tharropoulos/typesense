<a href="https://typesense.org"><img src="https://typesense.org/assets/images/typesense_logo.svg" alt="Typesense" width="298" /></a> 

[![CircleCI](https://circleci.com/gh/typesense/typesense.svg?style=shield&circle-token=1addd775339738a3d90869ddd8201110d561feaa)](https://circleci.com/gh/typesense/typesense)
![Docker Pulls](https://img.shields.io/docker/pulls/typesense/typesense)

Typesense is a fast, typo-tolerant search engine for building delightful search experiences.

<img src="assets/typesense_books_demo.gif?raw=true" alt="Typesense Demo" width="459" />

## Quick Links

- [Features](#features)
- [Install](#install)
- [Quick Start](#quick-start)
- [Step-by-step Walk-through](#step-by-step-walk-through)
- [API Documentation](#api-documentation)
- [API Clients](#api-clients)
- [Search UI Components](#search-ui-components)
- [Benchmarks](#benchmarks)
- [FAQ](#faq)
- [Support](#support)
- [Getting Latest Updates](#getting-latest-updates)
- [Build from Source](#build-from-source)

## Features

- **Typo Tolerance:** Handles typographical errors elegantly, out-of-the-box.
- **Simple and Delightful:** Simple to set-up, integrate with, operate and scale.
- **Blazing Fast:** Meticulously architected from the ground-up for low-latency (<50ms) instant searches.
- **Tunable Ranking:** Easy to tailor your search results to perfection.
- **Sorting:** Sort results based on a particular field at query time (helpful for features like "Sort by Price (asc)").
- **Faceting & Filtering:** Drill down and refine results.
- **Grouping & Distinct:** Group similar results together to show more variety.
- **Scoped API Keys:** Generate API keys that only allow access to certain records.
- **Curation & Merchandizing:** Boost particular records to a fixed position in the search results, to feature them.
- **Raft-based Clustering:** Setup a distributed cluster that is highly available.
- **Seamless Version Upgrades:** As new versions of Typesense come out, upgrading is as simple as swapping out the binary and restarting Typesense.

## Install

**Option 1:** You can download the [binary packages](https://typesense.org/downloads) that we publish for 
Linux (x86-64) and Mac.

**Option 2:** You can also run Typesense from our [official Docker image](https://hub.docker.com/r/typesense/typesense).

**Option 3:** Spin up a managed cluster with [Typesense Cloud](https://cloud.typesense.org).

## Quick Start

Here's a quick example showcasing how you can create a collection, index a document and search it on Typesense.
 
Let's begin by starting the Typesense server via Docker:

```
docker run -p 8108:8108 -v/tmp/data:/data typesense/typesense:0.16.0 --data-dir /data --api-key=Hu52dwsas2AdxdE
```

We have [API Clients](#api-clients) in a couple of languages, but let's use the Python client for this example.

Install the Python client for Typesense:
 
```
pip install typesense
```

We can now initialize the client and create a `companies` collection:

```python
import typesense

client = typesense.Client({
  'nodes': [{
    'host': 'localhost',
    'port': '8108',
    'protocol': 'http',
    'api_key': 'Hu52dwsas2AdxdE'
  }],
  'connection_timeout_seconds': 2
})

create_response = client.collections.create({
  "name": "companies",
  "fields": [
    {"name": "company_name", "type": "string" },
    {"name": "num_employees", "type": "int32" },
    {"name": "country", "type": "string", "facet": True }
  ],
  "default_sorting_field": "num_employees"
})
```

Now, let's add a document to the collection we just created:

```python
document = {
 "id": "124",
 "company_name": "Stark Industries",
 "num_employees": 5215,
 "country": "USA"
}

client.collections['companies'].documents.create(document)
```

Finally, let's search for the document we just indexed:

```python
search_parameters = {
  'q'         : 'stork',
  'query_by'  : 'company_name',
  'filter_by' : 'num_employees:>100',
  'sort_by'   : 'num_employees:desc'
}

client.collections['companies'].documents.search(search_parameters)
```

**Did you notice the typo in the query text?** No big deal. Typesense handles typographic errors out-of-the-box!

## Step-by-step Walk-through

A step-by-step walk-through is available on our website [here](https://typesense.org/guide). 

This will guide you through the process of starting up a Typesense server, indexing data in it and querying the data set. 

## API Documentation

Here's our official API documentation, available on our website: [https://typesense.org/api](https://typesense.org/api).

If you notice any issues with the documentation or walk-through, please let us know or send us a PR here: [https://github.com/typesense/typesense-website](https://github.com/typesense/typesense-website).

## API Clients

While you can definitely use CURL to interact with Typesense Server directly, we offer official API clients to simplify using Typesense from your language of choice. The API Clients come built-in with a smart retry strategy to ensure that API calls made via them are resilient, especially in an HA setup.

<<<<<<< HEAD
- [typesense-js](https://github.com/typesense/typesense-js)
- [typesense-php](https://github.com/typesense/typesense-php)
- [typesense-python](https://github.com/typesense/typesense-python)
- [typesense-ruby](https://github.com/typesense/typesense-ruby)
=======
Here's how: [https://typesense.org/docs/0.16.0/guide/#search-ui](https://typesense.org/docs/0.16.0/guide/#search-ui)
>>>>>>> 72f857ab

If we don't offer an API client in your language, you can still use any popular HTTP client library to access Typesense's APIs directly. 

We welcome community contributions to add more official client libraries. Please reach out to us at contact@typsense.org or open an issue on Github to collaborate with us on the architecture. 🙏

## Search UI Components

You can use our [InstantSearch.js adapter](https://github.com/typesense/typesense-instantsearch-adapter) 
to quickly build powerful search experiences, complete with filtering, sorting, pagination and more.

Here's how: [https://typesense.org/docs/0.15.0/guide/#search-ui](https://typesense.org/docs/0.15.0/guide/#search-ui) 

## Benchmarks

We tested a dataset with ~3 million records (Amazon product data) that was ~13GB on disk and we were able to achieve a throughput of **250 concurrent search queries per second** on a 16GB, 8-vCPU 3-node Typesense cluster. 

We'd love to benchmark with larger datasets, if we can find large ones in the public domain. If you have any suggestions for structured datasets that are open, please let us know by opening an issue. 

We'd also be delighted if you're able to share benchmarks from your own large datasets. Please send us a PR! 

## FAQ

### How does this differ from Elasticsearch?

Elasticsearch is a large piece of software, that takes non-trivial amount of effort to setup, administer, scale and fine-tune. 
It offers you a few thousand configuration parameters to get to your ideal configuration. So it's better suited for large teams 
who have the bandwidth to get it production-ready, regularly monitor it and scale it, especially when they have a need to store 
billions of documents and petabytes of data (eg: logs).

Typesense is built specifically for decreasing the "time to market" for a delightful search experience. It is a light-weight
yet powerful & scaleable alternative that focuses on Developer Happiness and Experience with a clean well-documented API, clear semantics 
and smart defaults so it just works well out-of-the-box, without you having to turn many knobs.

Elasticsearch also runs on the JVM, which by itself can be quite an effort to tune to run optimally. Typesense, on the other hand, 
is a single light-weight self-contained native binary, so it's simple to setup and operate.

### How does this differ from Algolia?

Algolia is a proprietary, hosted, search-as-a-service product that works well, when cost is not an issue. From our experience,
fast growing sites and apps quickly run into search & indexing limits, accompanied by expensive plan upgrades as they scale.

Typesense on the other hand is an open-source product that you can run on your own infrastructure or
use our managed SaaS offering - [Typesense Cloud](https://cloud.typesense.org). 
The open source version is free to use (besides of course your own infra costs). 
With Typesense Cloud we do not charge by records or search operations. Instead, you get a dedicated cluster
and you can throw as much data and traffic at it as it can handle. You only pay a fixed hourly cost & bandwidth charges 
for it, depending on the configuration your choose, similar to most modern cloud platforms. 

From a product perspective, Typesense is closer in spirit to Algolia than Elasticsearch. 
However, we've addressed some important limitations with Algolia: 

Algolia requires separate indices for each sort order, which counts towards your plan limits. Most of the index settings like 
fields to search, fields to facet, fields to group by, ranking settings, etc 
are defined upfront when the index is created vs being able to set them on the fly at query time.

With Typesense, these settings can be configured at search time via query parameters which makes it very flexible
and unlocks new use cases. Typesense is also able to give you sorted results with a single index, vs having to create multiple.
This helps reduce memory consumption.

Algolia offers the following features that Typesense does not have currently: 
synonyms, geo spatial searches, personalization & server-based search analytics.
With Typesense, we intend to bridge this gap, but in the meantime, please let us know
if any of these are a show stopper for your use case by creating a feature request in our issue tracker. 

### Speed is great, but what about the memory footprint?

A fresh Typesense server will consume about 30 MB of memory. As you start indexing documents, the memory use will 
increase correspondingly. How much it increases depends on the number and type of fields you index. 

We've strived to keep the in-memory data structures lean. To give you a rough idea: when 1 million 
Hacker News titles are indexed along with their points, Typesense consumes 165 MB of memory. The same size of that data 
on disk in JSON format is 88 MB. If you have any numbers from your own datasets that we can add to this section, please send us a PR!

### Why the GPL license?

From our experience companies are generally concerned when **libraries** they use are GPL licensed, since library code is directly integrated into their code and will lead to derivative work and trigger GPL compliance. However, Typesense Server is **server software** and we expect users to typically run it as a separate daemon, and not integrate it with their own code. GPL covers and allows for this use case generously **(eg: Linux is GPL licensed)**. Now, AGPL is what makes server software accessed over a network result in derivative work and not GPL. And for that reason we’ve opted to not use AGPL for Typesense. 

Now, if someone makes modifications to Typesense server, GPL actually allows you to still keep the modifications to yourself as long as you don't distribute the modified code. So a company can for example modify Typesense server and run the modified code internally and still not have to open source their modifications, as long as they make the modified code available to everyone who has access to the modified software.

Now, if someone makes modifications to Typesense server and distributes the modifications, that's where GPL kicks in. Given that we’ve published our work to the community, we'd like for others' modifications to also be made open to the community in the spirit of open source. **We use GPL for this purpose.** Other licenses would allow our open source work to be modified, made closed source and distributed, which we want to avoid with Typesense for the project’s long term sustainability.

Here's more background on why GPL, as described by Discourse: https://meta.discourse.org/t/why-gnu-license/2531. Many of the points mentioned there resonate with us.

Now, all of the above only apply to Typesense Server. Our client libraries are indeed meant to be integrated into our users’ code and so they use Apache license.

So in summary, AGPL is what is usually problematic for server software and we’ve opted not to use it. We believe GPL for Typesense Server captures the essence of what we want for this open source project. GPL has a long history of successfully being used by popular open source projects. Our libraries are still Apache licensed.

If you have specifics that prevent you from using Typesense due to a licensing issue, we're happy to explore this topic further with you. Please reach out to us.

## Support

If you have any questions or run into any problems, please create a Github issue and we'll try our best to help.

We strive to provide good support through our issue trackers on Github. However, if you'd like to receive private & prioritized support with:

- Guaranteed SLAs
- Phone / video calls to discuss your specific use case and get recommendations on best practices
- Private discussions over Slack
- Guidance around deployment, ops and scaling best practices

We do offer Paid Support options. Please reach out to us at contact@typesense.org to sign up.

## Getting Latest Updates

If you'd like to get updates when we release new versions, click on the "Watch" button on the top and select "Releases only". Github will then send you notifications along with a changelog with each new release.

We also post updates to our Twitter account about releases and additional topics related to Typesense. Follow us here: [@typesense](https://twitter.com/typesense).

## Build from source

**Building with Docker**

The docker build script takes care of all required dependencies, so it's the easiest way to build Typesense:

```
TYPESENSE_VERSION=nightly ./docker-build.sh --build-deploy-image --create-binary [--clean] [--depclean]
```

**Building on your machine**

Typesense requires the following dependencies: 

* C++11 compatible compiler (GCC >= 4.9.0, Apple Clang >= 8.0, Clang >= 3.9.0)
* Snappy
* zlib
* OpenSSL (>=1.0.2)
* curl
* ICU
* brpc
* braft

```
./build.sh --create-binary [--clean] [--depclean]
```

The first build will take some time since other third-party libraries are pulled and built as part of the build process.

---
&copy; 2016-2020 Typesense Inc.<|MERGE_RESOLUTION|>--- conflicted
+++ resolved
@@ -133,14 +133,10 @@
 
 While you can definitely use CURL to interact with Typesense Server directly, we offer official API clients to simplify using Typesense from your language of choice. The API Clients come built-in with a smart retry strategy to ensure that API calls made via them are resilient, especially in an HA setup.
 
-<<<<<<< HEAD
 - [typesense-js](https://github.com/typesense/typesense-js)
 - [typesense-php](https://github.com/typesense/typesense-php)
 - [typesense-python](https://github.com/typesense/typesense-python)
 - [typesense-ruby](https://github.com/typesense/typesense-ruby)
-=======
-Here's how: [https://typesense.org/docs/0.16.0/guide/#search-ui](https://typesense.org/docs/0.16.0/guide/#search-ui)
->>>>>>> 72f857ab
 
 If we don't offer an API client in your language, you can still use any popular HTTP client library to access Typesense's APIs directly. 
 
