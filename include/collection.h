#pragma once

#include <string>
#include <vector>
#include <string>
#include <unordered_map>
#include <thread>
#include <mutex>
#include <condition_variable>
#include <shared_mutex>
#include <art.h>
#include <index.h>
#include <number.h>
#include <sparsepp.h>
#include <store.h>
#include <topster.h>
#include <json.hpp>
#include <field.h>
#include <option.h>
#include <tsl/htrie_map.h>
#include "tokenizer.h"
#include "synonym_index.h"

struct doc_seq_id_t {
    uint32_t seq_id;
    bool is_new;
};

struct highlight_field_t {
    std::string name;
    bool fully_highlighted;
    bool infix;
    bool is_string;
    tsl::htrie_map<char, token_leaf> qtoken_leaves;

    highlight_field_t(const std::string& name, bool fully_highlighted, bool infix, bool is_string):
            name(name), fully_highlighted(fully_highlighted), infix(infix), is_string(is_string) {

    }
};

struct reference_pair {
    std::string collection;
    std::string field;

    reference_pair(std::string collection, std::string field) : collection(std::move(collection)), field(std::move(field)) {}

    bool operator < (const reference_pair& pair) const {
        return collection < pair.collection;
    }
};

class Collection {
private:

    mutable std::shared_mutex mutex;

    // ensures that a Collection* is not destructed while in use by multiple threads
    mutable std::shared_mutex lifecycle_mutex;

    const uint8_t CURATED_RECORD_IDENTIFIER = 100;

    const size_t DEFAULT_TOPSTER_SIZE = 250;

    struct highlight_t {
        size_t field_index;
        std::string field;
        std::vector<std::string> snippets;
        std::vector<std::string> values;
        std::vector<size_t> indices;
        uint64_t match_score;
        std::vector<std::vector<std::string>> matched_tokens;

        highlight_t(): field_index(0), match_score(0)  {

        }

        bool operator<(const highlight_t& a) const {
            return std::tie(match_score, field_index) > std::tie(a.match_score, field_index);
        }
    };

    struct match_index_t {
        Match match;
        uint64_t match_score = 0;
        size_t index;

        match_index_t(Match match, uint64_t match_score, size_t index): match(match), match_score(match_score),
                                                                        index(index) {

        }

        bool operator<(const match_index_t& a) const {
            if(match_score != a.match_score) {
                return match_score > a.match_score;
            }
            return index < a.index;
        }
    };

    const std::string name;

    const std::atomic<uint32_t> collection_id;

    const std::atomic<uint64_t> created_at;

    std::atomic<size_t> num_documents;

    // Auto incrementing record ID used internally for indexing - not exposed to the client
    std::atomic<uint32_t> next_seq_id;

    Store* store;

    std::vector<field> fields;

    tsl::htrie_map<char, field> search_schema;

    std::map<std::string, override_t> overrides;

    // maps tag name => override_ids
    std::map<std::string, std::set<std::string>> override_tags;

    std::string default_sorting_field;

    const float max_memory_ratio;

    std::string fallback_field_type;

    std::unordered_map<std::string, field> dynamic_fields;

    tsl::htrie_map<char, field> nested_fields;

    tsl::htrie_map<char, field> embedding_fields;

    bool enable_nested_fields;

    std::vector<char> symbols_to_index;

    std::vector<char> token_separators;

    SynonymIndex* synonym_index;

    /// "field name" -> reference_pair(referenced_collection_name, referenced_field_name)
    spp::sparse_hash_map<std::string, reference_pair> reference_fields;

    /// Contains the info where the current collection is referenced.
    /// Useful to perform operations such as cascading delete.
    /// collection_name -> field_name
    spp::sparse_hash_map<std::string, std::string> referenced_in;

    /// Reference helper fields that are part of an object. The reference doc of these fields will be included in the
    /// object rather than in the document.
    tsl::htrie_set<char> object_reference_helper_fields;

    // Keep index as the last field since it is initialized in the constructor via init_index(). Add a new field before it.
    Index* index;

    // methods

    std::string get_doc_id_key(const std::string & doc_id) const;

    std::string get_seq_id_key(uint32_t seq_id) const;

    void highlight_result(const std::string& h_obj,
                          const field &search_field,
                          const size_t search_field_index,
                          const tsl::htrie_map<char, token_leaf>& qtoken_leaves,
                          const KV* field_order_kv, const nlohmann::json &document,
                          nlohmann::json& highlight_doc,
                          StringUtils & string_utils,
                          const size_t snippet_threshold,
                          const size_t highlight_affix_num_tokens,
                          bool highlight_fully,
                          bool is_infix_search,
                          const std::string& highlight_start_tag,
                          const std::string& highlight_end_tag,
                          const uint8_t* index_symbols,
                          highlight_t &highlight,
                          bool& found_highlight,
                          bool& found_full_highlight) const;

    void remove_document(const nlohmann::json & document, const uint32_t seq_id, bool remove_from_store);

    void process_remove_field_for_embedding_fields(const field& del_field, std::vector<field>& garbage_embed_fields);

    bool does_override_match(const override_t& override, std::string& query,
                             std::set<uint32_t>& excluded_set,
                             string& actual_query, const string& filter_query,
                             bool already_segmented,
                             const std::set<std::string>& tags,
                             const std::map<size_t, std::vector<std::string>>& pinned_hits,
                             const std::vector<std::string>& hidden_hits,
                             std::vector<std::pair<uint32_t, uint32_t>>& included_ids,
                             std::vector<uint32_t>& excluded_ids,
                             std::vector<const override_t*>& filter_overrides,
                             bool& filter_curated_hits,
                             std::string& curated_sort_by) const;

    void curate_results(string& actual_query, const string& filter_query, bool enable_overrides, bool already_segmented,
                        const std::set<std::string>& tags,
                        const std::map<size_t, std::vector<std::string>>& pinned_hits,
                        const std::vector<std::string>& hidden_hits,
                        std::vector<std::pair<uint32_t, uint32_t>>& included_ids,
                        std::vector<uint32_t>& excluded_ids, std::vector<const override_t*>& filter_overrides,
                        bool& filter_curated_hits,
                        std::string& curated_sort_by) const;

    static Option<bool> detect_new_fields(nlohmann::json& document,
                                          const DIRTY_VALUES& dirty_values,
                                          const tsl::htrie_map<char, field>& schema,
                                          const std::unordered_map<std::string, field>& dyn_fields,
                                          tsl::htrie_map<char, field>& nested_fields,
                                          const std::string& fallback_field_type,
                                          bool is_update,
                                          std::vector<field>& new_fields,
                                          bool enable_nested_fields,
                                          const spp::sparse_hash_map<std::string, reference_pair>& reference_fields,
                                          tsl::htrie_set<char>& object_reference_helper_fields);

    static bool facet_count_compare(const facet_count_t& a, const facet_count_t& b) {
        return std::tie(a.count, a.fhash) > std::tie(b.count, b.fhash);
    }

    static bool facet_count_str_compare(const facet_value_t& a,
                                        const facet_value_t& b) {
        size_t a_count = a.count;
        size_t b_count = b.count;

        size_t a_value_size = UINT64_MAX - a.value.size();
        size_t b_value_size = UINT64_MAX - b.value.size();

        return std::tie(a_count, a_value_size, a.value) > std::tie(b_count, b_value_size, b.value);
    }

    static Option<bool> parse_pinned_hits(const std::string& pinned_hits_str,
                                   std::map<size_t, std::vector<std::string>>& pinned_hits);

    static Option<drop_tokens_param_t> parse_drop_tokens_mode(const std::string& drop_tokens_mode);

    Index* init_index();

    static std::vector<char> to_char_array(const std::vector<std::string>& strs);

    Option<bool> validate_and_standardize_sort_fields_with_lock(const std::vector<sort_by> & sort_fields,
                                                                std::vector<sort_by>& sort_fields_std,
                                                                bool is_wildcard_query,const bool is_vector_query,
                                                                const std::string& query, bool is_group_by_query = false,
                                                                const size_t remote_embedding_timeout_ms = 30000,
                                                                const size_t remote_embedding_num_tries = 2) const;

    Option<bool> validate_and_standardize_sort_fields(const std::vector<sort_by> & sort_fields,
                                                      std::vector<sort_by>& sort_fields_std,
                                                      const bool is_wildcard_query,
                                                      const bool is_vector_query,
                                                      const std::string& query, bool is_group_by_query = false,
                                                      const size_t remote_embedding_timeout_ms = 30000,
                                                      const size_t remote_embedding_num_tries = 2,
                                                      const bool is_reference_sort = false) const;
    
    Option<bool> persist_collection_meta();

    Option<bool> batch_alter_data(const std::vector<field>& alter_fields,
                                  const std::vector<field>& del_fields,
                                  const std::string& this_fallback_field_type);

    Option<bool> validate_alter_payload(nlohmann::json& schema_changes,
                                        std::vector<field>& addition_fields,
                                        std::vector<field>& reindex_fields,
                                        std::vector<field>& del_fields,
                                        std::string& fallback_field_type);

    void process_filter_overrides(std::vector<const override_t*>& filter_overrides,
                                  std::vector<std::string>& q_include_tokens,
                                  token_ordering token_order,
                                  filter_node_t*& filter_tree_root,
                                  std::vector<std::pair<uint32_t, uint32_t>>& included_ids,
                                  std::vector<uint32_t>& excluded_ids) const;

    void populate_text_match_info(nlohmann::json& info, uint64_t match_score, const text_match_type_t match_type) const;

    bool handle_highlight_text(std::string& text, bool normalise, const field &search_field,
                               const std::vector<char>& symbols_to_index, const std::vector<char>& token_separators,
                               highlight_t& highlight, StringUtils & string_utils, bool use_word_tokenizer,
                               const size_t highlight_affix_num_tokens,
                               const tsl::htrie_map<char, token_leaf>& qtoken_leaves, int last_valid_offset_index,
                               const size_t prefix_token_num_chars, bool highlight_fully, const size_t snippet_threshold,
                               bool is_infix_search, std::vector<std::string>& raw_query_tokens, size_t last_valid_offset,
                               const std::string& highlight_start_tag, const std::string& highlight_end_tag,
                               const uint8_t* index_symbols, const match_index_t& match_index) const;

    static Option<bool> extract_field_name(const std::string& field_name,
                                           const tsl::htrie_map<char, field>& search_schema,
                                           std::vector<std::string>& processed_search_fields,
                                           bool extract_only_string_fields,
                                           bool enable_nested_fields,
                                           const bool handle_wildcard = true,
                                           const bool& include_id = false);

    bool is_nested_array(const nlohmann::json& obj, std::vector<std::string> path_parts, size_t part_i) const;

    template<class T>
    static bool highlight_nested_field(const nlohmann::json& hdoc, nlohmann::json& hobj,
                                       std::vector<std::string>& path_parts, size_t path_index,
                                       bool is_arr_obj_ele, int array_index, T func);

    static Option<bool> resolve_field_type(field& new_field,
                                           nlohmann::detail::iter_impl<nlohmann::basic_json<>>& kv,
                                           nlohmann::json& document,
                                           const DIRTY_VALUES& dirty_values,
                                           const bool found_dynamic_field,
                                           const std::string& fallback_field_type,
                                           bool enable_nested_fields,
                                           std::vector<field>& new_fields);

    static uint64_t extract_bits(uint64_t value, unsigned lsb_offset, unsigned n);

    Option<bool> populate_include_exclude_fields(const spp::sparse_hash_set<std::string>& include_fields,
                                                 const spp::sparse_hash_set<std::string>& exclude_fields,
                                                 tsl::htrie_set<char>& include_fields_full,
                                                 tsl::htrie_set<char>& exclude_fields_full) const;

    Option<std::string> get_referenced_in_field(const std::string& collection_name) const;

    Option<bool> get_related_ids(const std::string& ref_field_name, const uint32_t& seq_id,
                                 std::vector<uint32_t>& result) const;

    Option<bool> get_object_array_related_id(const std::string& ref_field_name,
                                             const uint32_t& seq_id, const uint32_t& object_index,
                                             uint32_t& result) const;

    void remove_embedding_field(const std::string& field_name);

public:

    enum {MAX_ARRAY_MATCHES = 5};

    const size_t PER_PAGE_MAX = 250;

    const size_t GROUP_LIMIT_MAX = 99;

    // Using a $ prefix so that these meta keys stay above record entries in a lexicographically ordered KV store
    static constexpr const char* COLLECTION_META_PREFIX = "$CM";
    static constexpr const char* COLLECTION_NEXT_SEQ_PREFIX = "$CS";
    static constexpr const char* COLLECTION_OVERRIDE_PREFIX = "$CO";
    static constexpr const char* SEQ_ID_PREFIX = "$SI";
    static constexpr const char* DOC_ID_PREFIX = "$DI";

    static constexpr const char* COLLECTION_NAME_KEY = "name";
    static constexpr const char* COLLECTION_ID_KEY = "id";
    static constexpr const char* COLLECTION_SEARCH_FIELDS_KEY = "fields";
    static constexpr const char* COLLECTION_DEFAULT_SORTING_FIELD_KEY = "default_sorting_field";
    static constexpr const char* COLLECTION_CREATED = "created_at";
    static constexpr const char* COLLECTION_NUM_MEMORY_SHARDS = "num_memory_shards";
    static constexpr const char* COLLECTION_FALLBACK_FIELD_TYPE = "fallback_field_type";
    static constexpr const char* COLLECTION_ENABLE_NESTED_FIELDS = "enable_nested_fields";

    static constexpr const char* COLLECTION_SYMBOLS_TO_INDEX = "symbols_to_index";
    static constexpr const char* COLLECTION_SEPARATORS = "token_separators";

    // methods

    Collection() = delete;

    Collection(const std::string& name, const uint32_t collection_id, const uint64_t created_at,
               const uint32_t next_seq_id, Store *store, const std::vector<field>& fields,
               const std::string& default_sorting_field,
               const float max_memory_ratio, const std::string& fallback_field_type,
               const std::vector<std::string>& symbols_to_index, const std::vector<std::string>& token_separators,
               const bool enable_nested_fields);

    ~Collection();

    static std::string get_next_seq_id_key(const std::string & collection_name);

    static std::string get_meta_key(const std::string & collection_name);

    static std::string get_override_key(const std::string & collection_name, const std::string & override_id);

    std::string get_seq_id_collection_prefix() const;

    std::string get_name() const;

    uint64_t get_created_at() const;

    uint32_t get_collection_id() const;

    uint32_t get_next_seq_id();

    Option<uint32_t> doc_id_to_seq_id_with_lock(const std::string & doc_id) const;

    Option<uint32_t> doc_id_to_seq_id(const std::string & doc_id) const;

    std::vector<std::string> get_facet_fields();

    std::vector<field> get_sort_fields();

    std::vector<field> get_fields();

    std::unordered_map<std::string, field> get_dynamic_fields();

    tsl::htrie_map<char, field> get_schema();

    tsl::htrie_map<char, field> get_nested_fields();

    tsl::htrie_map<char, field> get_embedding_fields();

    tsl::htrie_map<char, field> get_embedding_fields_unsafe();

    tsl::htrie_set<char> get_object_reference_helper_fields();

    std::string get_default_sorting_field();

    static Option<bool> add_reference_helper_fields(nlohmann::json& document, const tsl::htrie_map<char, field>& schema,
                                                    const spp::sparse_hash_map<std::string, reference_pair>& reference_fields,
                                                    tsl::htrie_set<char>& object_reference_helper_fields);

    Option<doc_seq_id_t> to_doc(const std::string& json_str, nlohmann::json& document,
                                const index_operation_t& operation,
                                const DIRTY_VALUES dirty_values,
                                const std::string& id="");


    static uint32_t get_seq_id_from_key(const std::string & key);

    Option<bool> get_document_from_store(const std::string & seq_id_key, nlohmann::json & document, bool raw_doc = false) const;

    Option<bool> get_document_from_store(const uint32_t& seq_id, nlohmann::json & document, bool raw_doc = false) const;

    Option<uint32_t> index_in_memory(nlohmann::json & document, uint32_t seq_id,
                                     const index_operation_t op, const DIRTY_VALUES& dirty_values);

    static void remove_flat_fields(nlohmann::json& document);

    static void remove_reference_helper_fields(nlohmann::json& document);

    static Option<bool> include_references(nlohmann::json& doc,
                                           const std::string& ref_collection_name,
                                           Collection *const ref_collection,
                                           const std::string& alias,
                                           const reference_filter_result_t& references,
                                           const tsl::htrie_set<char>& ref_include_fields_full,
                                           const tsl::htrie_set<char>& ref_exclude_fields_full,
                                           const std::string& error_prefix, const bool& is_reference_array,
                                           const bool& nest_ref_doc);

    static Option<bool> prune_doc(nlohmann::json& doc, const tsl::htrie_set<char>& include_names,
                                  const tsl::htrie_set<char>& exclude_names, const std::string& parent_name = "",
                                  size_t depth = 0,
                                  const std::map<std::string, reference_filter_result_t>& reference_filter_results = {},
                                  Collection *const collection = nullptr, const uint32_t& seq_id = 0,
                                  const std::vector<ref_include_fields>& ref_include_fields_vec = {});

    const Index* _get_index() const;

    bool facet_value_to_string(const facet &a_facet, const facet_count_t &facet_count, const nlohmann::json &document,
                               std::string &value) const;

    nlohmann::json get_facet_parent(const std::string& facet_field_name, const nlohmann::json& document) const;

    static void populate_result_kvs(Topster *topster, std::vector<std::vector<KV *>> &result_kvs, 
                    const spp::sparse_hash_map<uint64_t, uint32_t>& groups_processed, 
                    const std::vector<sort_by>& sort_by_fields);

    void batch_index(std::vector<index_record>& index_records, std::vector<std::string>& json_out, size_t &num_indexed,
                     const bool& return_doc, const bool& return_id, const size_t remote_embedding_batch_size = 200,
                     const size_t remote_embedding_timeout_ms = 60000, const size_t remote_embedding_num_tries = 2);

    bool is_exceeding_memory_threshold() const;

    void parse_search_query(const std::string &query, std::vector<std::string>& q_include_tokens,
                            std::vector<std::vector<std::string>>& q_exclude_tokens,
                            std::vector<std::vector<std::string>>& q_phrases,
                            const std::string& locale, const bool already_segmented, const std::string& stopword_set="") const;

    // PUBLIC OPERATIONS

    nlohmann::json get_summary_json() const;

    size_t batch_index_in_memory(std::vector<index_record>& index_records, const size_t remote_embedding_batch_size,
                                 const size_t remote_embedding_timeout_ms, const size_t remote_embedding_num_tries, const bool generate_embeddings);

    Option<nlohmann::json> add(const std::string & json_str,
                               const index_operation_t& operation=CREATE, const std::string& id="",
                               const DIRTY_VALUES& dirty_values=DIRTY_VALUES::COERCE_OR_REJECT);

    nlohmann::json add_many(std::vector<std::string>& json_lines, nlohmann::json& document,
                            const index_operation_t& operation=CREATE, const std::string& id="",
                            const DIRTY_VALUES& dirty_values=DIRTY_VALUES::COERCE_OR_REJECT,
                            const bool& return_doc=false, const bool& return_id=false,
                            const size_t remote_embedding_batch_size=200,
                            const size_t remote_embedding_timeout_ms=60000,
                            const size_t remote_embedding_num_tries=2);

    Option<nlohmann::json> update_matching_filter(const std::string& filter_query,
                                                  const std::string & json_str,
                                                  std::string& req_dirty_values,
                                                  const int batch_size = 1000);

    Option<bool> populate_include_exclude_fields_lk(const spp::sparse_hash_set<std::string>& include_fields,
                                                     const spp::sparse_hash_set<std::string>& exclude_fields,
                                                     tsl::htrie_set<char>& include_fields_full,
                                                     tsl::htrie_set<char>& exclude_fields_full) const;

    void do_housekeeping();

    Option<nlohmann::json> search(std::string query, const std::vector<std::string> & search_fields,
                                  const std::string & filter_query, const std::vector<std::string> & facet_fields,
                                  const std::vector<sort_by> & sort_fields, const std::vector<uint32_t>& num_typos,
                                  size_t per_page = 10, size_t page = 1,
                                  token_ordering token_order = FREQUENCY, const std::vector<bool>& prefixes = {true},
                                  size_t drop_tokens_threshold = Index::DROP_TOKENS_THRESHOLD,
                                  const spp::sparse_hash_set<std::string> & include_fields = spp::sparse_hash_set<std::string>(),
                                  const spp::sparse_hash_set<std::string> & exclude_fields = spp::sparse_hash_set<std::string>(),
                                  size_t max_facet_values=10,
                                  const std::string & simple_facet_query = "",
                                  const size_t snippet_threshold = 30,
                                  const size_t highlight_affix_num_tokens = 4,
                                  const std::string & highlight_full_fields = "",
                                  size_t typo_tokens_threshold = Index::TYPO_TOKENS_THRESHOLD,
                                  const std::string& pinned_hits_str="",
                                  const std::string& hidden_hits="",
                                  const std::vector<std::string>& group_by_fields={},
                                  size_t group_limit = 3,
                                  const std::string& highlight_start_tag="<mark>",
                                  const std::string& highlight_end_tag="</mark>",
                                  std::vector<uint32_t> raw_query_by_weights={},
                                  size_t limit_hits=UINT32_MAX,
                                  bool prioritize_exact_match=true,
                                  bool pre_segmented_query=false,
                                  bool enable_overrides=true,
                                  const std::string& highlight_fields="",
                                  const bool exhaustive_search = false,
                                  size_t search_stop_millis = 6000*1000,
                                  size_t min_len_1typo = 4,
                                  size_t min_len_2typo = 7,
                                  enable_t split_join_tokens = fallback,
                                  size_t max_candidates = 4,
                                  const std::vector<enable_t>& infixes = {off},
                                  const size_t max_extra_prefix = INT16_MAX,
                                  const size_t max_extra_suffix = INT16_MAX,
                                  const size_t facet_query_num_typos = 2,
                                  const size_t filter_curated_hits_option = 2,
                                  const bool prioritize_token_position = false,
                                  const std::string& vector_query_str = "",
                                  const bool enable_highlight_v1 = true,
                                  const uint64_t search_time_start_us = 0,
                                  const text_match_type_t match_type = max_score,
                                  const size_t facet_sample_percent = 100,
                                  const size_t facet_sample_threshold = 0,
                                  const size_t page_offset = 0,
                                  facet_index_type_t facet_index_type = HASH,
                                  const size_t remote_embedding_timeout_ms = 30000,
                                  const size_t remote_embedding_num_tries = 2,
                                  const std::string& stopwords_set="",
                                  const std::vector<std::string>& facet_return_parent = {},
                                  const std::vector<ref_include_fields>& ref_include_fields_vec = {},
                                  const std::string& drop_tokens_mode = "right_to_left",
                                  const bool prioritize_num_matching_fields = true,
                                  const bool group_missing_values = true,
                                  const bool converstaion = false,
                                  const int conversation_model_id = -1,
                                  std::string conversation_id = "",
                                  const std::string& override_tags_str = "") const;

    Option<bool> get_filter_ids(const std::string & filter_query, filter_result_t& filter_result) const;

    Option<bool> get_reference_filter_ids(const std::string& filter_query,
                                          filter_result_t& filter_result,
                                          const std::string& reference_field_name) const;

    Option<nlohmann::json> get(const std::string & id) const;

    Option<std::string> remove(const std::string & id, bool remove_from_store = true);

    Option<bool> remove_if_found(uint32_t seq_id, bool remove_from_store = true);

    size_t get_num_documents() const;

    DIRTY_VALUES parse_dirty_values_option(std::string& dirty_values) const;

    std::vector<char> get_symbols_to_index();

    std::vector<char> get_token_separators();

    std::string get_fallback_field_type();

    bool get_enable_nested_fields();

    Option<bool> parse_facet(const std::string& facet_field, std::vector<facet>& facets) const;

    // Override operations

    Option<uint32_t> add_override(const override_t & override, bool write_to_store = true);

    Option<uint32_t> remove_override(const std::string & id);

    std::map<std::string, override_t> get_overrides() {
        std::shared_lock lock(mutex);
        return overrides;
    };

    // synonym operations

    spp::sparse_hash_map<std::string, synonym_t> get_synonyms();

    bool get_synonym(const std::string& id, synonym_t& synonym);

    Option<bool> add_synonym(const nlohmann::json& syn_json, bool write_to_store = true);

    Option<bool> remove_synonym(const std::string & id);

    void synonym_reduction(const std::vector<std::string>& tokens,
                           std::vector<std::vector<std::string>>& results) const;

    SynonymIndex* get_synonym_index();

    spp::sparse_hash_map<std::string, reference_pair> get_reference_fields();

    // highlight ops

    static void highlight_text(const string& highlight_start_tag, const string& highlight_end_tag,
                   const string& text, const std::map<size_t, size_t>& token_offsets,
                   size_t snippet_end_offset,
                   std::vector<std::string>& matched_tokens, std::map<size_t, size_t>::iterator& offset_it,
                   std::stringstream& highlighted_text,
                   const uint8_t* index_symbols,
                   size_t snippet_start_offset) ;

    void process_highlight_fields(const std::vector<search_field_t>& search_fields,
                                  const std::vector<std::string>& raw_search_fields,
                                  const tsl::htrie_set<char>& include_fields,
                                  const tsl::htrie_set<char>& exclude_fields,
                                  const std::vector<std::string>& highlight_field_names,
                                  const std::vector<std::string>& highlight_full_field_names,
                                  const std::vector<enable_t>& infixes,
                                  std::vector<std::string>& q_tokens,
                                  const tsl::htrie_map<char, token_leaf>& qtoken_set,
                                  std::vector<highlight_field_t>& highlight_items) const;

    static void copy_highlight_doc(std::vector<highlight_field_t>& hightlight_items,
                                   const bool nested_fields_enabled,
                                   const nlohmann::json& src,
                                   nlohmann::json& dst);

    Option<bool> alter(nlohmann::json& alter_payload);

    void process_search_field_weights(const std::vector<search_field_t>& search_fields,
                                      std::vector<uint32_t>& query_by_weights,
                                      std::vector<search_field_t>& weighted_search_fields) const;

    Option<bool> truncate_after_top_k(const std::string& field_name, size_t k);

<<<<<<< HEAD
    void reference_populate_sort_mapping(int* sort_order, std::vector<size_t>& geopoint_indices,
                                         std::vector<sort_by>& sort_fields_std,
                                         std::array<spp::sparse_hash_map<uint32_t, int64_t, Hasher32>*, 3>& field_values) const;

    int64_t reference_string_sort_score(const std::string& field_name, const uint32_t& seq_id) const;

    bool is_referenced_in(const std::string& collection_name) const;

    void add_referenced_in(const reference_pair& pair);

    void add_referenced_ins(const std::set<reference_pair>& pairs);

    void add_referenced_in(const std::string& collection_name, const std::string& field_name);

    Option<std::string> get_referenced_in_field_with_lock(const std::string& collection_name) const;

    Option<bool> get_related_ids_with_lock(const std::string& field_name, const uint32_t& seq_id,
                                           std::vector<uint32_t>& result) const;

    Option<uint32_t> get_sort_index_value_with_lock(const std::string& field_name, const uint32_t& seq_id) const;

    static void hide_credential(nlohmann::json& json, const std::string& credential_name);

    friend class filter_result_iterator_t;
=======
    std::shared_mutex& get_lifecycle_mutex();
>>>>>>> 1625decb
};

template<class T>
bool Collection::highlight_nested_field(const nlohmann::json& hdoc, nlohmann::json& hobj,
                                        std::vector<std::string>& path_parts, size_t path_index,
                                        bool is_arr_obj_ele, int array_index, T func) {
    if(path_index == path_parts.size()) {
        func(hobj, is_arr_obj_ele, array_index);
        return true;
    }

    const std::string& fragment = path_parts[path_index];
    const auto& it = hobj.find(fragment);

    if(it != hobj.end()) {
        if(it.value().is_array()) {
            bool resolved = false;
            for(size_t i = 0; i < it.value().size(); i++) {
                auto& h_ele = it.value().at(i);
                is_arr_obj_ele = is_arr_obj_ele || h_ele.is_object();
                resolved = highlight_nested_field(hdoc, h_ele, path_parts, path_index + 1,
                                                  is_arr_obj_ele, i, func) || resolved;
            }
            return resolved;
        } else {
            return highlight_nested_field(hdoc, it.value(), path_parts, path_index + 1, is_arr_obj_ele, 0, func);
        }
    } {
        return false;
    }
}
<|MERGE_RESOLUTION|>--- conflicted
+++ resolved
@@ -650,7 +650,6 @@
 
     Option<bool> truncate_after_top_k(const std::string& field_name, size_t k);
 
-<<<<<<< HEAD
     void reference_populate_sort_mapping(int* sort_order, std::vector<size_t>& geopoint_indices,
                                          std::vector<sort_by>& sort_fields_std,
                                          std::array<spp::sparse_hash_map<uint32_t, int64_t, Hasher32>*, 3>& field_values) const;
@@ -675,9 +674,8 @@
     static void hide_credential(nlohmann::json& json, const std::string& credential_name);
 
     friend class filter_result_iterator_t;
-=======
+
     std::shared_mutex& get_lifecycle_mutex();
->>>>>>> 1625decb
 };
 
 template<class T>
