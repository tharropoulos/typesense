#pragma once

#include <string>
#include <unordered_map>
#include <vector>
#include <mutex>
#include <shared_mutex>
#include <condition_variable>
#include <art.h>
#include <number.h>
#include <sparsepp.h>
#include <store.h>
#include <topster.h>
#include <json.hpp>
#include <field.h>
#include <option.h>
#include <set>
#include "string_utils.h"
#include "num_tree.h"
#include "magic_enum.hpp"
#include "match_score.h"
#include "posting_list.h"
#include "threadpool.h"
#include "adi_tree.h"
#include "tsl/htrie_set.h"
#include <tsl/htrie_map.h>
#include "id_list.h"
#include "synonym_index.h"
#include "override.h"
#include "vector_query_ops.h"
#include "hnswlib/hnswlib.h"
#include "filter.h"
#include "facet_index.h"
#include "numeric_range_trie.h"

static constexpr size_t ARRAY_FACET_DIM = 4;
using facet_map_t = spp::sparse_hash_map<uint32_t, facet_hash_values_t>;
using single_val_facet_map_t = spp::sparse_hash_map<uint32_t, uint32_t>;
using array_mapped_facet_t = std::array<facet_map_t*, ARRAY_FACET_DIM>;
using array_mapped_single_val_facet_t = std::array<single_val_facet_map_t*, ARRAY_FACET_DIM>;

static constexpr size_t ARRAY_INFIX_DIM = 4;
using array_mapped_infix_t = std::vector<tsl::htrie_set<char>*>;

struct token_t {
    size_t position;
    std::string value;

    bool is_prefix_searched;
    uint32_t root_len;        // if prefix searched, length of the root token
    uint32_t num_typos;

    token_t() {};

    token_t(size_t position, const std::string& value, bool is_prefix_searched, uint32_t root_len, uint32_t num_typos):
            position(position), value(value), is_prefix_searched(is_prefix_searched),
            root_len(root_len), num_typos(num_typos) {

    }
};

// FIXME: deprecated
struct token_candidates {
    token_t token;
    size_t cost;
    bool prefix_search;
    std::vector<art_leaf*> candidates;
};

struct tok_candidates {
    token_t token;
    size_t cost;
    bool prefix_search;
    std::vector<std::string> candidates;
};

struct query_tokens_t {
    std::vector<token_t> q_include_tokens;
    std::vector<std::vector<std::string>> q_exclude_tokens;
    std::vector<std::vector<std::string>> q_phrases;
    std::vector<std::vector<std::string>> q_synonyms;
};

enum enable_t {
    always,
    fallback,
    off
};

struct search_field_t {
    std::string name;
    size_t weight;
    size_t num_typos;
    bool prefix;
    enable_t infix;

    search_field_t(const std::string& name, size_t weight, size_t num_typos, bool prefix, enable_t infix):
            name(name), weight(weight), num_typos(num_typos), prefix(prefix), infix(infix) { }
};

enum text_match_type_t {
    max_score,
    max_weight
};

enum drop_tokens_mode_t {
    left_to_right,
    right_to_left,
    both_sides,
};

struct drop_tokens_param_t {
    drop_tokens_mode_t mode = right_to_left;
    size_t token_limit = 1000;

    drop_tokens_param_t() {

    }

    drop_tokens_param_t(drop_tokens_mode_t mode, size_t token_limit) : mode(mode), token_limit(token_limit) {}
};

struct search_args {
    std::vector<query_tokens_t> field_query_tokens;
    std::vector<search_field_t> search_fields;
    const text_match_type_t match_type;
    filter_node_t* filter_tree_root;
    std::vector<facet>& facets;
    std::vector<std::pair<uint32_t, uint32_t>>& included_ids;
    std::vector<uint32_t> excluded_ids;
    std::vector<sort_by>& sort_fields_std;
    facet_query_t facet_query;
    std::vector<uint32_t> num_typos;
    size_t max_facet_values;
    size_t per_page;
    size_t offset;
    token_ordering token_order;
    std::vector<bool> prefixes;
    size_t drop_tokens_threshold;
    size_t typo_tokens_threshold;
    std::vector<std::string> group_by_fields;
    size_t group_limit;
    bool group_missing_values;
    std::string default_sorting_field;
    bool prioritize_exact_match;
    bool prioritize_token_position;
    bool prioritize_num_matching_fields;
    size_t all_result_ids_len;
    bool exhaustive_search;
    size_t concurrency;
    size_t search_cutoff_ms;
    size_t min_len_1typo;
    size_t min_len_2typo;
    size_t max_candidates;
    std::vector<enable_t> infixes;
    const size_t max_extra_prefix;
    const size_t max_extra_suffix;
    const size_t facet_query_num_typos;
    const bool filter_curated_hits;
    const enable_t split_join_tokens;
    tsl::htrie_map<char, token_leaf> qtoken_set;

    spp::sparse_hash_map<uint64_t, uint32_t> groups_processed;
    std::vector<std::vector<art_leaf*>> searched_queries;
    Topster* topster;
    Topster* curated_topster;
    std::vector<std::vector<KV*>> raw_result_kvs;
    std::vector<std::vector<KV*>> override_result_kvs;

    vector_query_t& vector_query;
    size_t facet_sample_percent;
    size_t facet_sample_threshold;
    drop_tokens_param_t drop_tokens_mode;

    search_args(std::vector<query_tokens_t> field_query_tokens, std::vector<search_field_t> search_fields,
                const text_match_type_t match_type,
                filter_node_t* filter_tree_root, std::vector<facet>& facets,
                std::vector<std::pair<uint32_t, uint32_t>>& included_ids, std::vector<uint32_t> excluded_ids,
                std::vector<sort_by>& sort_fields_std, facet_query_t facet_query, const std::vector<uint32_t>& num_typos,
                size_t max_facet_values, size_t max_hits, size_t per_page, size_t offset, token_ordering token_order,
                const std::vector<bool>& prefixes, size_t drop_tokens_threshold, size_t typo_tokens_threshold,
                const std::vector<std::string>& group_by_fields, size_t group_limit,
                const bool group_missing_values,
                const string& default_sorting_field, bool prioritize_exact_match,
                const bool prioritize_token_position, const bool prioritize_num_matching_fields, bool exhaustive_search,
                size_t concurrency, size_t search_cutoff_ms,
                size_t min_len_1typo, size_t min_len_2typo, size_t max_candidates, const std::vector<enable_t>& infixes,
                const size_t max_extra_prefix, const size_t max_extra_suffix, const size_t facet_query_num_typos,
                const bool filter_curated_hits, const enable_t split_join_tokens, vector_query_t& vector_query,
                size_t facet_sample_percent, size_t facet_sample_threshold, drop_tokens_param_t drop_tokens_mode) :
            field_query_tokens(field_query_tokens),
            search_fields(search_fields), match_type(match_type), filter_tree_root(filter_tree_root), facets(facets),
            included_ids(included_ids), excluded_ids(excluded_ids), sort_fields_std(sort_fields_std),
            facet_query(facet_query), num_typos(num_typos), max_facet_values(max_facet_values), per_page(per_page),
            offset(offset), token_order(token_order), prefixes(prefixes),
            drop_tokens_threshold(drop_tokens_threshold), typo_tokens_threshold(typo_tokens_threshold),
            group_by_fields(group_by_fields), group_limit(group_limit),
            group_missing_values(group_missing_values),
            default_sorting_field(default_sorting_field),
            prioritize_exact_match(prioritize_exact_match), prioritize_token_position(prioritize_token_position),
            prioritize_num_matching_fields(prioritize_num_matching_fields),
            all_result_ids_len(0), exhaustive_search(exhaustive_search), concurrency(concurrency),
            search_cutoff_ms(search_cutoff_ms),
            min_len_1typo(min_len_1typo), min_len_2typo(min_len_2typo), max_candidates(max_candidates),
            infixes(infixes), max_extra_prefix(max_extra_prefix), max_extra_suffix(max_extra_suffix),
            facet_query_num_typos(facet_query_num_typos), filter_curated_hits(filter_curated_hits),
            split_join_tokens(split_join_tokens), vector_query(vector_query),
            facet_sample_percent(facet_sample_percent), facet_sample_threshold(facet_sample_threshold),
            drop_tokens_mode(drop_tokens_mode) {

        const size_t topster_size = std::max((size_t)1, max_hits);  // needs to be atleast 1 since scoring is mandatory
        topster = new Topster(topster_size, group_limit);
        curated_topster = new Topster(topster_size, group_limit);
    }

    ~search_args() {
        delete topster;
        delete curated_topster;
    };
};

enum facet_index_type_t {
    HASH,
    VALUE,
    DETECT,
};

struct offsets_facet_hashes_t {
    // token to offsets
    std::unordered_map<std::string, std::vector<uint32_t>> offsets;
};

struct index_record {
    size_t position;                    // position of record in the original request
    uint32_t seq_id;

    nlohmann::json doc;                 // actual document sent in request (could be partial)
    nlohmann::json old_doc;             // previously stored *full* document from disk
    nlohmann::json new_doc;             // new *full* document to be stored into disk
    nlohmann::json del_doc;             // document containing the fields that should be deleted

    nlohmann::json embedding_res;       // embedding result
    int embedding_status_code;          // embedding status code

    index_operation_t operation;
    bool is_update;

    // pre-processed data primed for indexing
    std::unordered_map<std::string, offsets_facet_hashes_t> field_index;
    int64_t points;

    Option<bool> indexed;               // indicates if the indexing operation was a success

    DIRTY_VALUES dirty_values;

    index_record(size_t record_pos, uint32_t seq_id, const nlohmann::json& doc, index_operation_t operation,
                 const DIRTY_VALUES& dirty_values):
            position(record_pos), seq_id(seq_id), doc(doc), operation(operation), is_update(false),
            indexed(false), dirty_values(dirty_values) {

    }

    index_record(index_record&& rhs) = default;

    index_record& operator=(index_record&& mE) = default;

    void index_failure(const uint32_t err_code, const std::string & err_msg) {
        indexed = Option<bool>(err_code, err_msg);
    }

    void index_success() {
        indexed = Option<bool>(true);
    }
};

class VectorFilterFunctor: public hnswlib::BaseFilterFunctor {
    filter_result_iterator_t* const filter_result_iterator;

public:
    explicit VectorFilterFunctor(filter_result_iterator_t* const filter_result_iterator) :
    filter_result_iterator(filter_result_iterator) {}

    bool operator()(hnswlib::labeltype id) override {
        if (filter_result_iterator->approx_filter_ids_length == 0) {
            return true;
        }

        filter_result_iterator->reset();
        return filter_result_iterator->valid(id) == 1;
    }
};

struct hnsw_index_t {
    hnswlib::InnerProductSpace* space;
    hnswlib::HierarchicalNSW<float>* vecdex;
    size_t num_dim;
    vector_distance_type_t distance_type;

    // ensures that this index is not dropped when it's being repaired
    std::mutex repair_m;

    hnsw_index_t(size_t num_dim, size_t init_size, vector_distance_type_t distance_type):
        space(new hnswlib::InnerProductSpace(num_dim)),
        vecdex(new hnswlib::HierarchicalNSW<float>(space, init_size, 16, 200, 100, true)),
        num_dim(num_dim), distance_type(distance_type) {

    }

    ~hnsw_index_t() {
        delete vecdex;
        delete space;
    }

    // needed for cosine similarity
    static void normalize_vector(const std::vector<float>& src, std::vector<float>& norm_dest) {
        float norm = 0.0f;
        for (float i : src) {
            norm += i * i;
        }
        norm = 1.0f / (sqrtf(norm) + 1e-30f);
        for (size_t i = 0; i < src.size(); i++) {
            norm_dest[i] = src[i] * norm;
        }
    }
};

struct group_by_field_it_t {
    std::string field_name;
    posting_list_t::iterator_t it;
};

class Index {
private:
    mutable std::shared_mutex mutex;

    std::string name;

    const uint32_t collection_id;

    const Store* store;

    const SynonymIndex* synonym_index;

    ThreadPool* thread_pool;

    size_t num_documents;

    tsl::htrie_map<char, field> search_schema;

    spp::sparse_hash_map<std::string, art_tree*> search_index;

    spp::sparse_hash_map<std::string, num_tree_t*> numerical_index;

    // reference_helper_field => (seq_id => ref_seq_ids)
    // Only used when the reference field is an array type otherwise sort_index is used.
    spp::sparse_hash_map<std::string, num_tree_t*> reference_index;

    spp::sparse_hash_map<std::string, NumericTrie*> range_index;

    spp::sparse_hash_map<std::string, NumericTrie*> geo_range_index;

    // geo_array_field => (seq_id => values) used for exact filtering of geo array records
    spp::sparse_hash_map<std::string, spp::sparse_hash_map<uint32_t, int64_t*>*> geo_array_index;

    facet_index_t* facet_index_v4 = nullptr;
  
    // sort_field => (seq_id => value)
    spp::sparse_hash_map<std::string, spp::sparse_hash_map<uint32_t, int64_t>*> sort_index;
    typedef spp::sparse_hash_map<std::string, 
        spp::sparse_hash_map<uint32_t, int64_t>*>::iterator sort_index_iterator;

    // str_sort_field => adi_tree_t
    spp::sparse_hash_map<std::string, adi_tree_t*> str_sort_index;

    // infix field => value
    spp::sparse_hash_map<std::string, array_mapped_infix_t> infix_index;

    // vector field => vector index
    spp::sparse_hash_map<std::string, hnsw_index_t*> vector_index;

    // this is used for wildcard queries
    id_list_t* seq_ids;

    std::vector<char> symbols_to_index;

    std::vector<char> token_separators;

    StringUtils string_utils;

    // used as sentinels

    static spp::sparse_hash_map<uint32_t, int64_t> text_match_sentinel_value;
    static spp::sparse_hash_map<uint32_t, int64_t> seq_id_sentinel_value;
    static spp::sparse_hash_map<uint32_t, int64_t> eval_sentinel_value;
    static spp::sparse_hash_map<uint32_t, int64_t> geo_sentinel_value;
    static spp::sparse_hash_map<uint32_t, int64_t> str_sentinel_value;
    static spp::sparse_hash_map<uint32_t, int64_t> vector_distance_sentinel_value;
    static spp::sparse_hash_map<uint32_t, int64_t> vector_query_sentinel_value;

    // Internal utility functions

    static inline uint32_t next_suggestion2(const std::vector<tok_candidates>& token_candidates_vec,
                                            long long int n,
                                            std::vector<token_t>& query_suggestion,
                                            uint64& qhash);

    static inline uint32_t next_suggestion(const std::vector<token_candidates> &token_candidates_vec,
                                       long long int n,
                                       std::vector<art_leaf *>& actual_query_suggestion,
                                       std::vector<art_leaf *>& query_suggestion,
                                       int syn_orig_num_tokens,
                                       uint32_t& token_bits,
                                       uint64& qhash);

    void log_leaves(int cost, const std::string &token, const std::vector<art_leaf *> &leaves) const;

    void do_facets(std::vector<facet> & facets, facet_query_t & facet_query,
                   bool estimate_facets, size_t facet_sample_percent,
                   const std::vector<facet_info_t>& facet_infos,
                   size_t group_limit, const std::vector<std::string>& group_by_fields,
                   const bool group_missing_values,
                   const uint32_t* result_ids, size_t results_size,
                   int max_facet_count, bool is_wildcard_query, bool no_filters_provided,
                   facet_index_type_t facet_index_type) const;

    bool static_filter_query_eval(const override_t* override, std::vector<std::string>& tokens,
                                  filter_node_t*& filter_tree_root) const;

    bool resolve_override(const std::vector<std::string>& rule_tokens, bool exact_rule_match,
                          const std::vector<std::string>& query_tokens,
                          token_ordering token_order, std::set<std::string>& absorbed_tokens,
                          std::string& filter_by_clause) const;

    bool check_for_overrides(const token_ordering& token_order, const string& field_name, bool slide_window,
                             bool exact_rule_match, std::vector<std::string>& tokens,
                             std::set<std::string>& absorbed_tokens,
                             std::vector<std::string>& field_absorbed_tokens) const;

    static void aggregate_topster(Topster* agg_topster, Topster* index_topster);

    void search_field(const uint8_t & field_id,
                      const std::vector<token_t>& query_tokens,
                      const uint32_t* exclude_token_ids,
                      size_t exclude_token_ids_size,
                      size_t& num_tokens_dropped,
                      const field& the_field, const std::string& field_name,
                      const uint32_t *filter_ids, size_t filter_ids_length,
                      const std::vector<uint32_t>& curated_ids,
                      std::vector<sort_by> & sort_fields,
                      int last_typo,
                      int max_typos,
                      std::vector<std::vector<art_leaf*>> & searched_queries,
                      Topster* topster, spp::sparse_hash_map<uint64_t, uint32_t>& groups_processed,
                      uint32_t** all_result_ids, size_t & all_result_ids_len,
                      size_t& field_num_results,
                      size_t group_limit,
                      const std::vector<std::string>& group_by_fields,
                      const bool group_missing_values,
                      bool prioritize_exact_match,
                      size_t concurrency,
                      std::set<uint64>& query_hashes,
                      token_ordering token_order, const bool prefix,
                      size_t drop_tokens_threshold,
                      size_t typo_tokens_threshold,
                      bool exhaustive_search,
                      int syn_orig_num_tokens,
                      size_t min_len_1typo,
                      size_t min_len_2typo,
                      size_t max_candidates) const;

    Option<bool> search_all_candidates(const size_t num_search_fields,
                                       const text_match_type_t match_type,
                                       const std::vector<search_field_t>& the_fields,
                                       filter_result_iterator_t* const filter_result_iterator,
                                       const uint32_t* exclude_token_ids, size_t exclude_token_ids_size,
                                       const std::unordered_set<uint32_t>& excluded_group_ids,
                                       const std::vector<sort_by>& sort_fields,
                                       std::vector<tok_candidates>& token_candidates_vec,
                                       std::vector<std::vector<art_leaf*>>& searched_queries,
                                       tsl::htrie_map<char, token_leaf>& qtoken_set,
                                       const std::vector<token_t>& dropped_tokens,
                                       Topster* topster,
                                       spp::sparse_hash_map<uint64_t, uint32_t>& groups_processed,
                                       uint32_t*& all_result_ids, size_t& all_result_ids_len,
                                       const size_t typo_tokens_threshold,
                                       const size_t group_limit,
                                       const std::vector<std::string>& group_by_fields,
                                       const bool group_missing_values,
                                       const std::vector<token_t>& query_tokens,
                                       const std::vector<uint32_t>& num_typos,
                                       const std::vector<bool>& prefixes,
                                       bool prioritize_exact_match,
                                       const bool prioritize_token_position,
                                       const bool exhaustive_search,
                                       const bool prioritize_num_matching_fields,
                                       const size_t max_candidates,
                                       int syn_orig_num_tokens,
                                       const int* sort_order,
                                       std::array<spp::sparse_hash_map<uint32_t, int64_t>*, 3>& field_values,
                                       const std::vector<size_t>& geopoint_indices,
                                       std::set<uint64>& query_hashes,
                                       std::vector<uint32_t>& id_buff, const std::string& collection_name = "") const;

    void search_candidates(const uint8_t & field_id,
                           bool field_is_array,
                           const uint32_t* filter_ids, size_t filter_ids_length,
                           const uint32_t* exclude_token_ids, size_t exclude_token_ids_size,
                           const std::vector<uint32_t>& curated_ids,
                           std::vector<sort_by> & sort_fields, std::vector<token_candidates> & token_to_candidates,
                           std::vector<std::vector<art_leaf*>> & searched_queries,
                           Topster* topster, spp::sparse_hash_map<uint64_t, uint32_t>& groups_processed,
                           uint32_t** all_result_ids,
                           size_t & all_result_ids_len,
                           size_t& field_num_results,
                           const size_t typo_tokens_threshold,
                           const size_t group_limit, const std::vector<std::string>& group_by_fields,
                           const bool group_missing_values,
                           const std::vector<token_t>& query_tokens,
                           bool prioritize_exact_match,
                           bool exhaustive_search,
                           int syn_orig_num_tokens,
                           size_t concurrency,
                           std::set<uint64>& query_hashes,
                           std::vector<uint32_t>& id_buff) const;

    static void popular_fields_of_token(const spp::sparse_hash_map<std::string, art_tree*>& search_index,
                                        const std::string& previous_token,
                                        const std::vector<search_field_t>& the_fields,
                                        const size_t num_search_fields,
                                        std::vector<size_t>& popular_field_ids);

    bool field_is_indexed(const std::string& field_name) const;

    static void tokenize_string(const std::string& text,
                                const field& a_field,
                                const std::vector<char>& symbols_to_index,
                                const std::vector<char>& token_separators,
                                std::unordered_map<std::string, std::vector<uint32_t>>& token_to_offsets);

    static void tokenize_string_array(const std::vector<std::string>& strings,
                                      const field& a_field,
                                      const std::vector<char>& symbols_to_index,
                                      const std::vector<char>& token_separators,
                                      std::unordered_map<std::string, std::vector<uint32_t>>& token_to_offsets);

    void collate_included_ids(const std::vector<token_t>& q_included_tokens,
                              const std::map<size_t, std::map<size_t, uint32_t>> & included_ids_map,
                              Topster* curated_topster, std::vector<std::vector<art_leaf*>> & searched_queries) const;

    static void compute_facet_stats(facet &a_facet, const std::string& raw_value, const std::string & field_type);

    static void compute_facet_stats(facet &a_facet, const int64_t raw_value, const std::string & field_type);

    static void handle_doc_ops(const tsl::htrie_map<char, field>& search_schema,
                               nlohmann::json& update_doc, const nlohmann::json& old_doc);

    static void get_doc_changes(const index_operation_t op, const tsl::htrie_map<char, field>& embedding_fields,
                                nlohmann::json &update_doc, const nlohmann::json &old_doc, nlohmann::json &new_doc,
                                nlohmann::json &del_doc);

    bool common_results_exist(std::vector<art_leaf*>& leaves, bool must_match_phrase) const;

    static void remove_facet_token(const field& search_field, spp::sparse_hash_map<std::string, art_tree*>& search_index,
                                   const std::string& token, uint32_t seq_id);

    void initialize_facet_indexes(const field& facet_field);
     
<<<<<<< HEAD
    static void batch_embed_fields(std::vector<index_record*>& documents,
                                       const tsl::htrie_map<char, field>& embedding_fields,
                                       const tsl::htrie_map<char, field> & search_schema, const size_t remote_embedding_batch_size = 200);

    std::vector<group_by_field_it_t> get_group_by_field_iterators(const std::vector<std::string>&, bool is_reverse=false) const;

=======
    static void batch_embed_fields(std::vector<index_record*>& documents, 
                                   const tsl::htrie_map<char, field>& embedding_fields,
                                   const tsl::htrie_map<char, field> & search_schema, const size_t remote_embedding_batch_size = 200,
                                   const size_t remote_embedding_timeout_ms = 60000, const size_t remote_embedding_num_tries = 2);
    
>>>>>>> 59f7bf0f
public:
    // for limiting number of results on multiple candidates / query rewrites
    enum {TYPO_TOKENS_THRESHOLD = 1};

    // for limiting number of fields that can be searched on
    enum {FIELD_LIMIT_NUM = 100};

    // Values 0 to 15 are allowed
    enum {FIELD_MAX_WEIGHT = 15};

    enum {COMBINATION_MAX_LIMIT = 10000};
    enum {COMBINATION_MIN_LIMIT = 10};

    enum {NUM_CANDIDATES_DEFAULT_MIN = 4};
    enum {NUM_CANDIDATES_DEFAULT_MAX = 10};

    // If the number of results found is less than this threshold, Typesense will attempt to drop the tokens
    // in the query that have the least individual hits one by one until enough results are found.
    static const int DROP_TOKENS_THRESHOLD = 1;

    Index() = delete;

    Index(const std::string& name,
          const uint32_t collection_id,
          const Store* store,
          SynonymIndex* synonym_index,
          ThreadPool* thread_pool,
          const tsl::htrie_map<char, field>& search_schema,
          const std::vector<char>& symbols_to_index,
          const std::vector<char>& token_separators);

    ~Index();

    static void concat_topster_ids(Topster* topster, spp::sparse_hash_map<uint64_t, std::vector<KV*>>& topster_ids);

    int64_t score_results2(const std::vector<sort_by> & sort_fields, const uint16_t & query_index,
                           const size_t field_id, const bool field_is_array, const uint32_t total_cost,
                           int64_t& match_score,
                           const uint32_t seq_id, const int sort_order[3],
                           const bool prioritize_exact_match,
                           const bool single_exact_query_token,
                           const bool prioritize_token_position,
                           size_t num_query_tokens,
                           int syn_orig_num_tokens,
                           const std::vector<posting_list_t::iterator_t>& posting_lists) const;

    void score_results(const std::vector<sort_by> &sort_fields, const uint16_t &query_index, const uint8_t &field_id,
                       bool field_is_array, const uint32_t total_cost,
                       Topster *topster, const std::vector<art_leaf *> &query_suggestion,
                       spp::sparse_hash_map<uint64_t, uint32_t>& groups_processed,
                       const uint32_t seq_id, const int sort_order[3],
                       std::array<spp::sparse_hash_map<uint32_t, int64_t>*, 3> field_values,
                       const std::vector<size_t>& geopoint_indices,
                       const size_t group_limit,
                       const std::vector<std::string> &group_by_fields,
                       const bool group_missing_values,
                       uint32_t token_bits,
                       bool prioritize_exact_match,
                       bool single_exact_query_token,
                       int syn_orig_num_tokens,
                       const std::vector<posting_list_t::iterator_t>& posting_lists) const;

    static int64_t get_points_from_doc(const nlohmann::json &document, const std::string & default_sorting_field);

    const spp::sparse_hash_map<std::string, art_tree *>& _get_search_index() const;

    const spp::sparse_hash_map<std::string, num_tree_t*>& _get_numerical_index() const;

    const spp::sparse_hash_map<std::string, NumericTrie*>& _get_range_index() const;

    const spp::sparse_hash_map<std::string, array_mapped_infix_t>& _get_infix_index() const;

    const spp::sparse_hash_map<std::string, hnsw_index_t*>& _get_vector_index() const;

    static int get_bounded_typo_cost(const size_t max_cost, const size_t token_len,
                                     size_t min_len_1typo, size_t min_len_2typo);

    static int64_t float_to_int64_t(float n);

    static float int64_t_to_float(int64_t n);

    void get_distinct_id(const std::string& field_name, posting_list_t::iterator_t& facet_index_it,
                                const uint32_t seq_id,  const bool group_missing_values, uint64_t& distinct_id,
                                bool is_reverse=false) const;

    static void compute_token_offsets_facets(index_record& record,
                                             const tsl::htrie_map<char, field>& search_schema,
                                             const std::vector<char>& local_token_separators,
                                             const std::vector<char>& local_symbols_to_index);

    static void tokenize_string_field(const nlohmann::json& document,
                                      const field& search_field, std::vector<std::string>& tokens,
                                      const std::string& locale,
                                      const std::vector<char>& symbols_to_index,
                                      const std::vector<char>& token_separators);

    // Public operations

    Option<bool> run_search(search_args* search_params, const std::string& collection_name,
                            facet_index_type_t facet_index_type);

    Option<bool> search(std::vector<query_tokens_t>& field_query_tokens, const std::vector<search_field_t>& the_fields,
                const text_match_type_t match_type,
                filter_node_t*& filter_tree_root, std::vector<facet>& facets, facet_query_t& facet_query,
                const int max_facet_values,
                const std::vector<std::pair<uint32_t, uint32_t>>& included_ids,
                const std::vector<uint32_t>& excluded_ids, std::vector<sort_by>& sort_fields_std,
                const std::vector<uint32_t>& num_typos, Topster* topster, Topster* curated_topster,
                const size_t per_page,
                const size_t offset, const token_ordering token_order, const std::vector<bool>& prefixes,
                const size_t drop_tokens_threshold, size_t& all_result_ids_len,
                spp::sparse_hash_map<uint64_t, uint32_t>& groups_processed,
                std::vector<std::vector<art_leaf*>>& searched_queries,
                tsl::htrie_map<char, token_leaf>& qtoken_set,
                std::vector<std::vector<KV*>>& raw_result_kvs, std::vector<std::vector<KV*>>& override_result_kvs,
                const size_t typo_tokens_threshold, const size_t group_limit,
                const std::vector<std::string>& group_by_fields,
                const bool group_missing_values,
                const string& default_sorting_field, bool prioritize_exact_match,
                const bool prioritize_token_position, const bool prioritize_num_matching_fields,
                bool exhaustive_search,
                size_t concurrency, size_t search_cutoff_ms, size_t min_len_1typo, size_t min_len_2typo,
                size_t max_candidates, const std::vector<enable_t>& infixes, const size_t max_extra_prefix,
                const size_t max_extra_suffix, const size_t facet_query_num_typos,
                const bool filter_curated_hits, enable_t split_join_tokens,
                const vector_query_t& vector_query, size_t facet_sample_percent, size_t facet_sample_threshold,
                const std::string& collection_name,
                const drop_tokens_param_t drop_tokens_mode,
                facet_index_type_t facet_index_type = DETECT
                ) const;

    void remove_field(uint32_t seq_id, const nlohmann::json& document, const std::string& field_name,
                      const bool is_update);

    Option<uint32_t> remove(const uint32_t seq_id, const nlohmann::json & document,
                            const std::vector<field>& del_fields, const bool is_update);

    static void validate_and_preprocess(Index *index, std::vector<index_record>& iter_batch,
                                          const size_t batch_start_index, const size_t batch_size,
                                          const std::string & default_sorting_field,
                                          const tsl::htrie_map<char, field> & search_schema,
                                          const tsl::htrie_map<char, field> & embedding_fields,
                                          const std::string& fallback_field_type,
                                          const std::vector<char>& token_separators,
                                          const std::vector<char>& symbols_to_index,
                                          const bool do_validation, const size_t remote_embedding_batch_size = 200,
                                          const size_t remote_embedding_timeout_ms = 60000, const size_t remote_embedding_num_tries = 2, const bool generate_embeddings = true);

    static size_t batch_memory_index(Index *index,
                                     std::vector<index_record>& iter_batch,
                                     const std::string& default_sorting_field,
                                     const tsl::htrie_map<char, field>& search_schema,
                                     const tsl::htrie_map<char, field> & embedding_fields,
                                     const std::string& fallback_field_type,
                                     const std::vector<char>& token_separators,
                                     const std::vector<char>& symbols_to_index,
                                     const bool do_validation, const size_t remote_embedding_batch_size = 200,
<<<<<<< HEAD
                                     const bool generate_embeddings = true,
                                     const bool use_addition_fields = false,
                                     const tsl::htrie_map<char, field>& addition_fields = {});
=======
                                     const size_t remote_embedding_timeout_ms = 60000, const size_t remote_embedding_num_tries = 2, const bool generate_embeddings = true, 
                                     const bool use_addition_fields = false, const tsl::htrie_map<char, field>& addition_fields = {});
>>>>>>> 59f7bf0f

    void index_field_in_memory(const field& afield, std::vector<index_record>& iter_batch);

    template<class T>
    void iterate_and_index_numerical_field(std::vector<index_record>& iter_batch, const field& afield, T func);

    //static bool is_point_in_polygon(const Geofence& poly, const GeoCoord& point);

    //static double transform_for_180th_meridian(Geofence& poly);

    //static void transform_for_180th_meridian(GeoCoord& point, double offset);

    art_leaf* get_token_leaf(const std::string & field_name, const unsigned char* token, uint32_t token_len);

    Option<bool> do_filtering_with_lock(filter_node_t* const filter_tree_root,
                                        filter_result_t& filter_result,
                                        const std::string& collection_name = "") const;


    Option<bool> do_reference_filtering_with_lock(filter_node_t* const filter_tree_root,
                                                  filter_result_t& filter_result,
                                                  const std::string& collection_name,
                                                  const std::string& reference_helper_field_name) const;

    void refresh_schemas(const std::vector<field>& new_fields, const std::vector<field>& del_fields);

    // the following methods are not synchronized because their parent calls are synchronized or they are const/static

    Option<bool> search_wildcard(filter_node_t const* const& filter_tree_root,
                                 const std::map<size_t, std::map<size_t, uint32_t>>& included_ids_map,
                                 const std::vector<sort_by>& sort_fields, Topster* topster, Topster* curated_topster,
                                 spp::sparse_hash_map<uint64_t, uint32_t>& groups_processed,
                                 std::vector<std::vector<art_leaf*>>& searched_queries, const size_t group_limit,
                                 const std::vector<std::string>& group_by_fields,
                                 const bool group_missing_values, const std::set<uint32_t>& curated_ids,
                                 const std::vector<uint32_t>& curated_ids_sorted, const uint32_t* exclude_token_ids,
                                 size_t exclude_token_ids_size, const std::unordered_set<uint32_t>& excluded_group_ids,
                                 uint32_t*& all_result_ids, size_t& all_result_ids_len,
                                 filter_result_iterator_t* const filter_result_iterator,
                                 const size_t concurrency,
                                 const int* sort_order,
                                 std::array<spp::sparse_hash_map<uint32_t, int64_t>*, 3>& field_values,
                                 const std::vector<size_t>& geopoint_indices,
                                 const std::string& collection_name = "") const;

    void search_infix(const std::string& query, const std::string& field_name, std::vector<uint32_t>& ids,
                      size_t max_extra_prefix, size_t max_extra_suffix) const;

    void curate_filtered_ids(const std::set<uint32_t>& curated_ids,
                             const uint32_t* exclude_token_ids, size_t exclude_token_ids_size, uint32_t*& filter_ids,
                             uint32_t& filter_ids_length, const std::vector<uint32_t>& curated_ids_sorted) const;

    void populate_sort_mapping(int* sort_order, std::vector<size_t>& geopoint_indices,
                               std::vector<sort_by>& sort_fields_std,
                               std::array<spp::sparse_hash_map<uint32_t, int64_t>*, 3>& field_values) const;

    void populate_sort_mapping_with_lock(int* sort_order, std::vector<size_t>& geopoint_indices,
                                         std::vector<sort_by>& sort_fields_std,
                                         std::array<spp::sparse_hash_map<uint32_t, int64_t>*, 3>& field_values) const;

    int64_t reference_string_sort_score(const std::string& field_name, const uint32_t& seq_id) const;

    static void remove_matched_tokens(std::vector<std::string>& tokens, const std::set<std::string>& rule_token_set) ;

    void compute_facet_infos(const std::vector<facet>& facets, facet_query_t& facet_query,
                             const size_t facet_query_num_typos,
                             const uint32_t* all_result_ids, const size_t& all_result_ids_len,
                             const std::vector<std::string>& group_by_fields,
                             size_t group_limit, bool is_wildcard_no_filter_query,
                             size_t max_candidates,
                             std::vector<facet_info_t>& facet_infos, facet_index_type_t facet_index_type) const;

    void resolve_space_as_typos(std::vector<std::string>& qtokens, const std::string& field_name,
                                std::vector<std::vector<std::string>>& resolved_queries) const;

    size_t num_seq_ids() const;

    void handle_exclusion(const size_t num_search_fields, std::vector<query_tokens_t>& field_query_tokens,
                          const std::vector<search_field_t>& search_fields, uint32_t*& exclude_token_ids,
                          size_t& exclude_token_ids_size) const;

    Option<bool> do_infix_search(const size_t num_search_fields, const std::vector<search_field_t>& the_fields,
                                 const std::vector<enable_t>& infixes,
                                 const std::vector<sort_by>& sort_fields,
                                 std::vector<std::vector<art_leaf*>>& searched_queries, const size_t group_limit,
                                 const std::vector<std::string>& group_by_fields,
                                 const bool group_missing_values,
                                 const size_t max_extra_prefix,
                                 const size_t max_extra_suffix, const std::vector<token_t>& query_tokens, Topster* actual_topster,
                                 filter_result_iterator_t* const filter_result_iterator,
                                 const int sort_order[3],
                                 std::array<spp::sparse_hash_map<uint32_t, int64_t>*, 3> field_values,
                                 const std::vector<size_t>& geopoint_indices,
                                 const std::vector<uint32_t>& curated_ids_sorted,
                                 const std::unordered_set<uint32_t>& excluded_group_ids,
                                 uint32_t*& all_result_ids, size_t& all_result_ids_len,
                                 spp::sparse_hash_map<uint64_t, uint32_t>& groups_processed,
                                 const std::string& collection_name = "") const;

    [[nodiscard]] Option<bool> do_synonym_search(const std::vector<search_field_t>& the_fields,
                                                 const text_match_type_t match_type,
                                                 filter_node_t const* const& filter_tree_root,
                                                 const std::map<size_t, std::map<size_t, uint32_t>>& included_ids_map,
                                                 const std::vector<sort_by>& sort_fields_std, Topster* curated_topster,
                                                 const token_ordering& token_order,
                                                 const size_t typo_tokens_threshold, const size_t group_limit,
                                                 const std::vector<std::string>& group_by_fields,
                                                 const bool group_missing_values,
                                                 bool prioritize_exact_match,
                                                 const bool prioritize_token_position,
                                                 const bool prioritize_num_matching_fields,
                                                 const bool exhaustive_search, const size_t concurrency,
                                                 const std::vector<bool>& prefixes,
                                                 size_t min_len_1typo,
                                                 size_t min_len_2typo, const size_t max_candidates, const std::set<uint32_t>& curated_ids,
                                                 const std::vector<uint32_t>& curated_ids_sorted, const uint32_t* exclude_token_ids,
                                                 size_t exclude_token_ids_size,
                                                 const std::unordered_set<uint32_t>& excluded_group_ids,
                                                 Topster* actual_topster,
                                                 std::vector<std::vector<token_t>>& q_pos_synonyms,
                                                 int syn_orig_num_tokens,
                                                 spp::sparse_hash_map<uint64_t, uint32_t>& groups_processed,
                                                 std::vector<std::vector<art_leaf*>>& searched_queries,
                                                 uint32_t*& all_result_ids, size_t& all_result_ids_len,
                                                 filter_result_iterator_t* const filter_result_iterator,
                                                 std::set<uint64>& query_hashes,
                                                 const int* sort_order,
                                                 std::array<spp::sparse_hash_map<uint32_t, int64_t>*, 3>& field_values,
                                                 const std::vector<size_t>& geopoint_indices,
                                                 tsl::htrie_map<char, token_leaf>& qtoken_set,
                                                 const std::string& collection_name = "") const;

    Option<bool> do_phrase_search(const size_t num_search_fields, const std::vector<search_field_t>& search_fields,
                                  std::vector<query_tokens_t>& field_query_tokens,
                                  const std::vector<sort_by>& sort_fields,
                                  std::vector<std::vector<art_leaf*>>& searched_queries, const size_t group_limit,
                                  const std::vector<std::string>& group_by_fields,
                                  const bool group_missing_values,
                                  Topster* actual_topster,
                                  const int sort_order[3],
                                  std::array<spp::sparse_hash_map<uint32_t, int64_t>*, 3> field_values,
                                  const std::vector<size_t>& geopoint_indices,
                                  const std::vector<uint32_t>& curated_ids_sorted,
                                  filter_result_iterator_t*& filter_result_iterator,
                                  uint32_t*& all_result_ids, size_t& all_result_ids_len,
                                  spp::sparse_hash_map<uint64_t, uint32_t>& groups_processed,
                                  const std::set<uint32_t>& curated_ids,
                                  const uint32_t* excluded_result_ids, size_t excluded_result_ids_size,
                                  const std::unordered_set<uint32_t>& excluded_group_ids,
                                  Topster* curated_topster,
                                  const std::map<size_t, std::map<size_t, uint32_t>>& included_ids_map,
                                  bool is_wildcard_query, const std::string& collection_name = "") const;

    [[nodiscard]] Option<bool> fuzzy_search_fields(const std::vector<search_field_t>& the_fields,
                                                   const std::vector<token_t>& query_tokens,
                                                   const std::vector<token_t>& dropped_tokens,
                                                   const text_match_type_t match_type,
                                                   const uint32_t* exclude_token_ids,
                                                   size_t exclude_token_ids_size,
                                                   filter_result_iterator_t* const filter_result_iterator,
                                                   const std::vector<uint32_t>& curated_ids,
                                                   const std::unordered_set<uint32_t>& excluded_group_ids,
                                                   const std::vector<sort_by>& sort_fields,
                                                   const std::vector<uint32_t>& num_typos,
                                                   std::vector<std::vector<art_leaf*>>& searched_queries,
                                                   tsl::htrie_map<char, token_leaf>& qtoken_set,
                                                   Topster* topster, spp::sparse_hash_map<uint64_t, uint32_t>& groups_processed,
                                                   uint32_t*& all_result_ids, size_t& all_result_ids_len,
                                                   const size_t group_limit, const std::vector<std::string>& group_by_fields,
                                                   const bool group_missing_values,
                                                   bool prioritize_exact_match,
                                                   const bool prioritize_token_position,
                                                   const bool prioritize_num_matching_fields,
                                                   std::set<uint64>& query_hashes,
                                                   const token_ordering token_order,
                                                   const std::vector<bool>& prefixes,
                                                   const size_t typo_tokens_threshold,
                                                   const bool exhaustive_search,
                                                   const size_t max_candidates,
                                                   size_t min_len_1typo,
                                                   size_t min_len_2typo,
                                                   int syn_orig_num_tokens,
                                                   const int* sort_order,
                                                   std::array<spp::sparse_hash_map<uint32_t, int64_t>*, 3>& field_values,
                                                   const std::vector<size_t>& geopoint_indices,
                                                   const std::string& collection_name = "") const;

    void find_across_fields(const token_t& previous_token,
                            const std::string& previous_token_str,
                            const std::vector<search_field_t>& the_fields,
                            const size_t num_search_fields,
                            filter_result_iterator_t* const filter_result_iterator,
                            const uint32_t* exclude_token_ids,
                            size_t exclude_token_ids_size,
                            std::vector<uint32_t>& prev_token_doc_ids,
                            std::vector<size_t>& top_prefix_field_ids) const;

    Option<bool> search_across_fields(const std::vector<token_t>& query_tokens,
                                      const std::vector<uint32_t>& num_typos,
                                      const std::vector<bool>& prefixes,
                                      const std::vector<search_field_t>& the_fields,
                                      const size_t num_search_fields,
                                      const text_match_type_t match_type,
                                      const std::vector<sort_by>& sort_fields,
                                      Topster* topster,
                                      spp::sparse_hash_map<uint64_t, uint32_t>& groups_processed,
                                      std::vector<std::vector<art_leaf*>>& searched_queries,
                                      tsl::htrie_map<char, token_leaf>& qtoken_set,
                                      const std::vector<token_t>& dropped_tokens,
                                      const size_t group_limit,
                                      const std::vector<std::string>& group_by_fields,
                                      const bool group_missing_values,
                                      bool prioritize_exact_match,
                                      const bool search_all_candidates,
                                      const bool prioritize_num_matching_fields,
                                      filter_result_iterator_t* const filter_result_iterator,
                                      const uint32_t total_cost,
                                      const int syn_orig_num_tokens,
                                      const uint32_t* exclude_token_ids,
                                      size_t exclude_token_ids_size,
                                      const std::unordered_set<uint32_t>& excluded_group_ids,
                                      const int* sort_order,
                                      std::array<spp::sparse_hash_map<uint32_t, int64_t>*, 3>& field_values,
                                      const std::vector<size_t>& geopoint_indices,
                                      std::vector<uint32_t>& id_buff,
                                      uint32_t*& all_result_ids, size_t& all_result_ids_len,
                                      const std::string& collection_name = "") const;

    void
    search_fields(const std::vector<filter>& filters,
                  const std::map<size_t, std::map<size_t, uint32_t>>& included_ids_map,
                  const std::vector<sort_by>& sort_fields_std,
                  const size_t min_typo, const std::vector<uint32_t>& num_typos,
                  Topster* topster, Topster* curated_topster, const token_ordering& token_order,
                  const std::vector<bool>& prefixes, const size_t drop_tokens_threshold,
                  spp::sparse_hash_map<uint64_t, uint32_t>& groups_processed,
                  std::vector<std::vector<art_leaf*>>& searched_queries,
                  const size_t typo_tokens_threshold, const size_t group_limit,
                  const std::vector<std::string>& group_by_fields, bool prioritize_exact_match,
                  const bool exhaustive_search, const size_t concurrency, size_t min_len_1typo, size_t min_len_2typo,
                  const size_t max_candidates, const std::vector<enable_t>& infixes, const size_t max_extra_prefix,
                  const size_t max_extra_suffix, uint32_t* filter_ids, uint32_t filter_ids_length,
                  const std::set<uint32_t>& curated_ids, const std::vector<uint32_t>& curated_ids_sorted,
                  const size_t num_search_fields, const uint32_t* exclude_token_ids, size_t exclude_token_ids_size,
                  std::vector<Topster*>& ftopsters, bool is_wildcard_query, bool split_join_tokens,
                  std::vector<query_tokens_t>& field_query_tokens,
                  const std::vector<search_field_t>& the_fields, size_t& all_result_ids_len,
                  uint32_t*& all_result_ids,
                  spp::sparse_hash_map<uint64_t, std::vector<KV*>>& topster_ids) const;

    void process_filter_overrides(const std::vector<const override_t*>& filter_overrides,
                                  std::vector<std::string>& query_tokens,
                                  token_ordering token_order,
                                  filter_node_t*& filter_tree_root,
                                  std::vector<const override_t*>& matched_dynamic_overrides) const;

    Option<bool> compute_sort_scores(const std::vector<sort_by>& sort_fields, const int* sort_order,
                                     std::array<spp::sparse_hash_map<uint32_t, int64_t>*, 3> field_values,
                                     const std::vector<size_t>& geopoint_indices, uint32_t seq_id,
                                     const std::map<basic_string<char>, reference_filter_result_t>& references,
                                     std::vector<uint32_t>& filter_indexes,
                                     int64_t max_field_match_score,
                                     int64_t* scores,
                                     int64_t& match_score_index, float vector_distance = 0,
                                     const std::string& collection_name = "") const;

    void process_curated_ids(const std::vector<std::pair<uint32_t, uint32_t>>& included_ids,
                             const std::vector<uint32_t>& excluded_ids,
                             const std::vector<std::string>& group_by_fields,
                             const size_t group_limit, const bool group_missing_values, const bool filter_curated_hits,
                             filter_result_iterator_t* const filter_result_iterator,
                             std::set<uint32_t>& curated_ids,
                             std::map<size_t, std::map<size_t, uint32_t>>& included_ids_map,
                             std::vector<uint32_t>& included_ids_vec,
                             std::unordered_set<uint32_t>& excluded_group_ids) const;
    
    int64_t get_doc_val_from_sort_index(sort_index_iterator it, uint32_t doc_seq_id) const;

    Option<bool> seq_ids_outside_top_k(const std::string& field_name, size_t k,
                                       std::vector<uint32_t>& outside_seq_ids);

<<<<<<< HEAD
    Option<bool> get_related_ids(const std::string& collection_name,
                                 const std::string& reference_helper_field_name,
                                 const uint32_t& seq_id, std::vector<uint32_t>& result) const;

    Option<uint32_t> get_sort_index_value_with_lock(const std::string& collection_name,
                                                    const std::string& field_name,
                                                    const uint32_t& seq_id) const;

    friend class filter_result_iterator_t;
=======
    void repair_hnsw_index();
>>>>>>> 59f7bf0f
};

template<class T>
void Index::iterate_and_index_numerical_field(std::vector<index_record>& iter_batch, const field& afield, T func) {
    for(auto& record: iter_batch) {
        if(!record.indexed.ok()) {
            continue;
        }

        const auto& document = record.doc;
        const auto seq_id = record.seq_id;

        if (document.count(afield.name) == 0 || !afield.index) {
            continue;
        }

        try {
            func(record, seq_id);
        } catch(const std::exception &e) {
            LOG(INFO) << "Error while indexing numerical field." << e.what();
            record.index_failure(400, e.what());
        }
    }
}<|MERGE_RESOLUTION|>--- conflicted
+++ resolved
@@ -564,21 +564,14 @@
                                    const std::string& token, uint32_t seq_id);
 
     void initialize_facet_indexes(const field& facet_field);
-     
-<<<<<<< HEAD
+
+    std::vector<group_by_field_it_t> get_group_by_field_iterators(const std::vector<std::string>&, bool is_reverse=false) const;
+
     static void batch_embed_fields(std::vector<index_record*>& documents,
-                                       const tsl::htrie_map<char, field>& embedding_fields,
-                                       const tsl::htrie_map<char, field> & search_schema, const size_t remote_embedding_batch_size = 200);
-
-    std::vector<group_by_field_it_t> get_group_by_field_iterators(const std::vector<std::string>&, bool is_reverse=false) const;
-
-=======
-    static void batch_embed_fields(std::vector<index_record*>& documents, 
                                    const tsl::htrie_map<char, field>& embedding_fields,
                                    const tsl::htrie_map<char, field> & search_schema, const size_t remote_embedding_batch_size = 200,
                                    const size_t remote_embedding_timeout_ms = 60000, const size_t remote_embedding_num_tries = 2);
     
->>>>>>> 59f7bf0f
 public:
     // for limiting number of results on multiple candidates / query rewrites
     enum {TYPO_TOKENS_THRESHOLD = 1};
@@ -736,14 +729,10 @@
                                      const std::vector<char>& token_separators,
                                      const std::vector<char>& symbols_to_index,
                                      const bool do_validation, const size_t remote_embedding_batch_size = 200,
-<<<<<<< HEAD
-                                     const bool generate_embeddings = true,
+                                     const size_t remote_embedding_timeout_ms = 60000,
+                                     const size_t remote_embedding_num_tries = 2, const bool generate_embeddings = true,
                                      const bool use_addition_fields = false,
-                                     const tsl::htrie_map<char, field>& addition_fields = {});
-=======
-                                     const size_t remote_embedding_timeout_ms = 60000, const size_t remote_embedding_num_tries = 2, const bool generate_embeddings = true, 
-                                     const bool use_addition_fields = false, const tsl::htrie_map<char, field>& addition_fields = {});
->>>>>>> 59f7bf0f
+                                     const tsl::htrie_map<char, field>& addition_fields = tsl::htrie_map<char, field>());
 
     void index_field_in_memory(const field& afield, std::vector<index_record>& iter_batch);
 
@@ -1025,7 +1014,6 @@
     Option<bool> seq_ids_outside_top_k(const std::string& field_name, size_t k,
                                        std::vector<uint32_t>& outside_seq_ids);
 
-<<<<<<< HEAD
     Option<bool> get_related_ids(const std::string& collection_name,
                                  const std::string& reference_helper_field_name,
                                  const uint32_t& seq_id, std::vector<uint32_t>& result) const;
@@ -1035,9 +1023,8 @@
                                                     const uint32_t& seq_id) const;
 
     friend class filter_result_iterator_t;
-=======
+
     void repair_hnsw_index();
->>>>>>> 59f7bf0f
 };
 
 template<class T>
