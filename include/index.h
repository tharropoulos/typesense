--- conflicted
+++ resolved
@@ -684,13 +684,10 @@
                 const size_t max_extra_suffix, const size_t facet_query_num_typos,
                 const bool filter_curated_hits, enable_t split_join_tokens,
                 const vector_query_t& vector_query, size_t facet_sample_percent, size_t facet_sample_threshold,
-<<<<<<< HEAD
-                const std::string& collection_name, facet_index_type_t facet_index_type = DETECT,
-                const drop_tokens_mode_t drop_tokens_mode = right_to_left) const;
-=======
                 const std::string& collection_name,
-                const drop_tokens_param_t drop_tokens_mode) const;
->>>>>>> ff0d2596
+                const drop_tokens_param_t drop_tokens_mode,
+                facet_index_type_t facet_index_type = DETECT
+                ) const;
 
     void remove_field(uint32_t seq_id, const nlohmann::json& document, const std::string& field_name,
                       const bool is_update);
