--- conflicted
+++ resolved
@@ -30,10 +30,7 @@
 #include "vector_query_ops.h"
 #include "hnswlib/hnswlib.h"
 #include "filter.h"
-<<<<<<< HEAD
 #include "facet_index.h"
-=======
->>>>>>> b30ba602
 
 static constexpr size_t ARRAY_FACET_DIM = 4;
 using facet_map_t = spp::sparse_hash_map<uint32_t, facet_hash_values_t>;
@@ -523,20 +520,11 @@
                                    const std::string& token, uint32_t seq_id);
 
     void initialize_facet_indexes(const field& facet_field);
-<<<<<<< HEAD
-
+     
     void create_facet_hash_index(const field& facet_field);
-
-
-    static Option<bool> embed_fields(nlohmann::json& document, 
-                                            const tsl::htrie_map<char, field>& embedding_fields,
-                                            const tsl::htrie_map<char, field> & search_schema);          
-=======
-     
     static Option<bool> batch_embed_fields(std::vector<nlohmann::json*>& documents, 
                                        const tsl::htrie_map<char, field>& embedding_fields,
                                        const tsl::htrie_map<char, field> & search_schema);
->>>>>>> b30ba602
     
 public:
     // for limiting number of results on multiple candidates / query rewrites
@@ -639,10 +627,7 @@
     Option<bool> search(std::vector<query_tokens_t>& field_query_tokens, const std::vector<search_field_t>& the_fields,
                 const text_match_type_t match_type,
                 filter_node_t*& filter_tree_root, std::vector<facet>& facets, facet_query_t& facet_query,
-<<<<<<< HEAD
                 const int max_facet_values,
-=======
->>>>>>> b30ba602
                 const std::vector<std::pair<uint32_t, uint32_t>>& included_ids,
                 const std::vector<uint32_t>& excluded_ids, std::vector<sort_by>& sort_fields_std,
                 const std::vector<uint32_t>& num_typos, Topster* topster, Topster* curated_topster,
@@ -742,11 +727,7 @@
                          const std::vector<uint32_t>& curated_ids_sorted, const uint32_t* exclude_token_ids,
                          size_t exclude_token_ids_size, const std::unordered_set<uint32_t>& excluded_group_ids,
                          uint32_t*& all_result_ids, size_t& all_result_ids_len,
-<<<<<<< HEAD
-                         filter_result_iterator_t* const filter_result_iterator, const uint32_t& approx_filter_ids_length,
-=======
                          filter_result_iterator_t* const filter_result_iterator,
->>>>>>> b30ba602
                          const size_t concurrency,
                          const int* sort_order,
                          std::array<spp::sparse_hash_map<uint32_t, int64_t>*, 3>& field_values,
@@ -959,11 +940,8 @@
                              std::map<size_t, std::map<size_t, uint32_t>>& included_ids_map,
                              std::vector<uint32_t>& included_ids_vec,
                              std::unordered_set<uint32_t>& excluded_group_ids) const;
-<<<<<<< HEAD
     
     int64_t get_doc_val_from_sort_index(sort_index_iterator it, uint32_t doc_seq_id) const;
-=======
->>>>>>> b30ba602
 
     Option<bool> seq_ids_outside_top_k(const std::string& field_name, size_t k,
                                        std::vector<uint32_t>& outside_seq_ids);
