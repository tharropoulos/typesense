--- conflicted
+++ resolved
@@ -30,12 +30,8 @@
 #include "vector_query_ops.h"
 #include "hnswlib/hnswlib.h"
 #include "filter.h"
-<<<<<<< HEAD
 #include "facet_index.h"
-#include "numeric_range_trie_test.h"
-=======
 #include "numeric_range_trie.h"
->>>>>>> 16795bc4
 
 static constexpr size_t ARRAY_FACET_DIM = 4;
 using facet_map_t = spp::sparse_hash_map<uint32_t, facet_hash_values_t>;
@@ -538,11 +534,7 @@
 
     void initialize_facet_indexes(const field& facet_field);
      
-<<<<<<< HEAD
-    static Option<bool> batch_embed_fields(std::vector<nlohmann::json*>& documents,
-=======
-    static void batch_embed_fields(std::vector<index_record*>& documents, 
->>>>>>> 16795bc4
+    static void batch_embed_fields(std::vector<index_record*>& documents,
                                        const tsl::htrie_map<char, field>& embedding_fields,
                                        const tsl::htrie_map<char, field> & search_schema);
     
