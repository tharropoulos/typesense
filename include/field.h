#pragma once

#include <string>
#include <s2/s2latlng.h>
#include "art.h"
#include "option.h"
#include "string_utils.h"
#include "logger.h"
#include <sparsepp.h>
#include <tsl/htrie_map.h>
#include "json.hpp"

namespace field_types {
    // first field value indexed will determine the type
    static const std::string AUTO = "auto";
    static const std::string OBJECT = "object";
    static const std::string OBJECT_ARRAY = "object[]";

    static const std::string STRING = "string";
    static const std::string INT32 = "int32";
    static const std::string INT64 = "int64";
    static const std::string FLOAT = "float";
    static const std::string BOOL = "bool";
    static const std::string GEOPOINT = "geopoint";
    static const std::string STRING_ARRAY = "string[]";
    static const std::string INT32_ARRAY = "int32[]";
    static const std::string INT64_ARRAY = "int64[]";
    static const std::string FLOAT_ARRAY = "float[]";
    static const std::string BOOL_ARRAY = "bool[]";
    static const std::string GEOPOINT_ARRAY = "geopoint[]";

    static bool is_string_or_array(const std::string& type_def) {
        return type_def == "string*";
    }
}

namespace fields {
    static const std::string name = "name";
    static const std::string type = "type";
    static const std::string facet = "facet";
    static const std::string optional = "optional";
    static const std::string index = "index";
    static const std::string sort = "sort";
    static const std::string infix = "infix";
    static const std::string locale = "locale";
    static const std::string nested = "nested";
    static const std::string nested_array = "nested_array";
    static const std::string num_dim = "num_dim";
    static const std::string vec_dist = "vec_dist";
    static const std::string reference = "reference";
<<<<<<< HEAD
    static const std::string create_from = "create_from";
    static const std::string model_path = "model_path";
=======
>>>>>>> 98a2a99c
}

enum vector_distance_type_t {
    ip,
    cosine
};

struct field {
    std::string name;
    std::string type;
    bool facet;
    bool optional;
    bool index;
    std::string locale;
    bool sort;
    bool infix;

    bool nested;        // field inside an object

    // field inside an array of objects that is forced to be an array
    // integer to handle tri-state: true (1), false (0), not known yet (2)
    // third state is used to diff between array of object and array within object during write
    int nested_array;

    size_t num_dim;
    std::vector<std::string> create_from;
    std::string model_path;
    vector_distance_type_t vec_dist;

    static constexpr int VAL_UNKNOWN = 2;

    std::string reference;      // Foo.bar (reference to bar field in Foo collection).

    field() {}

    field(const std::string &name, const std::string &type, const bool facet, const bool optional = false,
          bool index = true, std::string locale = "", int sort = -1, int infix = -1, bool nested = false,
<<<<<<< HEAD
          int nested_array = 0, size_t num_dim = 0, vector_distance_type_t vec_dist = cosine, std::string reference = "", const std::vector<std::string> &create_from = {}, const std::string& model_path = "") :
            name(name), type(type), facet(facet), optional(optional), index(index), locale(locale),
            nested(nested), nested_array(nested_array), num_dim(num_dim), vec_dist(vec_dist), reference(reference), create_from(create_from), model_path(model_path) {
=======
          int nested_array = 0, size_t num_dim = 0, vector_distance_type_t vec_dist = cosine, std::string reference = "") :
            name(name), type(type), facet(facet), optional(optional), index(index), locale(locale),
            nested(nested), nested_array(nested_array), num_dim(num_dim), vec_dist(vec_dist), reference(reference) {
>>>>>>> 98a2a99c

        set_computed_defaults(sort, infix);
    }

    void set_computed_defaults(int sort, int infix) {
        if(sort != -1) {
            this->sort = bool(sort);
        } else {
            this->sort = is_num_sort_field();
        }

        this->infix = (infix != -1) ? bool(infix) : false;
    }

    bool operator<(const field& f) const {
        return name < f.name;
    }

    bool operator==(const field& f) const {
        return name == f.name;
    }

    bool is_auto() const {
        return (type == field_types::AUTO);
    }

    bool is_single_integer() const {
        return (type == field_types::INT32 || type == field_types::INT64);
    }

    bool is_single_float() const {
        return (type == field_types::FLOAT);
    }

    bool is_single_bool() const {
        return (type == field_types::BOOL);
    }

    bool is_single_geopoint() const {
        return (type == field_types::GEOPOINT);
    }

    bool is_integer() const {
        return (type == field_types::INT32 || type == field_types::INT32_ARRAY ||
                type == field_types::INT64 || type == field_types::INT64_ARRAY);
    }

    bool is_int32() const {
        return (type == field_types::INT32 || type == field_types::INT32_ARRAY);
    }

    bool is_int64() const {
        return (type == field_types::INT64 || type == field_types::INT64_ARRAY);
    }

    bool is_float() const {
        return (type == field_types::FLOAT || type == field_types::FLOAT_ARRAY);
    }

    bool is_bool() const {
        return (type == field_types::BOOL || type == field_types::BOOL_ARRAY);
    }

    bool is_geopoint() const {
        return (type == field_types::GEOPOINT || type == field_types::GEOPOINT_ARRAY);
    }

    bool is_object() const {
        return (type == field_types::OBJECT || type == field_types::OBJECT_ARRAY);
    }

    bool is_string() const {
        return (type == field_types::STRING || type == field_types::STRING_ARRAY);
    }

    bool is_string_star() const {
        return field_types::is_string_or_array(type);
    }

    bool is_facet() const {
        return facet;
    }

    bool is_array() const {
        return (type == field_types::STRING_ARRAY || type == field_types::INT32_ARRAY ||
                type == field_types::FLOAT_ARRAY ||
                type == field_types::INT64_ARRAY || type == field_types::BOOL_ARRAY ||
                type == field_types::GEOPOINT_ARRAY || type == field_types::OBJECT_ARRAY);
    }

    bool is_singular() const {
        return !is_array();
    }

    static bool is_dynamic(const std::string& name, const std::string& type) {
        return type == "string*" || (name != ".*" && type == field_types::AUTO) ||
               (name != ".*" && name.find(".*") != std::string::npos);
    }

    bool is_dynamic() const {
        return is_dynamic(name, type);
    }

    bool has_numerical_index() const {
        return (type == field_types::INT32 || type == field_types::INT64 ||
                type == field_types::FLOAT || type == field_types::BOOL);
    }

    bool is_num_sort_field() const {
        return (has_numerical_index() || is_geopoint());
    }

    bool is_sort_field() const {
        return is_num_sort_field() || (type == field_types::STRING);
    }

    bool is_num_sortable() const {
        return sort && is_num_sort_field();
    }

    bool is_str_sortable() const {
        return sort && type == field_types::STRING;
    }

    bool is_sortable() const {
        return is_num_sortable() || is_str_sortable();
    }

    bool has_valid_type() const {
        bool is_basic_type = is_string() || is_integer() || is_float() || is_bool() || is_geopoint() ||
                             is_object() || is_auto();
        if(!is_basic_type) {
            return field_types::is_string_or_array(type);
        }
        return true;
    }

    std::string faceted_name() const {
        return (facet && !is_string()) ? "_fstr_" + name : name;
    }

    static bool get_type(const nlohmann::json& obj, std::string& field_type) {
        if(obj.is_array()) {
            if(obj.empty()) {
                return false;
            }

            bool parseable = get_single_type(obj[0], field_type);
            if(!parseable) {
                return false;
            }

            field_type = field_type + "[]";
            return true;
        }

        return get_single_type(obj, field_type);
    }

    static bool get_single_type(const nlohmann::json& obj, std::string& field_type) {
        if(obj.is_string()) {
            field_type = field_types::STRING;
            return true;
        }

        if(obj.is_number_float()) {
            field_type = field_types::FLOAT;
            return true;
        }

        if(obj.is_number_integer()) {
            field_type = field_types::INT64;
            return true;
        }

        if(obj.is_boolean()) {
            field_type = field_types::BOOL;
            return true;
        }

        if(obj.is_object()) {
            field_type = field_types::OBJECT;
            return true;
        }

        return false;
    }

    static Option<bool> fields_to_json_fields(const std::vector<field> & fields,
                                              const std::string & default_sorting_field,
                                              nlohmann::json& fields_json) {
        bool found_default_sorting_field = false;

        // Check for duplicates in field names
        std::map<std::string, std::vector<const field*>> unique_fields;

        for(const field & field: fields) {
            unique_fields[field.name].push_back(&field);

            if(field.name == "id") {
                continue;
            }

            nlohmann::json field_val;
            field_val[fields::name] = field.name;
            field_val[fields::type] = field.type;
            field_val[fields::facet] = field.facet;
            field_val[fields::optional] = field.optional;
            field_val[fields::index] = field.index;
            field_val[fields::sort] = field.sort;
            field_val[fields::infix] = field.infix;

            field_val[fields::locale] = field.locale;

            field_val[fields::nested] = field.nested;
            if(field.nested) {
                field_val[fields::nested_array] = field.nested_array;
            }

            if(field.num_dim > 0) {
                field_val[fields::num_dim] = field.num_dim;
                field_val[fields::vec_dist] = field.vec_dist == ip ? "ip" : "cosine";
            }

            if (!field.reference.empty()) {
                field_val[fields::reference] = field.reference;
            }

<<<<<<< HEAD
            if(field.create_from.size() > 0) {
                field_val[fields::create_from] = field.create_from;
                if(field.model_path.size() > 0) {
                    field_val[fields::model_path] = field.model_path;
                }
            }
=======
>>>>>>> 98a2a99c
            fields_json.push_back(field_val);

            if(!field.has_valid_type()) {
                return Option<bool>(400, "Field `" + field.name +
                                         "` has an invalid data type `" + field.type +
                                         "`, see docs for supported data types.");
            }

            if(field.name == default_sorting_field && !field.is_sortable()) {
                return Option<bool>(400, "Default sorting field `" + default_sorting_field +
                                         "` is not a sortable type.");
            }

            if(field.name == default_sorting_field) {
                if(field.optional) {
                    return Option<bool>(400, "Default sorting field `" + default_sorting_field +
                                             "` cannot be an optional field.");
                }

                if(field.is_geopoint()) {
                    return Option<bool>(400, "Default sorting field cannot be of type geopoint.");
                }

                found_default_sorting_field = true;
            }

            if(field.is_dynamic() && !field.nested && !field.optional) {
                return Option<bool>(400, "Field `" + field.name + "` must be an optional field.");
            }

            if(!field.index && !field.optional) {
                return Option<bool>(400, "Field `" + field.name + "` must be optional since it is marked as non-indexable.");
            }

            if(field.name == ".*" && !field.index) {
                return Option<bool>(400, "Field `" + field.name + "` cannot be marked as non-indexable.");
            }

            if(!field.index && field.facet) {
                return Option<bool>(400, "Field `" + field.name + "` cannot be a facet since "
                                                                  "it's marked as non-indexable.");
            }

            if(!field.is_sort_field() && field.sort) {
                return Option<bool>(400, "Field `" + field.name + "` cannot be a sortabale field.");
            }
        }

        if(!default_sorting_field.empty() && !found_default_sorting_field && !fields.empty()) {
            return Option<bool>(400, "Default sorting field is defined as `" + default_sorting_field +
                                     "` but is not found in the schema.");
        }

        // check for duplicate field names in schema
        for(auto& fname_fields: unique_fields) {
            if(fname_fields.second.size() > 1) {
                // if there are more than 1 field with the same field name, then
                // a) only 1 field can be of static type
                // b) only 1 field can be of dynamic type
                size_t num_static = 0;
                size_t num_dynamic = 0;

                for(const field* f: fname_fields.second) {
                    if(f->name == ".*" || f->is_dynamic()) {
                        num_dynamic++;
                    } else {
                        num_static++;
                    }
                }

                if(num_static != 0 && num_static > 1) {
                    return Option<bool>(400, "There are duplicate field names in the schema.");
                }

                if(num_dynamic != 0 && num_dynamic > 1) {
                    return Option<bool>(400, "There are duplicate field names in the schema.");
                }
            }
        }

        return Option<bool>(true);
    }

    static Option<bool> json_field_to_field(bool enable_nested_fields, nlohmann::json& field_json,
                                            std::vector<field>& the_fields,
                                            string& fallback_field_type, size_t& num_auto_detect_fields,const nlohmann::json& all_fields_json = nlohmann::json());

    static Option<bool> json_fields_to_fields(bool enable_nested_fields,
                                              nlohmann::json& fields_json,
                                              std::string& fallback_field_type,
                                              std::vector<field>& the_fields) {

        size_t num_auto_detect_fields = 0;

        for(nlohmann::json & field_json: fields_json) {
            auto op = json_field_to_field(enable_nested_fields,
                                          field_json, the_fields, fallback_field_type, num_auto_detect_fields, fields_json);
            if(!op.ok()) {
                return op;
            }
        }

        if(num_auto_detect_fields > 1) {
            return Option<bool>(400,"There can be only one field named `.*`.");
        }

        return Option<bool>(true);
    }

    static bool flatten_obj(nlohmann::json& doc, nlohmann::json& value, bool has_array, bool has_obj_array,
                            const field& the_field, const std::string& flat_name,
                            std::unordered_map<std::string, field>& flattened_fields);

    static Option<bool> flatten_field(nlohmann::json& doc, nlohmann::json& obj, const field& the_field,
                                      std::vector<std::string>& path_parts, size_t path_index, bool has_array,
                                      bool has_obj_array, std::unordered_map<std::string, field>& flattened_fields);

    static Option<bool> flatten_doc(nlohmann::json& document, const tsl::htrie_map<char, field>& nested_fields,
                                    bool missing_is_ok, std::vector<field>& flattened_fields);

    static void compact_nested_fields(tsl::htrie_map<char, field>& nested_fields);
};

struct filter_node_t;

struct filter {
    std::string field_name;
    std::vector<std::string> values;
    std::vector<NUM_COMPARATOR> comparators;
    // Would be set when `field: != ...` is encountered with a string field or `field: != [ ... ]` is encountered in the
    // case of int and float fields. During filtering, all the results of matching the field against the values are
    // aggregated and then this flag is checked if negation on the aggregated result is required.
    bool apply_not_equals = false;

    // Would store `Foo` in case of a filter expression like `$Foo(bar := baz)`
    std::string referenced_collection_name;

    static const std::string RANGE_OPERATOR() {
        return "..";
    }

    static Option<bool> validate_numerical_filter_value(field _field, const std::string& raw_value) {
        if(_field.is_int32() && !StringUtils::is_int32_t(raw_value)) {
            return Option<bool>(400, "Error with filter field `" + _field.name + "`: Not an int32.");
        }

        else if(_field.is_int64() && !StringUtils::is_int64_t(raw_value)) {
            return Option<bool>(400, "Error with filter field `" + _field.name + "`: Not an int64.");
        }

        else if(_field.is_float() && !StringUtils::is_float(raw_value)) {
            return Option<bool>(400, "Error with filter field `" + _field.name + "`: Not a float.");
        }

        return Option<bool>(true);
    }

    static Option<NUM_COMPARATOR> extract_num_comparator(std::string & comp_and_value) {
        auto num_comparator = EQUALS;

        if(StringUtils::is_integer(comp_and_value) || StringUtils::is_float(comp_and_value)) {
            num_comparator = EQUALS;
        }

            // the ordering is important - we have to compare 2-letter operators first
        else if(comp_and_value.compare(0, 2, "<=") == 0) {
            num_comparator = LESS_THAN_EQUALS;
        }

        else if(comp_and_value.compare(0, 2, ">=") == 0) {
            num_comparator = GREATER_THAN_EQUALS;
        }

        else if(comp_and_value.compare(0, 2, "!=") == 0) {
            num_comparator = NOT_EQUALS;
        }

        else if(comp_and_value.compare(0, 1, "<") == 0) {
            num_comparator = LESS_THAN;
        }

        else if(comp_and_value.compare(0, 1, ">") == 0) {
            num_comparator = GREATER_THAN;
        }

        else if(comp_and_value.find("..") != std::string::npos) {
            num_comparator = RANGE_INCLUSIVE;
        }

        else {
            return Option<NUM_COMPARATOR>(400, "Numerical field has an invalid comparator.");
        }

        if(num_comparator == LESS_THAN || num_comparator == GREATER_THAN) {
            comp_and_value = comp_and_value.substr(1);
        } else if(num_comparator == LESS_THAN_EQUALS || num_comparator == GREATER_THAN_EQUALS || num_comparator == NOT_EQUALS) {
            comp_and_value = comp_and_value.substr(2);
        }

        comp_and_value = StringUtils::trim(comp_and_value);

        return Option<NUM_COMPARATOR>(num_comparator);
    }

    static Option<bool> parse_geopoint_filter_value(std::string& raw_value,
                                                    const std::string& format_err_msg,
                                                    std::string& processed_filter_val,
                                                    NUM_COMPARATOR& num_comparator);

    static Option<bool> parse_filter_query(const std::string& filter_query,
                                           const tsl::htrie_map<char, field>& search_schema,
                                           const Store* store,
                                           const std::string& doc_id_prefix,
                                           filter_node_t*& root);
};

struct filter_tree_metrics {
    int filter_exp_count;
    int and_operator_count;
    int or_operator_count;
};

struct filter_node_t {
    filter filter_exp;
    FILTER_OPERATOR filter_operator;
    bool isOperator;
    filter_node_t* left;
    filter_node_t* right;
    filter_tree_metrics* metrics = nullptr;

    filter_node_t(filter filter_exp)
            : filter_exp(std::move(filter_exp)),
              isOperator(false),
              left(nullptr),
              right(nullptr) {}

    filter_node_t(FILTER_OPERATOR filter_operator,
                  filter_node_t* left,
                  filter_node_t* right)
            : filter_operator(filter_operator),
              isOperator(true),
              left(left),
              right(right) {}

    ~filter_node_t() {
        delete metrics;
        delete left;
        delete right;
    }
};

struct reference_filter_result_t {
    uint32_t count = 0;
    uint32_t* docs = nullptr;

    ~reference_filter_result_t() {
        delete[] docs;
    }
};

struct filter_result_t {
    uint32_t count = 0;
    uint32_t* docs = nullptr;
    reference_filter_result_t* reference_filter_result = nullptr;

    ~filter_result_t() {
        delete[] docs;
        delete[] reference_filter_result;
    }
};

namespace sort_field_const {
    static const std::string name = "name";
    static const std::string order = "order";
    static const std::string asc = "ASC";
    static const std::string desc = "DESC";

    static const std::string text_match = "_text_match";
    static const std::string eval = "_eval";
    static const std::string seq_id = "_seq_id";

    static const std::string exclude_radius = "exclude_radius";
    static const std::string precision = "precision";

    static const std::string missing_values = "missing_values";
}

struct sort_by {
    enum missing_values_t {
        first,
        last,
        normal,
    };

    struct eval_t {
        filter_node_t* filter_tree_root;
        uint32_t* ids = nullptr;
        uint32_t  size = 0;
    };

    std::string name;
    std::string order;

    // for text_match score bucketing
    uint32_t text_match_buckets;

    // geo related fields
    int64_t geopoint;
    uint32_t exclude_radius;
    uint32_t geo_precision;

    missing_values_t missing_values;
    eval_t eval;

    sort_by(const std::string & name, const std::string & order):
            name(name), order(order), text_match_buckets(0), geopoint(0), exclude_radius(0), geo_precision(0),
            missing_values(normal) {

    }

    sort_by(const std::string &name, const std::string &order, uint32_t text_match_buckets, int64_t geopoint,
            uint32_t exclude_radius, uint32_t geo_precision) :
            name(name), order(order), text_match_buckets(text_match_buckets),
            geopoint(geopoint), exclude_radius(exclude_radius), geo_precision(geo_precision),
            missing_values(normal) {

    }

    sort_by& operator=(const sort_by& other) {
        name = other.name;
        order = other.order;
        text_match_buckets = other.text_match_buckets;
        geopoint = other.geopoint;
        exclude_radius = other.exclude_radius;
        geo_precision = other.geo_precision;
        missing_values = other.missing_values;
        eval = other.eval;
        return *this;
    }
};

class GeoPoint {
    constexpr static const double EARTH_RADIUS = 3958.75;
    constexpr static const double METER_CONVERT = 1609.00;
    constexpr static const uint64_t MASK_H32_BITS = 0xffffffffUL;
public:
    static uint64_t pack_lat_lng(double lat, double lng) {
        // https://stackoverflow.com/a/1220393/131050
        const int32_t ilat = lat * 1000000;
        const int32_t ilng = lng * 1000000;
        // during int32_t -> uint64_t, higher order bits will be 1, so we have to mask that
        const uint64_t lat_lng = (uint64_t(ilat) << 32) | (uint64_t)(ilng & MASK_H32_BITS);
        return lat_lng;
    }

    static void unpack_lat_lng(uint64_t packed_lat_lng, S2LatLng& latlng) {
        const double lat = double(int32_t((packed_lat_lng >> 32) & MASK_H32_BITS)) / 1000000;
        const double lng = double(int32_t(packed_lat_lng & MASK_H32_BITS)) / 1000000;
        latlng = S2LatLng::FromDegrees(lat, lng);
    }

    // distance in meters
    static int64_t distance(const S2LatLng& a, const S2LatLng& b) {
        double rdist = a.GetDistance(b).radians();
        double dist = EARTH_RADIUS * rdist;
        return dist * METER_CONVERT;
    }
};

struct facet_count_t {
    uint32_t count = 0;
    // used to fetch the actual document and value for representation
    uint32_t doc_id = 0;
    uint32_t array_pos = 0;
};

struct facet_stats_t {
    double fvmin = std::numeric_limits<double>::max(),
            fvmax = -std::numeric_limits<double>::min(),
            fvcount = 0,
            fvsum = 0;
};

struct facet {
    const std::string field_name;
    spp::sparse_hash_map<uint64_t, facet_count_t> result_map;

    // used for facet value query
    spp::sparse_hash_map<uint64_t, std::vector<std::string>> hash_tokens;

    // used for faceting grouped results
    spp::sparse_hash_map<uint64_t, spp::sparse_hash_set<uint64_t>> hash_groups;

    facet_stats_t stats;

    //dictionary of key=>pair(range_id, range_val)
    std::map<int64_t, std::string> facet_range_map;

    bool is_range_query;

    bool sampled = false;

    bool get_range(int64_t key, std::pair<int64_t, std::string>& range_pair)
    {
        if(facet_range_map.empty())
        {
            LOG (ERROR) << "Facet range is not defined!!!";
        }
        auto it = facet_range_map.lower_bound(key);

        if(it != facet_range_map.end())
        {
            range_pair.first = it->first;
            range_pair.second = it->second;
            return true;
        }

        return false;
    }

    explicit facet(const std::string& field_name, 
        std::map<int64_t, std::string> facet_range = {}, bool is_range_q = false)
        :field_name(field_name){
            facet_range_map = facet_range;
            is_range_query = is_range_q;
    }
};

struct facet_info_t {
    // facet hash => resolved tokens
    std::unordered_map<uint64_t, std::vector<std::string>> hashes;
    bool use_facet_query = false;
    bool should_compute_stats = false;
    field facet_field{"", "", false};
};

struct facet_query_t {
    std::string field_name;
    std::string query;
};

struct facet_value_t {
    std::string value;
    std::string highlighted;
    uint32_t count;
};

struct facet_hash_values_t {
    uint32_t length = 0;
    uint64_t* hashes = nullptr;

    facet_hash_values_t() {
        length = 0;
        hashes = nullptr;
    }

    facet_hash_values_t(facet_hash_values_t&& hash_values) noexcept {
        length = hash_values.length;
        hashes = hash_values.hashes;

        hash_values.length = 0;
        hash_values.hashes = nullptr;
    }

    facet_hash_values_t& operator=(facet_hash_values_t&& other) noexcept {
        if (this != &other) {
            delete[] hashes;

            hashes = other.hashes;
            length = other.length;

            other.hashes = nullptr;
            other.length = 0;
        }

        return *this;
    }

    ~facet_hash_values_t() {
        delete [] hashes;
        hashes = nullptr;
    }

    uint64_t size() const {
        return length;
    }

    uint64_t back() const {
        return hashes[length - 1];
    }
};<|MERGE_RESOLUTION|>--- conflicted
+++ resolved
@@ -48,11 +48,8 @@
     static const std::string num_dim = "num_dim";
     static const std::string vec_dist = "vec_dist";
     static const std::string reference = "reference";
-<<<<<<< HEAD
     static const std::string create_from = "create_from";
     static const std::string model_path = "model_path";
-=======
->>>>>>> 98a2a99c
 }
 
 enum vector_distance_type_t {
@@ -90,15 +87,9 @@
 
     field(const std::string &name, const std::string &type, const bool facet, const bool optional = false,
           bool index = true, std::string locale = "", int sort = -1, int infix = -1, bool nested = false,
-<<<<<<< HEAD
           int nested_array = 0, size_t num_dim = 0, vector_distance_type_t vec_dist = cosine, std::string reference = "", const std::vector<std::string> &create_from = {}, const std::string& model_path = "") :
             name(name), type(type), facet(facet), optional(optional), index(index), locale(locale),
             nested(nested), nested_array(nested_array), num_dim(num_dim), vec_dist(vec_dist), reference(reference), create_from(create_from), model_path(model_path) {
-=======
-          int nested_array = 0, size_t num_dim = 0, vector_distance_type_t vec_dist = cosine, std::string reference = "") :
-            name(name), type(type), facet(facet), optional(optional), index(index), locale(locale),
-            nested(nested), nested_array(nested_array), num_dim(num_dim), vec_dist(vec_dist), reference(reference) {
->>>>>>> 98a2a99c
 
         set_computed_defaults(sort, infix);
     }
@@ -326,16 +317,12 @@
             if (!field.reference.empty()) {
                 field_val[fields::reference] = field.reference;
             }
-
-<<<<<<< HEAD
             if(field.create_from.size() > 0) {
                 field_val[fields::create_from] = field.create_from;
                 if(field.model_path.size() > 0) {
                     field_val[fields::model_path] = field.model_path;
                 }
             }
-=======
->>>>>>> 98a2a99c
             fields_json.push_back(field_val);
 
             if(!field.has_valid_type()) {
