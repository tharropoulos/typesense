--- conflicted
+++ resolved
@@ -23,15 +23,10 @@
     // to be used only in final aggregation
     uint64_t* query_indices = nullptr;
 
-<<<<<<< HEAD
     std::map<std::string, reference_filter_result_t> reference_filter_results;
 
-    KV(uint16_t queryIndex, uint64_t key, uint64_t distinct_key, uint8_t match_score_index, const int64_t *scores,
+    KV(uint16_t queryIndex, uint64_t key, uint64_t distinct_key, int8_t match_score_index, const int64_t *scores,
        std::map<std::string, reference_filter_result_t>  reference_filter_results = {}):
-=======
-    KV(uint16_t queryIndex, uint64_t key, uint64_t distinct_key, int8_t match_score_index, const int64_t *scores,
-       reference_filter_result_t* reference_filter_result = nullptr):
->>>>>>> e1e89027
             match_score_index(match_score_index), query_index(queryIndex), array_index(0), key(key),
             distinct_key(distinct_key), reference_filter_results(std::move(reference_filter_results)) {
         this->scores[0] = scores[0];
