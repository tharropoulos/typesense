--- conflicted
+++ resolved
@@ -53,7 +53,7 @@
     spp::sparse_hash_map<std::string, uint32_t> synonym_ids_index_map;
     art_tree* synonym_index_tree;
     uint32_t synonym_index = 0;
-    spp::sparse_hash_map<uint32_t, synonym_t> synonym_definitions;
+    std::map<uint32_t, synonym_t> synonym_definitions;
 
     void synonym_reduction_internal(const std::vector<std::string>& tokens,
                                     size_t start_window_size,
@@ -82,11 +82,7 @@
                            std::vector<std::vector<std::string>>& results,
                            bool synonym_prefix, uint32_t synonym_num_typos) const;
 
-<<<<<<< HEAD
-    spp::sparse_hash_map<uint32_t, synonym_t> get_synonyms();
-=======
-    Option<spp::sparse_hash_map<std::string, synonym_t*>> get_synonyms(uint32_t limit=0, uint32_t offset=0);
->>>>>>> a6a7c570
+    Option<std::map<uint32_t, synonym_t*>> get_synonyms(uint32_t limit=0, uint32_t offset=0);
 
     bool get_synonym(const std::string& id, synonym_t& synonym);
 
